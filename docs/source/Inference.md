# OpenFold Inference

Welcome to the Documentation for running inference with OpenFold3, our fully open source, trainable, PyTorch-based reproduction of DeepMind’s AlphaFold 3. OpenFold3 carefully implements the features described in [AlphaFold 3 *Nature* paper](https://www.nature.com/articles/s41586-024-07487-w).

This guide covers how to use OpenFold3 to make structure predictions.


## 1. Inference features

OpenFold3 replicates the full set of input features described in the *AlphaFold 3* publication. All of these features are **fully implemented and supported in training mode**. We are actively working on integrating these functionalities into the inference pipeline. 
 
Below is the current status of inference feature support by molecule type:


### 1.1 Protein

Supported:

- Prediction with MSA
    - using ColabFold MSA pipeline
    - using pre-computed MSAs
- Prediction without MSA
- OpenFold3's own MSA generation pipeline
- Template-based prediction
    - using ColabFold template alignments
    - using pre-computed template alignments
- Non-canonical residues

Coming soon:

- Covalently modified residues and other cross-chain covalent bonds

### 1.2 DNA

Supported:

- Prediction without MSA (per AF3 default)
- Non-canonical residues

Coming soon:

- Covalently modified residues and other cross-chain covalent bonds


### 1.3 RNA

Supported:

- Prediction without MSA
- OpenFold3's own MSA generation pipeline
- Support for OpenFold3-style precomputed MSAs
- Non-canonical residues

Coming soon:

- Template-based prediction
- Covalently modified residues and other cross-chain covalent bonds
- Protein-RNA MSA pairing


### 1.4 Ligand

Supported:

- Non-covalent ligands

Coming soon:

- Covalently bound ligands
- Polymeric ligands such as glycans


## 2. Pre-requisites:

<<<<<<< HEAD
- OpenFold3 Conda Environment. See {doc}`OpenFold3 Installation <Installation>` for instructions on how to build this environment.
- OpenFold3 Model Parameters. These can either be downloaded manually or will be downloaded on your first prediction run, details {doc}`here <Installation#downloading-the-model-parameters-manually>`  
=======
- OpenFold3 Conda Environment. See [OpenFold3 Installation](installation) for instructions on how to build this environment.
- OpenFold3 Model Parameters: please find the checkpoints [in this Google Drive](https://drive.google.com/drive/folders/1PD1B-FuLF9V9wxATGh7qaF0G-WaT4j3g?usp=drive_link).
>>>>>>> 75832284


## 3. Running OpenFold3 Inference

A directory containing containing multiple inference examples is provided [in this Google Drive](https://drive.google.com/drive/folders/1b4OXHxXUdSd-XYrqtblIF-64rt9Mda4Q?usp=drive_link). These include:
- [Single-chain protein (monomer)](https://drive.google.com/drive/folders/15S0Z_EIj5JJ4eWUaMi3uhCIhl4TzIWgN?usp=drive_link): Ubiquitin (PDB: 1UBQ)
- [Multi-chain protein with identical chains (homomer)](https://drive.google.com/drive/folders/1mxuhRij04bZu6D5UtxlEjl8n6LU5hwrA?usp=drive_link): GCN4 leucine zipper (PDB: 2ZTA)
- [Multi-chain protein with different chains (multimer)](https://drive.google.com/drive/folders/1d0S6ueEyrUEMVeXiebDhEeTp6s-Hm_Pu?usp=drive_link): Deoxy human hemoglobin (PDB: 1A3N)
- [Protein-ligand complex](https://drive.google.com/drive/folders/1MUYcp-EN1JizM1-xgz94qx5pcVS1A_Ap?usp=drive_link): Mcl-1 with small molecule inhibitor (PDB: 5FDR)


### 3.1 Input Data

Queries can include any combination of single- or multi-chain proteins, with or without ligands, and may contain multiple such complexes. <br/>
Input is provided via a `query.json` file — a structured JSON document that defines each query, its constituent chains, chain types (e.g., protein, DNA, ligand) and sequences or molecular graphs. Optionally, the query can include paths to precomputed protein or RNA MSAs. <br/>
See [OpenFold3 input format](input_format.md) for instructions on how to specify your input data.


### 3.2 Inference Modes
OpenFold3 currently supports three inference modes:

- 🚀 With ColabFold MSA Server (default)
- 📂 With Precomputed MSAs
- 🚫 Without MSAs (MSA-free)

Each mode shares the same command structure but differs in how MSAs are provided or generated.

#### 3.2.1 🚀 Inference with ColabFold MSA Server (Default)

This mode automatically generates MSAs using the ColabFold server. Only protein sequences are sent to the server. We recommend this mode if you only have a couple of structures to predict.

```
python run_openfold.py predict \
    --query_json /path/to/query.json \
    --inference_ckpt_path /path/to/inference.ckpt \
    --use_msa_server \
    --output_dir /path/to/output/
```

**Required arguments**

- `--query_json` *(Path)*
    - Path to the input query JSON file.

- `--inference_ckpt_path` *(Path)*
    - Path to the model checkpoint file (`.pt` file).


**Optional arguments**

- `--use_msa_server` *(bool, optional, default = True)*
    - Whether to use the ColabFold server for MSA generation.

- `--output_dir` *(Path, optional, default = `test_train_output/`)*
    - Directory where outputs will be written.

- `--num_diffusion_samples` *(int, optional, default = 5)*
    - Number of diffusion samples per query.

- `--num_model_seeds` *(int, optional, default = 1)*
    - Number of random seeds to use per query.

- `--runner_yaml` *(Path, optional, default = null)*
    - YAML config for full control over model and data parameters.
    - Example: [runner.yml](https://github.com/aqlaboratory/openfold3/blob/inference-dev/examples/runner_inference.yml)

📝  *Notes*: 
- Only protein sequences are submitted to the ColabFold server so this mode only uses MSAs for protein chains.
- All arguments can also be set via `runner_yaml`, but command-line flags take precedence and will override values specified in the YAML file (see [Customized Inference Settings](customized-inference-settings-using-runneryml) for details).


#### 3.2.2 📂 Inference with Precomputed MSAs
This mode allows inference using MSA files prepared manually or by external tools. We recommend this mode for high-throughput screeing applications where you want to run hundreds or thousands of predictions. See the [precomputed MSA documentation](precomputed_msa_how_to.md) for a step-by-step tutorial, the [MSA generation guide](precomputed_msa_generation_how_to.md) for using our MSA generation pipeline and the [precomputed MSA explanatory document](precomputed_msa_explanation.md) for a more in-depth explanation on how precomputed MSA handling works.

```
python run_openfold.py predict \
    --query_json /path/to/query_precomputed.json \
    --inference_ckpt_path /path/to/of3_checkpoint.pt \
    --use_msa_server=False \
    --output_dir /path/to/output/ \
    --runner_yaml /path/to/inference_precomputed.yml
```

#### 3.2.3 🚫 Inference Without MSAs
This mode skips MSA generation entirely. OpenFold3 will perform inference using only the input sequences. Prediction quality will be reduced compared to MSA-based modes. This inference mode is currently discouraged if the goal is to obtain the highest-accuracy structures.

```
python run_openfold.py predict \
    --query_json /path/to/query.json \
    --inference_ckpt_path /path/to/inference.ckpt \
    --use_msa_server=False \
    --output_dir /path/to/output/
```

(customized-inference-settings-using-runneryml)=
### 3.3 Customized Inference Settings Using `runner.yml`

You can further customize inference behavior by providing a [`runner.yml`](https://github.com/aqlaboratory/openfold3/blob/inference-dev/examples/runner_inference.yml) file. This overrides the default settings defined in [`validator.py`](https://github.com/aqlaboratory/openfold3/blob/inference-dev/openfold3/entry_points/validator.py).

Below are some common use cases and how to configure them:


#### 🖥️ Run on Multiple GPUs or Nodes
Specify the hardware configuration under [`pl_trainer_args`](https://github.com/aqlaboratory/openfold3/blob/aadafc70bcb9e609954161660314fcf133d5f7c4/openfold3/entry_points/validator.py#L141) in `runner.yml`:

Note: Using multiple GPUs in combination with the `--use_msa_server` option currently launches the same ColabFold MSA server query and template preprocessing code per GPU. It may be more efficient to pre-compute the MSAs and preprocess templates in advance and then running distributed predictions with the [pre-computed MSA option](precomputed_msa_how_to.md). We will introduce a fix to this in an upcoming release.
```
pl_trainer_args:
  devices: 4      # Default: 1
  num_nodes: 1    # Default: 1
```

---

#### 🌱 Change the random seeds for the model 

By default, only 1 random model seed is used. The custom list of random seeds can be provided to the `runner.yml` under [`experiment_settings`](https://github.com/aqlaboratory/openfold3/blob/aadafc70bcb9e609954161660314fcf133d5f7c4/openfold3/entry_points/validator.py#L120) in the following format

```
experiment_settings:
  seeds:
    - 100
    - 101
    - ... 
```

---

#### 📦 Output in PDB Format
Change the structure output format from `cif` to `pdb` using [`output_writer_settings`](https://github.com/aqlaboratory/openfold3/blob/aadafc70bcb9e609954161660314fcf133d5f7c4/openfold3/entry_points/validator.py#L170):
```
output_writer_settings:
  structure_format: pdb    # Default: cif
```

---

#### 🧠 Low Memory Mode
To run inference on larger queries to run on limited memory, add the following to apply the [model presets](https://github.com/aqlaboratory/openfold3/blob/inference-dev/openfold3/projects/of3_all_atom/config/model_setting_presets.yml) to run in low memory mode.

Note: These settings cause the pairformer embedding output from the diffusion samples to be computed sequentially. Significant slowdowns may occur, especially for large number of diffusion samples.
```
model_update:
  presets:
    - predict  # required for inference
    - low_mem
```

---

#### 📊 Toggle PAE head model

Predicted Aligned Error (PAE) is a predicted confidence metric from the OpenFold3 model that is used to compute predicted TM scores. You can find more information about confidence metrics [here](https://www.ebi.ac.uk/training/online/courses/alphafold/inputs-and-outputs/evaluating-alphafolds-predicted-structures-using-confidence-scores/confidence-scores-in-alphafold-multimer/).

The PAE model head is enabled by default in inference by its selection in the model presets. To disable PAE model, provide a list of model presets that does not include the `pae_enabled` preset, e.g.

```
model_update:
  presets:
    - predict # required for inference 
```

Conversely, if you provide your own model_update and wish to use the PAE head, please ensure the `pae_enabled` preset is selected:

```
model_update:
  presets:
    - predict  # required for inference
    - low_mem  # default low memory settings
    - pae_enabled  # required to run PAE head
  custom:
    - ... custom model changes
```

---

### 3.4 Customized ColabFold MSA Server Settings Using `runner.yml` 

All settings for the ColabFold server and outputs can be set at `msa_computation_settings`](https://github.com/aqlaboratory/openfold3/blob/9d3ff681560cdd65fa92f80f08a4ab5becaebf87/openfold3/core/data/tools/colabfold_msa_server.py#L833)


(34-saving-msa-outputs)=
#### Saving MSA outputs

By default, MSA outputs are written to a temporary directory and are deleted after prediction is complete. 

These settings can be saved by changing the following fields:

```
msa_computation_settings:
  msa_output_directory: <custom path>
  cleanup_msa_dir: False  # If False, msa paths will not be deleted between runs 
  save_mappings: True 
```

MSAs per chain are saved using a file / directory name that is the hash of the sequence. Mappings between the chain name, sequence, and representative ids can be saved via the `save_mappings` field. 

---

#### Use a Privately Hosted ColabFold MSA Server
Specify the URL of your private MSA server with the `server_url` field:
```
msa_computation_settings:
  server_url: https://my.private.colabfold.server
```

---

#### Save MSAs in A3M Format
Choose the file format for saving MSAs retrieved from ColabFold:
```
msa_computation_settings:
  msa_file_format: a3m     # Options: a3m, npz (default: npz)
```

## 4. Model Outputs

OpenFold3 produces a structured set of outputs modeled after the ColabFold server. Each query in the input json file (e.g., `query_1`) generates a dedicated output directory containing prediction results, MSAs, and intermediate files, for instance for template processing.

During processing, chain IDs are mapped to internal standardized names, then re-mapped back to the original query IDs (`chain_ids`) in the final output files.

Each query produces a structured output directory with the following components:

### 4.1 Prediction Outputs (`query/seed/`)

Each seed produces one or more sampled structure predictions and their associated confidence scores, stored in subdirectories named after the query and seed, e.g.:
```
<output_directory>
 ├── query_1
	 └── seed_42
        ├── query_1_seed_42_sample_1_model.cif
        ├── query_1_seed_42_sample_1_confidences.json
        ├── query_1_seed_42_sample_1_confidences_aggregated.json
        └── timing.json 
```

- `*_model.cif` (or `.pdb`): Final predicted 3D structure (with per-atom pLDDT in B-factor if `.pdb`).
  
- `*_confidences.json`: Per-atom confidence scores:

  - `plddt`: Predicted Local Distance Difference Test

  - `pde`: Predicted Distance Error

- `*_confidences_aggregated.json`: Aggregated metric:

  - `avg_plddt` - Average pLDDT over structure

  - `gpde` - Global Predicted Distance Error (see AF3 SI Section 5.7 Eq. 16)

<<<<<<< HEAD
  The following metrics are available only when `pae_enabled` is set. 

  - `iptm` - Estimated accuracy of predicted inter-protein chain interactions 
  
  - `ptm` - Estimated accuracy of overall predicted structure

=======
  - `iptm` - Estimated accuracy of predicted inter-protein chain interactions 
  
  - `ptm` - Estimated accuracy of overall predicted structure

>>>>>>> 75832284
  - `disorder` - Average RASA value for all unresolved residues across all chains. 0 for inference predictions.

  - `sample_ranking_score` - Based on AlphaFold3 SI §5.9.3, item 1

  - `has_clash` - Whether any pair of polymer chains has steric clashes (0.0 if no clashes)

- `timing.json`: The runtime for the submitted query (s), not including the runtime for any MSA computations.


### 4.2 Processed MSAs (`main/` and `paired/`)
Only created if `--use_msa_server=True`. <br/>
Processed MSAs for each unique chain are saved as `.npz` files used to create input features for OpenFold3. 
If a chain is reused across multiple queries, its MSA is only computed once and named after the first occurrence. This reduces the number of queries to the ColabFold server.


For a sequence with two representative chains, the final output directory would have this format:

```
<msa_output_directory>
├── main
│   ├── <hash of sequence A>.npz
│   └── <hash of sequence B>.npz
├── mappings
│   ├── chain_id_to_rep_id.json
│   ├── query_name_to_complex_id.json
│   ├── README.md
│   ├── rep_id_to_seq.json  # hash to sequence mapping
│   └── seq_to_rep_id.json
└── paired
    └── <hash of concatenation of sequences A and B>
        ├── <hash of sequence A>.npz
        └── <hash of sequence B>.npz
```




```
<msa_output_directory>
 ├── main
    ├── <hash of query 1, sequence A>.npz
    └── <hash of query 1, sequence B>.npz
```

If a query is a heteromeric protein complex (has at least two different protein chains) and `--use_msa_server` is enabled, **paired MSAs** are also generated. 
If a set of chains with a specific stoichiometry is reused across multiple queries, for example if the same heterodimer is screened against multiple small molecule ligands, its set of paired MSAs is only computed once and named after the first occurrence. This reduces the number of queries to the ColabFold server. 

```
<msa_output_directory>
 ├── paired
    └── <hash of concatenation of sequences A and B> 
        ├── <hash of sequence A>.npz
        └── <hash of sequence B>.npz
```

In summary, we submit a total of 1 + n queries to the ColabFold MSA server per run - one query for the set of all unqiue protein sequences in the inference query json file (unpaired/main MSAs) and n additional queries for the sets of of proteins chains heteromeric complexes (paired MSAs).

<<<<<<< HEAD
The MSA deduplication behavior is also present for precomputed MSAs. See the [chain deduplication utility]({doc}`precomputed_msa_explanation#4-msa-reusing-utility`) section for details.
=======
The MSA deduplication behavior is also present for precomputed MSAs. See the [chain deduplication utility](4-msa-reusing-utility) section for details.
>>>>>>> 75832284

### 4.3 Mapping outputs (`mapping/`)

If the same `msa_output_directory` is used between runs, the `rep_id_to_seq.json` and `seq_to_rep_id.json` mappings are updated with the new sequences, while the other mappings are overwritten.

```
<msa_output_directory>
 ├── paired
    └── <hash of concatenation of sequences A and B> 
        ├── <hash of sequence A>.npz
        └── <hash of sequence B>.npz
```


#### Note: Raw ColabFold MSA Outputs
The raw ColabFold MSA `.a3m` alignment files and scripts are saved to `<msa_output_directory>/raw/`. <br/> 
This directory is then deleted upon completion of MSA processing by the OpenFold3 workflow to avoid disruption to future inference submissions. <br/>

To manually keep the raw ColabFold outputs, remove this line here [here](https://github.com/aqlaboratory/openfold3/blob/9d3ff681560cdd65fa92f80f08a4ab5becaebf87/openfold3/core/data/tools/colabfold_msa_server.py#L933). <br/>


### 4.4 Query Metadata 
There are several system-generated files that record the state of submitted inference job.

- [Inference Query Set](441-inference-query-set-json) -- Input query and references to auxiliary files (e.g. MSA alignments and template files)
- [Model Config](442-model-config-json) - Model settings, e.g. architecture and memory settings
- [Experiemnt Config](443-experiment-config-json) -- Experiment settings for the inference run
- 

(441-inference-query-set-json)=
#### 4.4.1 Inference Query Set (`inference_query_set.json`)
This file representing the full input query in a validated internal format defined by [this Pydantic schema](https://github.com/aqlaboratory/openfold3/blob/inference-dev/openfold3/projects/of3_all_atom/config/inference_query_format.py).

- Created automatically from the original `query.json`.

- If `--use_msa_server=True`, includes:

  - `main_msa_file_paths`: Paths to single-chain `.a3m` or `.npz` files

  - `paired_msa_file_paths`: Paths to paired `.a3m` or `.npz` files (if heteromer input)

- If `--use_templates=True`, includes:

  - `template_alignment_file_path`: Path to the preprocessed template cache entry `.npz` file used for template featurization. By default, template cache entries are automatically created in a short preprocessing step using the raw template alignment files provided under this same field and the template structures identified in the alignment. For more details, see the [template explanatory document](template_explanation.md).

  - `template_entry_chain_ids`: List of template chains, identified by their entry (typically PDB) IDs and chain IDs, used for featurization. By default, up to the first 4 of these chains are used.

  \```{note}
If MSA and Template files are persisted between runs, the same `inference_query_set.json` file can be used to resubmit the query without needing to rerun the template and MSA pipelines. To do so:

1. Turn off the [MSA cleanup option](34-saving-msa-outputs).
2. pass in the generated `inference_query_set.json` as the `query.json` and use `--use_msa_server=False` and `--use_templates=True`.
\```

(442-model-config-json)=
#### 4.4.2 Model Config (`model_config.json`)

This file represents the model settings used to perform inference. The config follows the model configuration file defined [here](../../openfold3/projects/of3_all_atom/config/model_config.py#L71)

(443-experiment-config-json)=
#### 4.4.3 Experiment Config (`experiment_config.json`)

This file records the entire state of the experiment, as defined by the [InferenceExperimentConfig pydantic model](../../openfold3/entry_points/validator.py#L166).


**🔗 Example:**

See the full multimer output for [Deoxy human hemoglobin](https://drive.google.com/drive/folders/1d0S6ueEyrUEMVeXiebDhEeTp6s-Hm_Pu?usp=drive_link).


When processing multimer inputs (e.g., hemoglobin α + β chains), OpenFold3 automatically:

- Requests paired MSAs from the ColabFold server
- Stores raw alignments in [`raw/paired/](https://drive.google.com/drive/folders/19CN9S3T060KahXj0wbJXMlfth8MFlyPf?usp=drive_link)
- Converts them into per-chain `.npz` alignments in [`paired/`](https://drive.google.com/drive/folders/1VAlJ6XCtt3Y434_t_vomTeMzt7S2pQdy?usp=drive_link)



<|MERGE_RESOLUTION|>--- conflicted
+++ resolved
@@ -72,13 +72,8 @@
 
 ## 2. Pre-requisites:
 
-<<<<<<< HEAD
-- OpenFold3 Conda Environment. See {doc}`OpenFold3 Installation <Installation>` for instructions on how to build this environment.
-- OpenFold3 Model Parameters. These can either be downloaded manually or will be downloaded on your first prediction run, details {doc}`here <Installation#downloading-the-model-parameters-manually>`  
-=======
-- OpenFold3 Conda Environment. See [OpenFold3 Installation](installation) for instructions on how to build this environment.
+- OpenFold3 Conda Environment. See [OpenFold3 Installation](Installation.md) for instructions on how to build this environment.
 - OpenFold3 Model Parameters: please find the checkpoints [in this Google Drive](https://drive.google.com/drive/folders/1PD1B-FuLF9V9wxATGh7qaF0G-WaT4j3g?usp=drive_link).
->>>>>>> 75832284
 
 
 ## 3. Running OpenFold3 Inference
@@ -329,19 +324,12 @@
 
   - `gpde` - Global Predicted Distance Error (see AF3 SI Section 5.7 Eq. 16)
 
-<<<<<<< HEAD
   The following metrics are available only when `pae_enabled` is set. 
 
   - `iptm` - Estimated accuracy of predicted inter-protein chain interactions 
   
   - `ptm` - Estimated accuracy of overall predicted structure
 
-=======
-  - `iptm` - Estimated accuracy of predicted inter-protein chain interactions 
-  
-  - `ptm` - Estimated accuracy of overall predicted structure
-
->>>>>>> 75832284
   - `disorder` - Average RASA value for all unresolved residues across all chains. 0 for inference predictions.
 
   - `sample_ranking_score` - Based on AlphaFold3 SI §5.9.3, item 1
@@ -399,11 +387,7 @@
 
 In summary, we submit a total of 1 + n queries to the ColabFold MSA server per run - one query for the set of all unqiue protein sequences in the inference query json file (unpaired/main MSAs) and n additional queries for the sets of of proteins chains heteromeric complexes (paired MSAs).
 
-<<<<<<< HEAD
-The MSA deduplication behavior is also present for precomputed MSAs. See the [chain deduplication utility]({doc}`precomputed_msa_explanation#4-msa-reusing-utility`) section for details.
-=======
 The MSA deduplication behavior is also present for precomputed MSAs. See the [chain deduplication utility](4-msa-reusing-utility) section for details.
->>>>>>> 75832284
 
 ### 4.3 Mapping outputs (`mapping/`)
 
