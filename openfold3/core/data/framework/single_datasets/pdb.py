--- conflicted
+++ resolved
@@ -416,27 +416,6 @@
 
         return template_features
 
-<<<<<<< HEAD
-=======
-    @log_runtime_memory(runtime_dict_key="runtime-create-ref-conformer-features")
-    def create_ref_conformer_features(
-        self, pdb_id: str, atom_array_cropped: AtomArray
-    ) -> dict:
-        """Creates the reference conformer features."""
-
-        processed_reference_molecules = get_ref_conformer_data_af3(
-            atom_array=atom_array_cropped,
-            per_chain_metadata=self.dataset_cache.structure_data[pdb_id].chains,
-            reference_mol_metadata=self.dataset_cache.reference_molecule_data,
-            reference_mol_dir=self.reference_molecule_directory,
-        )
-        reference_conformer_features = featurize_ref_conformers_af3(
-            processed_reference_molecules
-        )
-
-        return reference_conformer_features
-
->>>>>>> ebcb4515
     def create_loss_features(self, pdb_id: str) -> dict:
         """Creates the loss features."""
 
