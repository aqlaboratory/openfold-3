--- conflicted
+++ resolved
@@ -1,16 +1,46 @@
 import dataclasses
+import json
 from collections import Counter
 from enum import IntEnum
+from pathlib import Path
 from typing import Union
+
 import pandas as pd
+import torch
+from biotite.structure import AtomArray
+from biotite.structure.io import pdbx
+
 from openfold3.core.data.framework.single_datasets.abstract_single_dataset import (
     SingleDataset,
     register_dataset,
 )
-from openfold3.core.data.framework.single_datasets.base_single_dataset import (
-    BaseSingleDataset,
-)
-
+from openfold3.core.data.io.dataset_cache import read_datacache
+from openfold3.core.data.pipelines.featurization.conformer import (
+    featurize_ref_conformers_af3,
+)
+from openfold3.core.data.pipelines.featurization.loss_weights import set_loss_weights
+from openfold3.core.data.pipelines.featurization.msa import featurize_msa_af3
+from openfold3.core.data.pipelines.featurization.structure import (
+    featurize_target_gt_structure_af3,
+)
+from openfold3.core.data.pipelines.featurization.template import (
+    featurize_template_structures_af3,
+)
+from openfold3.core.data.pipelines.sample_processing.conformer import (
+    get_ref_conformer_data_af3,
+)
+from openfold3.core.data.pipelines.sample_processing.msa import (
+    process_msas_af3,
+)
+from openfold3.core.data.pipelines.sample_processing.structure import (
+    process_target_structure_af3,
+)
+from openfold3.core.data.pipelines.sample_processing.template import (
+    process_template_structures_af3,
+)
+from openfold3.core.data.primitives.quality_control.logging_utils import (
+    log_runtime_memory,
+)
 from openfold3.core.data.resources.residues import MoleculeType
 
 
@@ -139,10 +169,8 @@
 
 
 @register_dataset
-class WeightedPDBDataset(BaseSingleDataset):
+class WeightedPDBDataset(SingleDataset):
     """Implements a Dataset class for the Weighted PDB training dataset for AF3."""
-<<<<<<< HEAD
-=======
 
     def __init__(self, dataset_config: dict) -> None:
         """Initializes a WeightedPDBDataset.
@@ -212,7 +240,6 @@
         self.msa = dataset_config["msa"]
         self.template = dataset_config["template"]
 
->>>>>>> 283181e5
     def create_datapoint_cache(self) -> None:
         """Creates the datapoint_cache with chain/interface probabilities.
 
@@ -250,9 +277,6 @@
         datapoint_collection.convert_to_dataframe()
         self.datapoint_cache = datapoint_collection.create_datapoint_cache()
 
-<<<<<<< HEAD
-    
-=======
     def __getitem__(
         self, index: int
     ) -> dict[str : Union[torch.Tensor, dict[str, torch.Tensor]]]:
@@ -446,5 +470,4 @@
         return sample_data
 
     def __len__(self):
-        return len(self.datapoint_cache)
->>>>>>> 283181e5
+        return len(self.datapoint_cache)