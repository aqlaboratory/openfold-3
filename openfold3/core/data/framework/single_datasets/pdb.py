--- conflicted
+++ resolved
@@ -209,11 +209,7 @@
         self.datapoint_probabilities = self.datapoint_cache["weight"].to_numpy()
 
         # CCD
-<<<<<<< HEAD
-        self.ccd = pdbx.CIFFile.read(dataset_config["ccd_path"])
-=======
         self.ccd = pdbx.CIFFile.read(dataset_config["dataset_paths"]["ccd_file"])
->>>>>>> 11d74a27
 
         # Dataset configuration
         self.crop_weights = dataset_config["crop_weights"]
