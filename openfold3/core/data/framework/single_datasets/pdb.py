--- conflicted
+++ resolved
@@ -335,12 +335,7 @@
             alignments_directory=self.alignments_directory,
             alignment_db_directory=self.alignment_db_directory,
             alignment_index=self.alignment_index,
-<<<<<<< HEAD
-            atom_array=atom_array_cropped,
-            data_cache_entry_chains=self.dataset_cache.structure_data[pdb_id].chains,
-=======
             alignment_array_directory=self.alignment_array_directory,
->>>>>>> f270ee76
             max_seq_counts=self.msa.max_seq_counts,
             aln_order=self.msa.aln_order,
             max_rows_paired=self.msa.max_rows_paired,
