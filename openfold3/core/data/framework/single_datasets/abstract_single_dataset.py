"""This module contains the SingleDataset class and its subclasses.

A SingleDataset class is a pytorch Dataset class which specified the way datapoints
need to be parsed/process and embedded into feature tensors using a pair of
PreprocessingPipeline and FeaturePipeline. SingleDataset also has an optional
calculate_datapoint_probabilities which implements a strategy for calculating
the probability of sampling all of the datapoints from a precomputed data cache.

The steps below outline how datapoints get from raw datapoints to the model
and highlight where you currently are in the process:

0. Dataset filtering and cache generation
    raw data -> filtered data
1. PreprocessingPipeline
    filtered data -> preprocessed data
2. SampleProcessingPipeline and FeaturePipeline
    preprocessed data -> parsed/processed data -> FeatureDict
3. SingleDataset [YOU ARE HERE]
    datapoints -> __getitem__ -> FeatureDict
4. StochasticSamplerDataset (optional)
    Sequence[SingleDataset] -> __getitem__ -> FeatureDict
5. DataLoader
    FeatureDict -> batched data
6. DataModule
    SingleDataset/StochasticSamplerDataset -> DataLoader
7. ModelRunner
    batched data -> model
"""

from abc import ABC, abstractmethod
from typing import Union

import torch
from torch.utils.data import Dataset

DATASET_REGISTRY = {}


def register_dataset(cls):
    """Register a specific OpenFoldSingleDataset class in the DATASET_REGISTRY.

    Args:
        cls (Type[OpenFoldSingleDataset]): The class to register.

    Returns:
        Type[OpenFoldSingleDataset]: The registered class.
    """
    DATASET_REGISTRY[cls.__name__] = cls
    cls._registered = True
    return cls


class DatasetNotRegisteredError(Exception):
    """A custom error for for unregistered SingleDatasets."""

    def __init__(self, dataset_name: str) -> None:
        super().__init__()
        self.dataset_name = dataset_name

    def __str__(self):
        return (
            f"SingleDataset {self.dataset_name} missing from dataset registry."
            "Wrap your class with the register_dataset decorator."
        )


class SingleDataset(ABC, Dataset):
    """Abstract Dataset class implementing necessery attributes and methods.

    A child class of SingleDataset
        - must be decorated with the register_dataset decorator
        - must implement the __getitem__ method
<<<<<<< HEAD
        - must implement the datapoint_cache property
        - may overwrite the calculate_datapoint_probabilities method.
=======
        - must implement the dataset_cache property
        - must implement the datapoint_cache property
>>>>>>> 389a1621
    """

    def __init__(self) -> None:
        if not self.__class__._registered:
            raise DatasetNotRegisteredError(self.__class__.__name__)

<<<<<<< HEAD
    @property
    @abstractmethod
    def datapoint_cache(self):
        """Attribute storing the data cache for the Dataset."""
        pass
=======
    def __post_init__(self) -> None:
        if self.dataset_cache is None:
            raise ValueError(
                f"No dataset_cache was created for {self.get_class_name()}. "
                "Assign this attribute in the __init__ of this class."
            )

        if self.datapoint_cache is None:
            raise ValueError(
                f"No datapoint_cache was created for {self.get_class_name()}. "
                "Assign this attribute in the __init__ of this class."
            )
>>>>>>> 389a1621

    def get_class_name(self) -> str:
        """Returns the name of the class."""
        return self.__class__.__name__

<<<<<<< HEAD
        Datapoint probabilities are calculated from the self.data_cache attribute and
        are used in the StochasticSamplerDataset class. By default datapoints are
        sampled uniformly."""

        self.datapoint_probabilities = 1 / len(self.data_cache)

    def get_class_name(self) -> str:
        """Returns the name of the class."""
        return self.__class__.__name__

=======
>>>>>>> 389a1621
    @abstractmethod
    def __getitem__(self, index: int) -> dict[str, Union[torch.Tensor]]:
        """Getitem of a specific SingleDataset class.

        Called by the DataLoader directly or indirectly via the StochasticSamplerDataset
        getitem method and indexes into the data cache. Implements a series of steps to
        process the raw data into intermediate arrays via pipelines from
        pipelines.sample_processing and tensorize these arrays to create tensors for the
        model from pipelines.featurization.

        Args:
            index (int):
                Index of the datapoint to retrieve.

        Returns:
            dict[str, Union[torch.Tensor]]:
                Featuredict.
        """
        pass<|MERGE_RESOLUTION|>--- conflicted
+++ resolved
@@ -70,26 +70,14 @@
     A child class of SingleDataset
         - must be decorated with the register_dataset decorator
         - must implement the __getitem__ method
-<<<<<<< HEAD
-        - must implement the datapoint_cache property
-        - may overwrite the calculate_datapoint_probabilities method.
-=======
         - must implement the dataset_cache property
         - must implement the datapoint_cache property
->>>>>>> 389a1621
     """
 
     def __init__(self) -> None:
         if not self.__class__._registered:
             raise DatasetNotRegisteredError(self.__class__.__name__)
 
-<<<<<<< HEAD
-    @property
-    @abstractmethod
-    def datapoint_cache(self):
-        """Attribute storing the data cache for the Dataset."""
-        pass
-=======
     def __post_init__(self) -> None:
         if self.dataset_cache is None:
             raise ValueError(
@@ -102,25 +90,11 @@
                 f"No datapoint_cache was created for {self.get_class_name()}. "
                 "Assign this attribute in the __init__ of this class."
             )
->>>>>>> 389a1621
 
     def get_class_name(self) -> str:
         """Returns the name of the class."""
         return self.__class__.__name__
 
-<<<<<<< HEAD
-        Datapoint probabilities are calculated from the self.data_cache attribute and
-        are used in the StochasticSamplerDataset class. By default datapoints are
-        sampled uniformly."""
-
-        self.datapoint_probabilities = 1 / len(self.data_cache)
-
-    def get_class_name(self) -> str:
-        """Returns the name of the class."""
-        return self.__class__.__name__
-
-=======
->>>>>>> 389a1621
     @abstractmethod
     def __getitem__(self, index: int) -> dict[str, Union[torch.Tensor]]:
         """Getitem of a specific SingleDataset class.
