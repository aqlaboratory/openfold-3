--- conflicted
+++ resolved
@@ -316,41 +316,15 @@
         query_id = datapoint["query_id"]
         query = self.query_cache[query_id]
         seed = datapoint["seed"]
-<<<<<<< HEAD
-        is_repeated_sample = datapoint["repeated_sample"]
+        is_repeated_sample = bool(datapoint["repeated_sample"])
 
         try:
-            # TODO: Could wrap this in try/except
-=======
-        is_repeated_sample = bool(datapoint["repeated_sample"])
-
-        try:
->>>>>>> 1aeb8606
             features = self.create_all_features(query)
             features["query_id"] = query_id
             features["seed"] = torch.tensor([seed])
             features["repeated_sample"] = torch.tensor(
                 [is_repeated_sample], dtype=torch.bool
             )
-<<<<<<< HEAD
-
-            return features
-        except Exception as e:
-            tb = traceback.format_exc()
-            logger.warning(
-                "-" * 40
-                + "\n"
-                + f"Failed to process {query_id} with preferred"
-                + f"Exception type: {type(e).__name__}\nTraceback: {tb}"
-                + "-" * 40
-            )
-            features = {}
-            features["query_id"] = query_id
-            features["repeated_sample"] = torch.tensor(
-                [is_repeated_sample], dtype=torch.bool
-            )
-            return features
-=======
             features["valid_sample"] = torch.tensor([True], dtype=torch.bool)
 
             return features
@@ -370,7 +344,6 @@
             }
 
             return features
->>>>>>> 1aeb8606
 
     def __len__(self):
         return len(self.datapoint_cache)