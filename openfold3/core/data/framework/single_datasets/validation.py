--- conflicted
+++ resolved
@@ -2,40 +2,19 @@
 import random
 import traceback
 
+import numpy as np
 import pandas as pd
 import torch
+from biotite.structure import AtomArray
 
 from openfold3.core.data.framework.single_datasets.abstract_single import (
     register_dataset,
 )
-<<<<<<< HEAD
-from openfold3.core.data.framework.single_datasets.pdb import WeightedPDBDataset
-from openfold3.core.data.pipelines.featurization.conformer import (
-    featurize_reference_conformers_af3,
-)
-from openfold3.core.data.pipelines.featurization.structure import (
-    featurize_target_gt_structure_af3,
-)
-from openfold3.core.data.pipelines.sample_processing.conformer import (
-    get_reference_conformer_data_af3,
-)
-from openfold3.core.data.pipelines.sample_processing.structure import (
-    process_target_structure_af3,
-)
+from openfold3.core.data.framework.single_datasets.base_af3 import BaseAF3Dataset
+from openfold3.core.data.framework.single_datasets.pdb import is_invalid_feature_dict
 from openfold3.core.data.primitives.featurization.structure import (
     extract_starts_entities,
 )
-from openfold3.core.data.primitives.quality_control.logging_utils import (
-    log_runtime_memory,
-)
-from openfold3.core.data.primitives.structure.cropping import (
-    NO_CROPPING_TOKEN_BUDGET_SENTINEL,
-)
-from openfold3.core.data.primitives.structure.tokenization import add_token_positions
-=======
-from openfold3.core.data.framework.single_datasets.base_af3 import BaseAF3Dataset
-from openfold3.core.data.framework.single_datasets.pdb import is_invalid_feature_dict
->>>>>>> 7b4163ea
 
 logger = logging.getLogger(__name__)
 
@@ -97,134 +76,6 @@
             }
         )
 
-<<<<<<< HEAD
-        # Processed reference conformers
-        processed_reference_molecules = get_reference_conformer_data_af3(
-            atom_array=atom_array_gt,
-            per_chain_metadata=self.dataset_cache.structure_data[pdb_id].chains,
-            reference_mol_metadata=self.dataset_cache.reference_molecule_data,
-            reference_mol_dir=self.reference_molecule_directory,
-        )
-
-        if return_full_atom_array:
-            atom_array_full = atom_array_gt.copy()
-
-        # Necessary for compatibility with downstream function signatures
-        atom_array_cropped = atom_array_gt.copy()
-
-        # Necessary positional indices for MSA and template processing
-        add_token_positions(atom_array_cropped)
-
-        # Overwrite token_budget to the number of tokens in this example
-        n_tokens = np.unique(atom_array_gt.token_id).size
-        logger.info(f"Overwriting token budget to {n_tokens} for {pdb_id}")
-        self.token_budget = n_tokens
-
-        # Compute target and ground-truth structure features
-        target_structure_features = featurize_target_gt_structure_af3(
-            atom_array_cropped=atom_array_cropped,
-            atom_array_gt=atom_array_gt,
-            token_budget=self.token_budget,
-        )
-
-        # Compute reference conformer features
-        reference_conformer_features = featurize_reference_conformers_af3(
-            processed_ref_mol_list=processed_reference_molecules
-        )
-
-        # Wrap up features
-        target_structure_data = {
-            "atom_array_gt": atom_array_gt,
-            "atom_array_cropped": atom_array_cropped,
-            "target_structure_features": target_structure_features,
-            "reference_conformer_features": reference_conformer_features,
-        }
-
-        if return_full_atom_array:
-            target_structure_data["atom_array"] = atom_array_full
-
-        return target_structure_data
-
-    def get_validation_homology_features(
-        self, pdb_id: str, atom_array: AtomArray
-    ) -> dict:
-        """Create masks for validation metrics analysis.
-
-        Args:
-            pdb_id: PDB id for example found in dataset_cache
-            atom_array: structure data for given pdb_id
-        Returns:
-            dict with two features:
-            - use_for_intra_validation [*, n_tokens]
-                mask indicating if token should be used for intrachain metrics
-            - use_for_inter_validation [*, n_tokens]
-                mask indicating if token should be used for intrachain metrics
-        """
-        features = {}
-
-        structure_entry = self.dataset_cache.structure_data[pdb_id]
-
-        chains_for_intra_metrics = [
-            cid
-            for cid, cdata in structure_entry.chains.items()
-            if cdata.use_intrachain_metrics
-        ]
-
-        interfaces_to_include = []
-        for interface_id, cluster_data in structure_entry.interfaces.items():
-            if cluster_data.use_interchain_metrics:
-                interface_chains = tuple(interface_id.split("_"))
-                interfaces_to_include.append(interface_chains)
-
-        # Create token mask for validation intra and inter metrics
-        token_starts_with_stop, _ = extract_starts_entities(atom_array)
-        token_starts = token_starts_with_stop[:-1]
-        token_chain_id = atom_array.chain_id[token_starts].astype(int)
-
-        features["use_for_intra_validation"] = torch.tensor(
-            np.isin(token_chain_id, chains_for_intra_metrics),
-            dtype=torch.int32,
-        )
-
-        token_chain_id = torch.tensor(token_chain_id, dtype=torch.int32)
-
-        chain_mask_padded = make_chain_pair_mask_padded(
-            token_chain_id, interfaces_to_include
-        )
-
-        # [n_token, n_token] for pairwise interactions
-        features["use_for_inter_validation"] = chain_mask_padded[
-            token_chain_id.unsqueeze(0), token_chain_id.unsqueeze(1)
-        ]
-
-        return features
-
-    def create_all_features(
-        self,
-        pdb_id: str,
-        preferred_chain_or_interface: str,
-        return_atom_arrays: bool,
-    ) -> dict:
-        """Calls the parent create_all_features, and then adds features for homology
-        similarity."""
-        sample_data = super().create_all_features(
-            pdb_id, preferred_chain_or_interface, return_atom_arrays=True
-        )
-
-        validation_homology_filters = self.get_validation_homology_features(
-            pdb_id, sample_data["atom_array"]
-        )
-        sample_data["features"].update(validation_homology_filters)
-
-        # If we have all the datasets write their own create_all_features, we can avoid
-        # recording and then removing the atom_arrays
-        if not return_atom_arrays:
-            del sample_data["atom_array"]
-            del sample_data["atom_array_gt"]
-            del sample_data["atom_array_cropped"]
-
-        return sample_data
-=======
     def __getitem__(
         self, index: int
     ) -> dict[str : torch.Tensor | dict[str, torch.Tensor]]:
@@ -277,4 +128,82 @@
                 )
                 index = random.randint(0, len(self) - 1)
                 return self.__getitem__(index)
->>>>>>> 7b4163ea
+
+    def get_validation_homology_features(
+        self, pdb_id: str, atom_array: AtomArray
+    ) -> dict:
+        """Create masks for validation metrics analysis.
+
+        Args:
+            pdb_id: PDB id for example found in dataset_cache
+            atom_array: structure data for given pdb_id
+        Returns:
+            dict with two features:
+            - use_for_intra_validation [*, n_tokens]
+                mask indicating if token should be used for intrachain metrics
+            - use_for_inter_validation [*, n_tokens]
+                mask indicating if token should be used for intrachain metrics
+        """
+        features = {}
+
+        structure_entry = self.dataset_cache.structure_data[pdb_id]
+
+        chains_for_intra_metrics = [
+            cid
+            for cid, cdata in structure_entry.chains.items()
+            if cdata.use_intrachain_metrics
+        ]
+
+        interfaces_to_include = []
+        for interface_id, cluster_data in structure_entry.interfaces.items():
+            if cluster_data.use_interchain_metrics:
+                interface_chains = tuple(interface_id.split("_"))
+                interfaces_to_include.append(interface_chains)
+
+        # Create token mask for validation intra and inter metrics
+        token_starts_with_stop, _ = extract_starts_entities(atom_array)
+        token_starts = token_starts_with_stop[:-1]
+        token_chain_id = atom_array.chain_id[token_starts].astype(int)
+
+        features["use_for_intra_validation"] = torch.tensor(
+            np.isin(token_chain_id, chains_for_intra_metrics),
+            dtype=torch.int32,
+        )
+
+        token_chain_id = torch.tensor(token_chain_id, dtype=torch.int32)
+
+        chain_mask_padded = make_chain_pair_mask_padded(
+            token_chain_id, interfaces_to_include
+        )
+
+        # [n_token, n_token] for pairwise interactions
+        features["use_for_inter_validation"] = chain_mask_padded[
+            token_chain_id.unsqueeze(0), token_chain_id.unsqueeze(1)
+        ]
+
+        return features
+
+    def create_all_features(
+        self,
+        pdb_id: str,
+        preferred_chain_or_interface: str,
+        return_atom_arrays: bool,
+    ) -> dict:
+        """Calls the parent create_all_features, and then adds features for homology
+        similarity."""
+        sample_data = super().create_all_features(
+            pdb_id, preferred_chain_or_interface, return_atom_arrays=True
+        )
+
+        validation_homology_filters = self.get_validation_homology_features(
+            pdb_id, sample_data["atom_array"]
+        )
+        sample_data["features"].update(validation_homology_filters)
+
+        # Remove atom arrays if they are not needed 
+        if not return_atom_arrays:
+            del sample_data["atom_array"]
+            del sample_data["atom_array_gt"]
+            del sample_data["atom_array_cropped"]
+
+        return sample_data