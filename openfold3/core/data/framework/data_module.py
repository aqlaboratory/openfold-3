# Copyright 2025 AlQuraishi Laboratory
#
# Licensed under the Apache License, Version 2.0 (the "License");
# you may not use this file except in compliance with the License.
# You may obtain a copy of the License at
#
#      http://www.apache.org/licenses/LICENSE-2.0
#
# Unless required by applicable law or agreed to in writing, software
# distributed under the License is distributed on an "AS IS" BASIS,
# WITHOUT WARRANTIES OR CONDITIONS OF ANY KIND, either express or implied.
# See the License for the specific language governing permissions and
# limitations under the License.

"""This module contains the DataModule class.

The DataModule is a LightningDataModule class that organizes the
instantiation of Datasets for training, validation, testing and prediction and
wraps Datasets into DataLoaders.

The steps below outline how datapoints get from raw datapoints to the model
and highlight where you currently are in the process:

0. Dataset filtering and cache generation
    raw data -> filtered data
1. PreprocessingPipeline
    filtered data -> preprocessed data
2. SampleProcessingPipeline and FeaturePipeline
    preprocessed data -> parsed/processed data -> FeatureDict
3. SingleDataset
    datapoints -> __getitem__ -> FeatureDict
4. SamplerDataset (optional)
    Sequence[SingleDataset] -> __getitem__ -> FeatureDict
5. DataLoader
    FeatureDict -> batched data
6. DataModule [YOU ARE HERE]
    SingleDataset/SamplerDataset -> DataLoader
7. ModelRunner
    batched data -> model
"""

import dataclasses
import enum
import random
import warnings
from pathlib import Path
from typing import Any

import pytorch_lightning as pl
import torch
import torch.distributed as dist
import torch.utils
import torch.utils.data
from lightning_fabric.utilities.rank_zero import (
    rank_zero_only,
)
from lightning_utilities.core.imports import RequirementCache
from pydantic import BaseModel, SerializeAsAny
from torch.utils.data import DataLoader

from openfold3.core.data.framework.lightning_utils import _generate_seed_sequence
from openfold3.core.data.framework.single_datasets.abstract_single import (
    DATASET_REGISTRY,
    SingleDataset,
)
from openfold3.core.data.framework.stochastic_sampler_dataset import (
    SamplerDataset,
)
from openfold3.core.data.pipelines.preprocessing.template import TemplatePreprocessor
from openfold3.core.data.tools.colabfold_msa_server import (
    MsaComputationSettings,
    augment_main_msa_with_query_sequence,
    preprocess_colabfold_msas,
)
from openfold3.core.utils.tensor_utils import dict_multimap

_NUMPY_AVAILABLE = RequirementCache("numpy")


class DatasetMode(enum.Enum):
    """Enum for dataset modes."""

    train = "train"
    validation = "validation"
    test = "test"
    prediction = "prediction"


class DatasetSpec(BaseModel):
    """Dataset specification provided to initialize datasets in the DataModule.

    The DataModule accepts list of these configurations to create
    `torch.Datasets` for pl.Trainer.
    """

    name: str
    dataset_class: str
    mode: DatasetMode
    weight: float | None = None
    config: SerializeAsAny[BaseModel] = SerializeAsAny()


@dataclasses.dataclass
class MultiDatasetConfig:
    """Dataclass for storing dataset configurations.

    Attributes:
        classes: list[str]
            List of dataset class names used as keys into the dataset registry.
        modes: list[str]
            List of dataset modes, elements can be train, validation, test, prediction.
        configs: list[Union[dict[str, Any], None]]
            List of dictionaries containing SingleDataset init input paths (!!!) and
            other config arguments if needed/available.
        weights: list[float]
            List of weights used for sampling from each dataset.
    """

    classes: list[str]
    modes: list[str]
    configs: list[dict[str, Any] | None]
    weights: list[float]

    def __len__(self):
        return len(self.classes)

    def get_subset(self, index: list[bool]) -> "MultiDatasetConfig":
        """Returns a subset of the MultiDatasetConfig.

        Args:
            index (bool):
                Index of the subset.

        Returns:
            MultiDatasetConfig:
                Subset of the MultiDatasetConfig.
        """

        def apply_bool(value, idx):
            return [v for v, i in zip(value, idx, strict=True) if i]

        return MultiDatasetConfig(
            classes=apply_bool(self.classes, index),
            modes=apply_bool(self.modes, index),
            configs=apply_bool(self.configs, index),
            weights=apply_bool(self.weights, index),
        )

    def get_config_for_mode(self, mode: DatasetMode) -> "MultiDatasetConfig":
        datasets_stage_mask = [m == mode for m in self.modes]
        return self.get_subset(datasets_stage_mask)


class DataModuleConfig(BaseModel):
    datasets: list[SerializeAsAny[BaseModel]]
    batch_size: int = 1
    num_workers: int = 0
    num_workers_validation: int = 0
    data_seed: int = 42
    epoch_len: int = 1


class DataModule(pl.LightningDataModule):
    """A LightningDataModule class for organizing Datasets and DataLoaders."""

    def __init__(
        self, data_module_config: DataModuleConfig, world_size: int | None = None
    ) -> None:
        super().__init__()

        # Possibly initialize directly from DataModuleConfig
        self.batch_size = data_module_config.batch_size
        self.num_workers = data_module_config.num_workers
        self.num_workers_validation = data_module_config.num_workers_validation
        self.data_seed = data_module_config.data_seed
        self.epoch_len = data_module_config.epoch_len
        self.world_size = world_size

        # Parse datasets
        self.multi_dataset_config = self.parse_data_config(data_module_config.datasets)
        self._initialize_next_dataset_indices()

    def _initialize_next_dataset_indices(self):
        train_configs = self.multi_dataset_config.get_config_for_mode(DatasetMode.train)
        self.next_dataset_indices = dict()
        for cfg in train_configs.configs:
            if cfg.sample_in_order:
                self.next_dataset_indices[cfg.name] = 0

    def setup(self, stage=None):
        # Custom worker init function with manual data seed
        def worker_init_function_with_data_seed(
            worker_id: int, rank: int | None = None
        ) -> None:
            """Modified default Lightning worker_init_fn with manual data seed.

            This worker_init_fn enables decoupling stochastic processes in the data
            pipeline from those in the model. Taken from Pytorch Lightning 2.4.1 source
            code: https://github.com/Lightning-AI/pytorch-lightning/blob/f3f10d460338ca8b2901d5cd43456992131767ec/src/lightning/fabric/utilities/seed.py#L85

            Args:
                worker_id (int):
                    Worker id.
                rank (Optional[int], optional):
                    Worker process rank. Defaults to None.
            """
            # implementation notes: https://github.com/pytorch/pytorch/issues/5059#issuecomment-817392562
            global_rank = rank if rank is not None else rank_zero_only.rank
            process_seed = self.data_seed
            # back out the base seed so we can use all the bits
            base_seed = process_seed - worker_id
            seed_sequence = _generate_seed_sequence(
                base_seed, worker_id, global_rank, count=4
            )
            torch.manual_seed(seed_sequence[0])  # torch takes a 64-bit seed
            random.seed(
                (seed_sequence[1] << 32) | seed_sequence[2]
            )  # combine two 64-bit seeds
            if _NUMPY_AVAILABLE:
                import numpy as np

                np.random.seed(
                    seed_sequence[3] & 0xFFFFFFFF
                )  # numpy takes 32-bit seed only

        self.worker_init_function_with_data_seed = worker_init_function_with_data_seed
        self.generator = torch.Generator(device="cpu").manual_seed(self.data_seed)

        self.datasets_by_mode = {k: [] for k in DatasetMode}
        # Initialize datasets
        if DatasetMode.train in self.multi_dataset_config.modes:
            multi_dataset_config_train = self.multi_dataset_config.get_config_for_mode(
                DatasetMode.train
            )
            # Initialize train datasets
            all_train_datasets = self.init_datasets(multi_dataset_config_train)

            # Wrap train datasets in the sampler dataset class
            train_dataset = SamplerDataset(
                datasets=all_train_datasets,
                dataset_probabilities=multi_dataset_config_train.weights,
                epoch_len=self.epoch_len,
                generator=self.generator,
                next_dataset_indices=self.next_dataset_indices,
            )
            self.datasets_by_mode[DatasetMode.train] = train_dataset

        for dataset_mode in [
            DatasetMode.validation,
            DatasetMode.test,
            DatasetMode.prediction,
        ]:
            multi_dataset_config_mode = self.multi_dataset_config.get_config_for_mode(
                dataset_mode
            )
            mode_datasets = self.init_datasets(
                multi_dataset_config_mode, set_world_size=True
            )

            if len(mode_datasets) > 1:
                warnings.warn(
                    f"Currently only one {dataset_mode} dataset is supported, but "
                    f"{len(mode_datasets)} datasets were found. Using only the "
                    "first one.",
                    stacklevel=2,
                )

            self.datasets_by_mode[dataset_mode] = (
                mode_datasets[0] if mode_datasets else []
            )

    @classmethod
    def parse_data_config(cls, data_config: list[dict]) -> MultiDatasetConfig:
        """Parses input data_config into separate lists.

        Args:
            data_config (list[dict]):
                Input data configuration list of dataset dictionaries.

        Returns:
            MultiDatasetConfig:
                Lists of dataset classes, weights, configurations and unique set of
                modes.
        """

        classes, modes, configs, weights = [], [], [], []
        for dataset_entry in data_config:
            classes.append(dataset_entry.dataset_class)
            modes.append(dataset_entry.mode)
            weights.append(dataset_entry.weight)
            configs.append(dataset_entry.config)

        multi_dataset_config = MultiDatasetConfig(
            classes=classes,
            modes=modes,
            configs=configs,
            weights=weights,
        )

        # Check dataset configuration
        cls.run_checks(multi_dataset_config)

        return multi_dataset_config

    @classmethod
    def run_training_dataset_checks(
        cls,
        train_dataset_config: MultiDatasetConfig,
    ) -> None:
        """Check that dataset weights and crop weights are normalized"""
        if sum(train_dataset_config.weights) != 1:
            warnings.warn(
                "Dataset weights do not sum to 1. Normalizing weights.",
                stacklevel=2,
            )
            train_dataset_config.weights = [
                weight / sum(train_dataset_config.weights)
                for weight in train_dataset_config.weights
            ]

        # Check if provided crop weights sum to 1
        for idx, config_i in enumerate(train_dataset_config.configs):
            config_i_crop_weights = config_i.crop.crop_weights.model_dump()
            if sum(config_i_crop_weights.values()) != 1:
                warnings.warn(
                    f"Dataset {train_dataset_config.classes[idx]} crop weights do not "
                    "sum to 1. Normalizing weights.",
                    stacklevel=2,
                )
                train_dataset_config.configs[idx].crop.crop_weights = {
                    key: value / sum(config_i_crop_weights.values())
                    for key, value in config_i_crop_weights.items()
                }
                print(f"{train_dataset_config.configs[idx].crop.crop_weights=}")

    @classmethod
    def run_checks(cls, multi_dataset_config: MultiDatasetConfig) -> None:
        """Runs checks on the provided crop weights and modes.

        Checks for valid combinations of SingleDataset modes and normalizes weights and
        cropping weights if available, and they do not sum to 1. Updates
        multi_dataset_config in place.

        Args:
            multi_dataset_config: DatasetConfig:
                Parsed dataset config.

        Returns:
            None.
        """

        # Check if provided weights sum to 1
        train_dataset_config = multi_dataset_config.get_subset(
            [mode == DatasetMode.train for mode in multi_dataset_config.modes]
        )
        if len(train_dataset_config.classes):
            cls.run_training_dataset_checks(train_dataset_config)

        # Check if provided dataset mode combination is valid
        modes = multi_dataset_config.modes
        modes_unique = set(modes)
        supported_types = {
            DatasetMode.train,
            DatasetMode.validation,
            DatasetMode.test,
            DatasetMode.prediction,
        }
        supported_combinations = [
            {DatasetMode.train},
            {DatasetMode.train, DatasetMode.validation},
            {DatasetMode.validation},
            {DatasetMode.test},
            {DatasetMode.prediction},
        ]

        if modes_unique not in supported_combinations:
            raise ValueError(
                "An unsupported combination of dataset modes was found in"
                f"data_config: {modes_unique}. The supported dataset"
                f"combinations are: {supported_combinations}."
            )
        elif any([type_ not in supported_types for type_ in modes_unique]):
            raise ValueError(
                f"An unsupported dataset mode was found in data_config: {modes_unique}."
                " Supported modes are: train, validation, test, prediction."
            )

    def init_datasets(
        self, multi_dataset_config: MultiDatasetConfig, set_world_size: bool = False
    ) -> list[SingleDataset]:
        """Initializes datasets.

        Args:
            multi_dataset_config (MultiDatasetConfig):
                Parsed config of all input datasets.
            set_world_size: Whether to set the world size in the dataset initialization

        Returns:
            list[Sequence[SingleDataset]]: List of initialized SingleDataset objects.
        """
        # Note that the dataset config already contains the paths!
        datasets = []
        for dataset_class, dataset_config in zip(
            multi_dataset_config.classes,
            multi_dataset_config.configs,
            strict=True,
        ):
            if set_world_size:
                dataset = DATASET_REGISTRY[dataset_class](
                    dataset_config, self.world_size
                )
            else:
                dataset = DATASET_REGISTRY[dataset_class](dataset_config)
            datasets.append(dataset)
        return datasets

    def generate_dataloader(self, mode: DatasetMode):
        """Wrap the appropriate dataset in a DataLoader and return it.

        Args:
            mode (DatasetMode):
                Mode of DataLoader to return, one of train, valid, test, predict.

        Returns:
            DataLoader: DataLoader object.
        """

        # TODO: Val does not need this many workers. Due to memory leak issue,
        #  reduce workers here to run with more workers overall in training
        #  as temporary quick fix.
        if (
            mode == DatasetMode.validation
            and DatasetMode.train in self.multi_dataset_config.modes
        ):
            num_workers = self.num_workers_validation
        else:
            num_workers = self.num_workers

        # Only set worker_init_fn if we're using multiple workers
        worker_init_fn = None if num_workers == 0 else self.worker_init_function_with_data_seed

        return DataLoader(
            dataset=self.datasets_by_mode[mode],
            batch_size=self.batch_size,
            num_workers=num_workers,
            collate_fn=openfold_batch_collator,
            generator=self.generator,
            worker_init_fn=worker_init_fn,
        )

    def train_dataloader(self) -> DataLoader:
        """Creates training dataloader.

        Returns:
            DataLoader: training dataloader.
        """
        return self.generate_dataloader(DatasetMode.train)

    def val_dataloader(self) -> DataLoader:
        """Creates validation dataloader.

        Returns:
            DataLoader: validation dataloader.
        """
        return self.generate_dataloader(DatasetMode.validation)

    def test_dataloader(self) -> DataLoader:
        """Creates test dataloader.

        Returns:
            DataLoader: test dataloader.
        """
        return self.generate_dataloader(DatasetMode.test)

    def predict_dataloader(self) -> DataLoader:
        """Creates prediction dataloader.

        Returns:
            DataLoader: prediction dataloader.
        """
        return self.generate_dataloader(DatasetMode.prediction)

    def state_dict(self):
        state = {"next_dataset_indices": self.next_dataset_indices}
        return state

    def load_state_dict(self, state_dict: dict[str, Any]):
        if not self.next_dataset_indices:
            return

        loaded_index_keys = state_dict["next_dataset_indices"].keys()
        current_index_keys = self.next_dataset_indices.keys()
        if set(loaded_index_keys) != set(current_index_keys):
            raise ValueError(
                "Datasets selected for in-order sampling do not match in"
                "current configuration and checkpoint."
                f"Current {current_index_keys} Checkpoint {loaded_index_keys}"
            )
        self.next_dataset_indices = state_dict["next_dataset_indices"]


class InferenceDataModule(DataModule):
    """LightnigngDataModule that contains a prepare_data hook for inference."""

    def __init__(
        self,
        data_module_config: DataModuleConfig,
        world_size: int | None = None,
        use_msa_server: bool = False,
        use_templates: bool = False,
        msa_computation_settings: MsaComputationSettings | None = None,
        offline_mode: bool = False,
        foldseek_database_dir: Path | None = None,
    ):
        # get information about msas from the experiment runner
        # probably should add to the config
        super().__init__(data_module_config, world_size)
        self.use_msa_server = use_msa_server
        self.use_templates = use_templates
        self.msa_computation_settings = msa_computation_settings
        self.offline_mode = offline_mode
        self.foldseek_database_dir = foldseek_database_dir
        _configs = self.multi_dataset_config.get_config_for_mode(DatasetMode.prediction)
        self.inference_config = _configs.configs[0]

    def prepare_data(self) -> None:
<<<<<<< HEAD
        # Choose offline or online MSA/template generation
        if self.offline_mode:
            # Use blazingly fast offline DIAMOND+MUSCLE pipeline
            self._prepare_offline_msas_and_templates()
        else:
            # Colabfold msa preparation (online)
            if self.use_msa_server:
                self.inference_config.query_set = preprocess_colabfold_msas(
                    inference_query_set=self.inference_config.query_set,
                    compute_settings=self.msa_computation_settings,
                    use_templates=self.use_templates,
                )
=======
        # Colabfold msa preparation
        if self.use_msa_server:
            self.inference_config.query_set = preprocess_colabfold_msas(
                inference_query_set=self.inference_config.query_set,
                compute_settings=self.msa_computation_settings,
            )
        else:
            self.inference_config.query_set = augment_main_msa_with_query_sequence(
                inference_query_set=self.inference_config.query_set,
                compute_settings=self.msa_computation_settings,
            )
>>>>>>> b7940cb0

            if self.use_templates:
                template_preprocessor = TemplatePreprocessor(
                    input_set=self.inference_config.query_set,
                    config=self.inference_config.template_preprocessor_settings,
                )
                template_preprocessor()

    def _prepare_offline_msas_and_templates(self) -> None:
        """Generate MSAs and templates using offline DIAMOND+MUSCLE pipeline"""
        import tempfile
        import logging
        import sys
        import os

        print("🚨 DEBUG: _prepare_offline_msas_and_templates() CALLED!")
        print(f"🚨 DEBUG: offline_mode = {self.offline_mode}")
        print(f"🚨 DEBUG: foldseek_database_dir = {self.foldseek_database_dir}")

        # Add our benchmarks directory to path for importing our offline generator
        benchmark_dir = Path(__file__).parent.parent.parent.parent.parent / "benchmarks"
        sys.path.insert(0, str(benchmark_dir))

        try:
            from offline_msa_template_generator import OfflineTemplateGenerator
        except ImportError as e:
            raise ImportError(
                f"Could not import offline_msa_template_generator: {e}. "
                f"Make sure the benchmarks directory is accessible at {benchmark_dir}"
            )

        logger = logging.getLogger(__name__)
        logger.info("🚀 Using offline DIAMOND+MUSCLE pipeline for MSA/template generation")

        # Initialize offline generator
        generator = OfflineTemplateGenerator(
            database_dir=str(self.foldseek_database_dir),
            temp_dir=None  # Will create temp directory
        )

        # Process each query in the query set
        for query_name, query in self.inference_config.query_set.queries.items():
            logger.info(f"⚡ Processing {query_name} with offline pipeline")

            # Extract protein sequence from the first chain
            protein_sequence = query.chains[0].sequence

            # Create temporary FASTA file for this query
            with tempfile.NamedTemporaryFile(mode='w', suffix='.fasta', delete=False) as f:
                f.write(f">{query_name}\n{protein_sequence}\n")
                temp_fasta = f.name

            try:
                # Generate offline MSA and templates
                results = generator.generate_offline_features(
                    temp_fasta,
                    sequence_max_hits=50,  # Configurable
                    structure_max_templates=20
                )

                # Read the generated A3M MSA
                with open(results['msa_a3m'], 'r') as f:
                    msa_content = f.read()

                # SURGICAL FIX: Create MSA directory with multiple standard filenames
                import tempfile
                temp_dir = Path(tempfile.mkdtemp(prefix=f'{query_name}_offline_'))

                # Create multiple MSA files with standard naming conventions
                standard_names = [
                    "main.a3m",
                    "colabfold_main.a3m",
                    f"{query_name}.a3m",
                    "uniref90_hits.a3m"
                ]

                for name in standard_names:
                    msa_file = temp_dir / name
                    with open(msa_file, 'w') as f:
                        f.write(msa_content)

                # Update query chains with offline MSA files
                print("🚨 DEBUG: About to attach MSA files to chains...")
                from openfold3.core.data.resources.residues import MoleculeType
                for chain in query.chains:
                    if chain.molecule_type == MoleculeType.PROTEIN:
                        # Provide actual MSA file paths, not directory paths
                        msa_files = list(temp_dir.glob('*.a3m'))
                        print(f"🚨 DEBUG: Found {len(msa_files)} MSA files: {msa_files}")
                        chain.main_msa_file_paths = msa_files
                        print(f"🚨 DEBUG: Attached MSA files to chain: {chain.main_msa_file_paths}")

                        # Set template alignment file if templates were found
                        if os.path.exists(results['template_hits']):
                            chain.template_alignment_file_path = Path(results['template_hits'])

                        logger.info(f"🔍 DEBUG: MSA files attached to chain {chain.id if hasattr(chain, 'id') else 'unknown'}:")
                        logger.info(f"   Temp dir: {temp_dir}")
                        logger.info(f"   MSA files found: {msa_files}")
                        logger.info(f"   chain.main_msa_file_paths = {chain.main_msa_file_paths}")

                        # Verify files exist and are readable
                        for msa_file in msa_files:
                            if msa_file.exists():
                                with open(msa_file, 'r') as f:
                                    content = f.read()
                                    lines = content.count('\n')
                                logger.info(f"   ✅ {msa_file.name}: {len(content)} chars, {lines} lines")
                            else:
                                logger.error(f"   ❌ {msa_file.name}: FILE NOT FOUND!")
                        break

                logger.info(f"✅ Offline pipeline completed for {query_name}")
                logger.info(f"   MSA file: {results['msa_a3m']}")
                logger.info(f"   Template hits: {results['template_hits']}")

            finally:
                # Clean up temp FASTA
                os.unlink(temp_fasta)

        logger.info("🎉 All queries processed with offline pipeline!")

    def setup(self, stage=None):
        """Broadcast updated query set to all ranks if multiple GPUs are used."""
        if self.world_size and self.world_size > 1:
            if dist.get_rank() == 0:
                placeholder = [self.inference_config.query_set]
            else:
                placeholder = [None]
            dist.broadcast_object_list(placeholder, src=0)
            self.inference_config.query_set = placeholder[0]
        super().setup()


# TODO: Remove debug logic and improve handlingi of training only features
def openfold_batch_collator(samples: list[dict[str, torch.Tensor]]):
    """Collates a list of samples into a batch."""

    has_pdb_id = "pdb_id" in samples[0]

    if has_pdb_id:
        pdb_ids = [s.pop("pdb_id") for s in samples]

    def pad_feat_fn(values: list[torch.Tensor]) -> torch.Tensor:
        """
        Pad the tensors to the same length. Remove the extra dimension if stacking
        a 1D tensor (i.e. loss weights).
        """
        values = torch.nn.utils.rnn.pad_sequence(
            values, batch_first=True, padding_value=0
        )
        return values.squeeze(-1)

    # The ligand permutation mappings are a special feature and need to be handled
    # separately
    has_ref_space_uid_to_perm = "ref_space_uid_to_perm" in samples[0]

    if has_ref_space_uid_to_perm:
        ref_space_uid_to_perm_dicts = []
        for sample in samples:
            ref_space_uid_to_perm_dicts.append(sample.pop("ref_space_uid_to_perm"))

    samples = dict_multimap(pad_feat_fn, samples)

    # Add the ref_space_uid_to_perm back to the samples
    if has_ref_space_uid_to_perm:
        samples["ref_space_uid_to_perm"] = ref_space_uid_to_perm_dicts

    if has_pdb_id:
        samples["pdb_id"] = pdb_ids

    return samples<|MERGE_RESOLUTION|>--- conflicted
+++ resolved
@@ -524,7 +524,6 @@
         self.inference_config = _configs.configs[0]
 
     def prepare_data(self) -> None:
-<<<<<<< HEAD
         # Choose offline or online MSA/template generation
         if self.offline_mode:
             # Use blazingly fast offline DIAMOND+MUSCLE pipeline
@@ -537,19 +536,6 @@
                     compute_settings=self.msa_computation_settings,
                     use_templates=self.use_templates,
                 )
-=======
-        # Colabfold msa preparation
-        if self.use_msa_server:
-            self.inference_config.query_set = preprocess_colabfold_msas(
-                inference_query_set=self.inference_config.query_set,
-                compute_settings=self.msa_computation_settings,
-            )
-        else:
-            self.inference_config.query_set = augment_main_msa_with_query_sequence(
-                inference_query_set=self.inference_config.query_set,
-                compute_settings=self.msa_computation_settings,
-            )
->>>>>>> b7940cb0
 
             if self.use_templates:
                 template_preprocessor = TemplatePreprocessor(
@@ -579,6 +565,11 @@
             raise ImportError(
                 f"Could not import offline_msa_template_generator: {e}. "
                 f"Make sure the benchmarks directory is accessible at {benchmark_dir}"
+            )
+        else:
+            self.inference_config.query_set = augment_main_msa_with_query_sequence(
+                inference_query_set=self.inference_config.query_set,
+                compute_settings=self.msa_computation_settings,
             )
 
         logger = logging.getLogger(__name__)
