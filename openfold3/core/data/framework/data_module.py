--- conflicted
+++ resolved
@@ -245,12 +245,8 @@
                 mode_datasets[0] if mode_datasets else []
             )
 
-<<<<<<< HEAD
-    def parse_data_config(self, data_configs: list[ConfigDict]) -> MultiDatasetConfig:
-=======
     @classmethod
     def parse_data_config(cls, data_config: list[ConfigDict]) -> MultiDatasetConfig:
->>>>>>> ee568f15
         """Parses input data_config into separate lists.
 
         Args:
@@ -296,7 +292,7 @@
                 raise ValueError(f"Could not cast {key} to {cast_type}.") from exc
 
         classes, modes, configs, weights = [], [], [], []
-        for dataset_entry in data_configs:
+        for dataset_entry in data_config:
             classes.append(get_cast(dataset_entry, "class", str))
             modes.append(DatasetMode[get_cast(dataset_entry, "mode", str)])
             weights.append(get_cast(dataset_entry, "weight", float))
