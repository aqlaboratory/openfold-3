"""This module contains preprocessing pipelines for template data."""

import numpy as np
import torch

from openfold3.core.data.primitives.featurization.template import (
    create_feature_precursor_af3,
    create_template_distogram,
    create_template_restype,
    create_template_unit_vector,
)
from openfold3.core.data.primitives.structure.template import TemplateSliceCollection


def featurize_templates_dummy_af3(n_templ, n_token):
    """Temporary function to generate dummy template features."""
    return {
<<<<<<< HEAD
        "template_restype": torch.ones((batch_size, n_templ, n_token, 32)).int(),
        "template_pseudo_beta_mask": torch.ones((batch_size, n_templ, n_token)).float(),
        "template_backbone_frame_mask": torch.ones(
            (batch_size, n_templ, n_token)
        ).float(),
        "template_distogram": torch.ones(
            (batch_size, n_templ, n_token, n_token, 39)
        ).int(),
        "template_unit_vector": torch.ones(
            (batch_size, n_templ, n_token, n_token, 3)
        ).float(),
    }


def featurize_templates_af3(
    template_slice_collection: TemplateSliceCollection,
    n_templates: int,
    token_budget: int,
    min_bin: float,
    max_bin: float,
    n_bins: int,
) -> dict[str, torch.Tensor]:
    """Featurizes template data for AF3.

    Args:
        template_slice_collection (TemplateSliceCollection):
            The collection of cropped template atom arrays per chain, per template.
        n_templates (int):
            Number of templates.
        token_budget (int):
            Crop size.
        min_bin (float):
            The minimum distance for the distogram bins.
        max_bin (float):
            The maximum distance for the distogram bins.
        n_bins (int):
            The number of bins in the distogram.

    Returns:
        dict[str, torch.Tensor]:
            The featurized template data.
    """
    template_feature_precursor = create_feature_precursor_af3(
        template_slice_collection,
        n_templates,
        token_budget,
    )

    features = {}

    features["template_pseudo_beta_mask"] = torch.tensor(
        ~np.isnan(template_feature_precursor.pseudo_beta_atom_coords).any(axis=-1),
        dtype=torch.float,
    )
    features["template_backbone_frame_mask"] = torch.tensor(
        ~np.isnan(template_feature_precursor.frame_atom_coords).any(axis=(-2, -1)),
        dtype=torch.float,
    )
    features["template_restype"] = create_template_restype(
        template_feature_precursor.res_names,
        features["template_pseudo_beta_mask"],
    )
    features["template_distogram"] = create_template_distogram(
        template_feature_precursor.pseudo_beta_atom_coords,
        features["template_pseudo_beta_mask"],
        min_bin,
        max_bin,
        n_bins,
    )
    features["template_unit_vector"] = create_template_unit_vector(
        template_feature_precursor.frame_atom_coords,
        features["template_backbone_frame_mask"],
    )
    return features
=======
        "template_restype": torch.ones((n_templ, n_token, 32)).int(),
        "template_pseudo_beta_mask": torch.ones((n_templ, n_token)).float(),
        "template_backbone_frame_mask": torch.ones((n_templ, n_token)).float(),
        "template_distogram": torch.ones((n_templ, n_token, n_token, 39)).int(),
        "template_unit_vector": torch.ones((n_templ, n_token, n_token, 3)).float(),
    }
>>>>>>> ab2d0874
<|MERGE_RESOLUTION|>--- conflicted
+++ resolved
@@ -15,18 +15,11 @@
 def featurize_templates_dummy_af3(n_templ, n_token):
     """Temporary function to generate dummy template features."""
     return {
-<<<<<<< HEAD
-        "template_restype": torch.ones((batch_size, n_templ, n_token, 32)).int(),
-        "template_pseudo_beta_mask": torch.ones((batch_size, n_templ, n_token)).float(),
-        "template_backbone_frame_mask": torch.ones(
-            (batch_size, n_templ, n_token)
-        ).float(),
-        "template_distogram": torch.ones(
-            (batch_size, n_templ, n_token, n_token, 39)
-        ).int(),
-        "template_unit_vector": torch.ones(
-            (batch_size, n_templ, n_token, n_token, 3)
-        ).float(),
+        "template_restype": torch.ones((n_templ, n_token, 32)).int(),
+        "template_pseudo_beta_mask": torch.ones((n_templ, n_token)).float(),
+        "template_backbone_frame_mask": torch.ones((n_templ, n_token)).float(),
+        "template_distogram": torch.ones((n_templ, n_token, n_token, 39)).int(),
+        "template_unit_vector": torch.ones((n_templ, n_token, n_token, 3)).float(),
     }
 
 
@@ -89,12 +82,4 @@
         template_feature_precursor.frame_atom_coords,
         features["template_backbone_frame_mask"],
     )
-    return features
-=======
-        "template_restype": torch.ones((n_templ, n_token, 32)).int(),
-        "template_pseudo_beta_mask": torch.ones((n_templ, n_token)).float(),
-        "template_backbone_frame_mask": torch.ones((n_templ, n_token)).float(),
-        "template_distogram": torch.ones((n_templ, n_token, n_token, 39)).int(),
-        "template_unit_vector": torch.ones((n_templ, n_token, n_token, 3)).float(),
-    }
->>>>>>> ab2d0874
+    return features