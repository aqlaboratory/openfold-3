"""This module contains featurization pipelines for MSAs."""

import torch
from biotite.structure import AtomArray

from openfold3.core.data.primitives.featurization.msa import (
    create_msa_feature_precursor_af3,
)
from openfold3.core.data.primitives.featurization.structure import (
    encode_one_hot,
)
from openfold3.core.data.primitives.quality_control.logging_utils import (
    log_runtime_memory,
)
from openfold3.core.data.primitives.sequence.msa import MsaArrayCollection
from openfold3.core.data.resources.residues import (
    STANDARD_RESIDUES_WITH_GAP_1,
    get_with_unknown_1_to_idx,
)


@log_runtime_memory(runtime_dict_key="runtime-msa-feat")
def featurize_msa_af3(
    atom_array: AtomArray,
    msa_array_collection: MsaArrayCollection,
    max_rows: int,
    max_rows_paired: int,
    token_budget: int,
    subsample_with_bands: bool,
) -> dict[str, torch.Tensor]:
    # Create MsaFeaturePrecursorAF3 <- MSA-to-token mapping and subsampling logic goes
    # here, so [:max_rows, :] should be removed from below
    msa_feature_precursor = create_msa_feature_precursor_af3(
        atom_array=atom_array,
        msa_array_collection=msa_array_collection,
        max_rows=max_rows,
        max_rows_paired=max_rows_paired,
        token_budget=token_budget,
    )

    if subsample_with_bands:
        raise NotImplementedError("Subsampling with bands is not implemented yet.")

    # Create features
    features = {}
    msa_restype_index = torch.tensor(
        get_with_unknown_1_to_idx(msa_feature_precursor.msa), dtype=torch.int64
    )
    features["msa"] = encode_one_hot(
        msa_restype_index, len(STANDARD_RESIDUES_WITH_GAP_1)
    ).to(torch.int32)
    deletion_matrix = torch.tensor(
        msa_feature_precursor.deletion_matrix, dtype=torch.int64
    )
    features["has_deletion"] = (deletion_matrix != 0).to(torch.float32)
    features["deletion_value"] = torch.atan(deletion_matrix / 3.0) * (
        2.0 / torch.acos(torch.zeros(1, device=deletion_matrix.device)) * 2
    ).to(torch.float32)
    features["deletion_mean"] = torch.tensor(
        msa_feature_precursor.deletion_mean, dtype=torch.float32
    )
    features["profile"] = torch.tensor(
        msa_feature_precursor.msa_profile, dtype=torch.float32
    )
<<<<<<< HEAD
    features["profile"] = torch.tensor(msa_processed.msa_profile, dtype=torch.float32)

=======
    features["num_recycles"] = torch.randint(0, 5, (1,)).to(torch.int32)
>>>>>>> ea5f986f
    features["num_paired_seqs"] = torch.tensor(
        [msa_feature_precursor.n_rows_paired], dtype=torch.int32
    )

    features["msa_mask"] = torch.tensor(
        msa_feature_precursor.msa_mask, dtype=torch.float32
    )

    return features<|MERGE_RESOLUTION|>--- conflicted
+++ resolved
@@ -62,12 +62,7 @@
     features["profile"] = torch.tensor(
         msa_feature_precursor.msa_profile, dtype=torch.float32
     )
-<<<<<<< HEAD
-    features["profile"] = torch.tensor(msa_processed.msa_profile, dtype=torch.float32)
 
-=======
-    features["num_recycles"] = torch.randint(0, 5, (1,)).to(torch.int32)
->>>>>>> ea5f986f
     features["num_paired_seqs"] = torch.tensor(
         [msa_feature_precursor.n_rows_paired], dtype=torch.int32
     )
