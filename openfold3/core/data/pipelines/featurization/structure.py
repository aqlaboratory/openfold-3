--- conflicted
+++ resolved
@@ -5,31 +5,6 @@
 import numpy as np
 import torch
 from biotite.structure import AtomArray
-<<<<<<< HEAD
-from rdkit.Chem import Mol
-from torch.nn.functional import one_hot
-
-from openfold3.core.data.primitives.featurization.structure import (
-    create_sym_id,
-    create_token_bonds,
-    encode_one_hot,
-    extract_starts_entities,
-    get_with_unknown,
-)
-from openfold3.core.data.primitives.structure.ligand import PERIODIC_TABLE
-from openfold3.core.data.resources.tables import (
-    MoleculeType,
-)
-from openfold3.core.np.token_atom_constants import TOKEN_TYPES_WITH_GAP
-
-
-def featurize_structure_af3(
-    atom_array: AtomArray, is_gt: bool
-) -> dict[str, torch.Tensor]:
-    """AF3 pipeline for creating target and gt structure features.
-
-    Expects the cropped or duplicate-expanded AtomArray as input.
-=======
 
 from openfold3.core.data.primitives.featurization.padding import pad_token_dim
 from openfold3.core.data.primitives.featurization.structure import (
@@ -56,18 +31,14 @@
 
     Expects the cropped or duplicate-expanded AtomArray as input. Also pads tensors to
     crop size.
->>>>>>> dbf6ec40
 
     Args:
         atom_array (AtomArray):
             AtomArray of the target or ground truth structure.
-<<<<<<< HEAD
-=======
         token_budget (int):
             Crop size.
         token_dim_index_map (dict[str, int]):
             Mapping of feature names to the index of the token dimension.
->>>>>>> dbf6ec40
         is_gt (bool):
             Whether the input AtomArray is from the duplicate-expanded ground truth
             structure.
@@ -82,39 +53,6 @@
     features = {}
     # Indexing
     features["residue_index"] = torch.tensor(
-<<<<<<< HEAD
-        atom_array.res_id[token_starts], dtype=torch.int
-    )
-    features["token_index"] = torch.tensor(
-        atom_array.token_id[token_starts], dtype=torch.int
-    )
-    features["asym_id"] = torch.tensor(
-        atom_array.chain_id_renumbered[token_starts], dtype=torch.int
-    )
-    features["entity_id"] = torch.tensor(
-        atom_array.entity_id[token_starts], dtype=torch.int
-    )
-    features["sym_id"] = torch.tensor(create_sym_id(entity_ids), dtype=torch.int)
-    restype_index = torch.tensor(
-        get_with_unknown(atom_array.res_name[token_starts]), dtype=torch.int64
-    )
-    features["restype"] = encode_one_hot(restype_index, len(TOKEN_TYPES_WITH_GAP))
-    features["is_protein"] = torch.tensor(
-        atom_array.molecule_type_id[token_starts] == MoleculeType.PROTEIN,
-        dtype=torch.bool,
-    )
-    features["is_rna"] = torch.tensor(
-        atom_array.molecule_type_id[token_starts] == MoleculeType.RNA,
-        dtype=torch.bool,
-    )
-    features["is_dna"] = torch.tensor(
-        atom_array.molecule_type_id[token_starts] == MoleculeType.DNA,
-        dtype=torch.bool,
-    )
-    features["is_ligand"] = torch.tensor(
-        atom_array.molecule_type_id[token_starts] == MoleculeType.LIGAND,
-        dtype=torch.bool,
-=======
         atom_array.res_id[token_starts], dtype=torch.int32
     )
     features["token_index"] = torch.tensor(
@@ -148,7 +86,6 @@
     features["is_ligand"] = torch.tensor(
         atom_array.molecule_type_id[token_starts] == MoleculeType.LIGAND,
         dtype=torch.int32,
->>>>>>> dbf6ec40
     )
 
     # Bonds
@@ -157,23 +94,11 @@
     )
 
     # Masks
-<<<<<<< HEAD
-=======
     features["token_mask"] = create_token_mask(len(token_starts), token_budget)
->>>>>>> dbf6ec40
 
     # Atomization
     features["num_atoms_per_token"] = torch.tensor(
         np.diff(token_starts_with_stop),
-<<<<<<< HEAD
-        dtype=torch.int,
-    )
-    features["start_atom_index"] = torch.tensor(
-        token_starts,
-        dtype=torch.int,
-    )
-    features["is_atomized"] = torch.tensor(atom_array.is_atomized, dtype=torch.bool)
-=======
         dtype=torch.int32,
     )
     features["start_atom_index"] = torch.tensor(
@@ -183,19 +108,10 @@
     features["is_atomized"] = torch.tensor(
         atom_array.is_atomized[token_starts], dtype=torch.int32
     )
->>>>>>> dbf6ec40
 
     # Ground-truth-specific features
     # TODO reorganize GT feature logic
     if is_gt:
-<<<<<<< HEAD
-        features["atom_positions"] = torch.tensor(atom_array.coord, dtype=torch.float)
-        features["atom_resolved_mask"] = torch.tensor(
-            atom_array.occupancy, dtype=torch.bool
-        )
-
-    return features
-=======
         features["atom_positions"] = torch.nan_to_num(
             torch.tensor(atom_array.coord, dtype=torch.float32)
         )
@@ -207,20 +123,14 @@
     return pad_token_dim(
         features, token_budget, token_dim_index_map=token_dim_index_map
     )
->>>>>>> dbf6ec40
 
 
 def featurize_target_gt_structure_af3(
     atom_array_cropped: AtomArray,
     atom_array_gt: AtomArray,
-<<<<<<< HEAD
-) -> dict[str, Union[torch.Tensor, dict[str, torch.Tensor]]]:
-    """AF3 pipeline for creating target and gt structure features.
-=======
     token_budget: int,
 ) -> dict[str, Union[torch.Tensor, dict[str, torch.Tensor]]]:
     """Wraps featurize_structure_af3 for creating target AND gt structure features.
->>>>>>> dbf6ec40
 
     Expects the cropped and duplicate-expanded AtomArray as input. The target structure
     features are a flat dictionary, while the ground truth features are nested in a
@@ -231,71 +141,14 @@
             AtomArray of the target structure.
         atom_array_gt (AtomArray):
             AtomArray of the duplicate-expanded ground truth structure.
-<<<<<<< HEAD
-=======
         token_budget (int):
             Crop size.
->>>>>>> dbf6ec40
 
     Returns:
         dict[str, Union[torch.Tensor, dict[str, torch.Tensor]]]:
             Target and ground truth features. Ground truth features are nested
             in a subdictionary under the 'ground_truth' key.
     """
-<<<<<<< HEAD
-    features_target = featurize_structure_af3(atom_array_cropped, is_gt=False)
-    features_gt = featurize_structure_af3(atom_array_gt, is_gt=True)
-    features_target["ground_truth"] = features_gt
-    return features_target
-
-
-# TODO: better docstring
-def featurize_ref_conformers_af3(
-    mol_list: list[Mol]
-):
-    """AF3 pipeline for creating reference conformer features."""
-    ref_pos = []
-    ref_mask = []
-    ref_element = []
-    ref_charge = []
-    ref_atom_name_chars = []
-    ref_space_uid = [] # deviation from SI, TODO: explain
-    
-    for mol_idx, mol in enumerate(mol_list):
-        conf = mol.GetConformer()
-        
-        for atom in mol.GetAtoms():
-            ref_pos.append(conf.GetAtomPosition(atom.GetIdx()))
-            ref_mask.append(int(atom.GetProp("used_mask")))
-            
-            element_symbol = atom.GetSymbol()
-            ref_element.append(PERIODIC_TABLE.GetAtomicNumber(element_symbol))
-
-            ref_charge.append(atom.GetFormalCharge())
-            ref_space_uid.append(mol_idx)
-
-            atom_name_padded = atom.GetProp("name").ljust(4)
-            chars = []
-            for char in atom_name_padded:
-                chars.append(ord(char) - 32)
-            ref_atom_name_chars.append(chars)
-    
-    ref_pos = torch.tensor(ref_pos, dtype=torch.float32)
-    ref_mask = torch.tensor(ref_mask, dtype=torch.int32)
-    ref_element = one_hot(torch.tensor(ref_element), 128).to(torch.int32)
-    ref_charge = torch.tensor(ref_charge, dtype=torch.float32)
-    ref_atom_name_chars = one_hot(torch.tensor(ref_atom_name_chars), 64).to(torch.int32)
-    ref_space_uid = torch.tensor(ref_space_uid, dtype=torch.int32)
-    
-    return {
-        "ref_pos": ref_pos,
-        "ref_mask": ref_mask,
-        "ref_element": ref_element,
-        "ref_charge": ref_charge,
-        "ref_atom_name_chars": ref_atom_name_chars,
-        "ref_space_uid": ref_space_uid,
-    }
-=======
     token_dim_index_map = {
         "residue_index": [-1],
         "token_index": [-1],
@@ -322,5 +175,4 @@
         atom_array_gt, token_budget, token_dim_index_map=token_dim_index_map, is_gt=True
     )
     features_target["ground_truth"] = features_gt
-    return features_target
->>>>>>> dbf6ec40
+    return features_target