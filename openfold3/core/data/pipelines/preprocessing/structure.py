--- conflicted
+++ resolved
@@ -13,7 +13,7 @@
 from pathlib import Path
 from tempfile import NamedTemporaryFile
 from typing import Literal
-
+from functools import wraps
 import boto3
 import numpy as np
 import pandas as pd
@@ -38,21 +38,16 @@
 from openfold3.core.data.io.utils import encode_numpy_types
 from openfold3.core.data.pipelines.preprocessing.utils import SharedSet
 from openfold3.core.data.primitives.caches.format import (
-<<<<<<< HEAD
+    PreprocessingChainData,
     DisorderedPreprocessingDataCache,
     DisorderedPreprocessingStructureData,
     PreprocessingDataCache,
     PreprocessingStructureData,
     ProteinMonomerDatasetCache,
 )
-=======
-    PreprocessingChainData,
-    ProteinMonomerDatasetCache,
-)
 from openfold3.core.data.primitives.permutation.mol_labels import (
     assign_mol_permutation_ids,
 )
->>>>>>> 073f701a
 from openfold3.core.data.primitives.structure.cleanup import (
     canonicalize_atom_order,
     convert_MSE_to_MET,
@@ -96,15 +91,11 @@
     get_release_date,
     get_resolution,
 )
-<<<<<<< HEAD
-from openfold3.core.data.primitives.structure.tokenization import tokenize_atom_array
-from openfold3.core.data.primitives.structure.transmutation import replace_coordinates
-=======
 from openfold3.core.data.primitives.structure.tokenization import (
     get_token_count,
     tokenize_atom_array,
 )
->>>>>>> 073f701a
+from openfold3.core.data.primitives.structure.transmutation import replace_coordinates
 from openfold3.core.data.primitives.structure.unresolved import add_unresolved_atoms
 from openfold3.core.data.resources.residues import MoleculeType
 
