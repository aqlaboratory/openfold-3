import datetime
import json
import logging
from copy import deepcopy
from dataclasses import asdict
from functools import partial
from pathlib import Path

from tqdm import tqdm

from openfold3.core.data.io.dataset_cache import (
    format_nested_dict_for_json,
    write_datacache_to_json,
)
from openfold3.core.data.io.s3 import list_bucket_entries
from openfold3.core.data.io.sequence.fasta import (
    consolidate_preprocessed_fastas,
)
from openfold3.core.data.primitives.caches.clustering import (
    add_cluster_data,
)
<<<<<<< HEAD
from openfold3.core.data.primitives.caches.format import (
    DatasetReferenceMoleculeData,
    PreprocessingDataCache,
    PreprocessingStructureDataCache,
    ProteinMonomerChainData,
    ProteinMonomerDatasetCache,
    ProteinMonomerStructureData,
)
from openfold3.core.data.primitives.caches.filtering import (
=======
from openfold3.core.data.primitives.caches.filtering import (
    ChainDataPoint,
    InterfaceDataPoint,
>>>>>>> 7ebe9cac
    add_and_filter_alignment_representatives,
    add_ligand_data_to_monomer_cache,
    assign_interface_metric_eligibility_labels,
    assign_ligand_model_fits,
    build_provisional_clustered_dataset_cache,
    build_provisional_clustered_val_dataset_cache,
    filter_by_max_polymer_chains,
    filter_by_release_date,
    filter_by_resolution,
    filter_by_skipped_structures,
    filter_by_token_count,
    filter_cache_by_specified_interfaces,
    filter_cache_to_specified_chains,
    func_with_n_filtered_chain_log,
    get_validation_summary_stats,
    select_final_validation_data,
    set_nan_fallback_conformer_flag,
    subsample_chains_by_type,
    subsample_interfaces_by_type,
    subsample_interfaces_per_cluster,
)
from openfold3.core.data.primitives.caches.format import (
    ClusteredDatasetCache,
    DatasetReferenceMoleculeData,
    PreprocessingDataCache,
    PreprocessingStructureDataCache,
    ProteinMonomerChainData,
    ProteinMonomerDatasetCache,
    ProteinMonomerStructureData,
    ValidationDatasetCache,
)
from openfold3.core.data.primitives.caches.homology import assign_homology_labels
from openfold3.core.data.resources.residues import MoleculeType

logger = logging.getLogger(__name__)


# TODO: Make docstring more complete for new args
def filter_structure_metadata_af3(
    structure_cache: PreprocessingStructureDataCache,
    max_release_date: datetime.date | str,
    min_release_date: datetime.date | str = None,
    max_resolution: float = 9.0,
    max_polymer_chains: int = 300,
    max_tokens: int | None = None,
) -> PreprocessingStructureDataCache:
    """Filter the structure metadata cache for training or validation.

    TODO: Update docstring

    Applies the following filters from the AF3 SI 2.5.4 that have not yet been applied
    in preprocessing:
    - release date <= max_release_date
    - number of polymer chains <= 300
    - resolution <= 9.0

    Args:
        structure_cache:
            Structure metadata cache to filter.

    Returns:
        Filtered structure metadata cache.
    """
    if not isinstance(max_release_date, datetime.date):
        max_release_date = datetime.datetime.strptime(
            max_release_date, "%Y-%m-%d"
        ).date()
    if min_release_date and not isinstance(min_release_date, datetime.date):
        min_release_date = datetime.datetime.strptime(
            min_release_date, "%Y-%m-%d"
        ).date()

    # Convenience wrapper that logs the number of structures filtered out
    with_log = partial(func_with_n_filtered_chain_log, logger=logger)

    # Removes structures that were skipped in preprocessing (skip logging here because
    # it does not work with skipped/failed structures)
    filtered_cache = filter_by_skipped_structures(structure_cache)
    # TODO: we need to catch NMR etc. here which don't have a defined resolution and
    # probably set resolution for them to zero
<<<<<<< HEAD
    filtered_cache = with_log(filter_by_resolution)(
        filtered_cache, max_resolution, ignore_nmr=True
    )
    filtered_cache = with_log(filter_by_release_date)(filtered_cache, max_release_date)
=======
    filtered_cache = with_log(filter_by_resolution)(filtered_cache, max_resolution)

    filtered_cache = with_log(filter_by_release_date)(
        filtered_cache,
        min_date=min_release_date,
        max_date=max_release_date,
    )

>>>>>>> 7ebe9cac
    filtered_cache = with_log(filter_by_max_polymer_chains)(
        filtered_cache, max_polymer_chains
    )
    if max_tokens:
        filtered_cache = with_log(filter_by_token_count)(filtered_cache, max_tokens)

    return filtered_cache


# TODO: Add docstring!
def create_pdb_training_dataset_cache_af3(
    metadata_cache_path: Path,
    preprocessed_dir: Path,
    alignment_representatives_fasta: Path,
    output_path: Path,
    dataset_name: str,
    max_release_date: datetime.date | str,
    max_resolution: float = 9.0,
    max_polymer_chains: int = 300,
    missing_alignment_log: Path = None,
) -> None:
    """Create a training cache from a metadata cache.

    Args:
        metadata_cache_path:
            Path to the preprocessed metadata cache.
        preprocessed_dir:
            Preprocessing output directory with preprocessed structure and fasta files.
        alignment_representatives_fasta:
            A FASTA file containing the identifier of each alignment as a header and the
            query sequence as the sequence. Used to map every sequence in the
            preprocessed directory to a corresponding MSA. Every protein or RNA sequence
            without an alignment will be filtered out.
        output_path:
            Path to write the training dataset cache to.
        dataset_name:
            Name of the dataset, e.g. 'PDB-weighted'.
        max_release_date:
            Maximum release date for included structures, formatted as 'YYYY-MM-DD'.
        max_resolution:
            Maximum resolution for structures in the dataset in Å.
        max_polymer_chains:
            Maximum number of polymer chains for included structures.
        missing_alignment_log:
            Path to write a JSON file containing all chains that were filtered out
            because they do not have a corresponding alignment.
    """
    metadata_cache = PreprocessingDataCache.from_json(metadata_cache_path)

    # Read in FASTAs of all sequences in the training set
    logger.info("Scanning FASTA directories...")
    id_to_sequence = consolidate_preprocessed_fastas(preprocessed_dir)

    # Get a mapping of PDB IDs to release dates before any filtering is done
    pdb_id_to_release_date = {}
    for pdb_id, metadata in metadata_cache.structure_data.items():
        pdb_id_to_release_date[pdb_id] = metadata.release_date

    # Subset the structures in the preprocessed metadata to only the desired ones
    metadata_cache.structure_data = filter_structure_metadata_af3(
        metadata_cache.structure_data,
        max_release_date=max_release_date,
        max_resolution=max_resolution,
        max_polymer_chains=max_polymer_chains,
    )

    # Create a provisional dataset training cache with extra fields for cluster and NaN
    # conformer information that will be filled in later
    dataset_cache = build_provisional_clustered_dataset_cache(
        preprocessing_cache=metadata_cache,
        dataset_name=dataset_name,
    )

    # Convenience wrapper that logs the number of structures filtered out
    with_log = partial(func_with_n_filtered_chain_log, logger=logger)

    # Map each target chain to an alignment representative, then filter all structures
    # without alignment representatives
    if missing_alignment_log:
        structure_data, unmatched_entries = with_log(
            add_and_filter_alignment_representatives
        )(
            structure_cache=dataset_cache.structure_data,
            query_chain_to_seq=id_to_sequence,
            alignment_representatives_fasta=alignment_representatives_fasta,
            return_no_repr=True,
        )

        # Write all chains without alignment representatives to a JSON file. These are
        # excluded from training.
        with open(missing_alignment_log, "w") as f:
            # Convert the internal dataclasses to dict
            unmatched_entries = {
                pdb_id: {chain_id: asdict(chain_data)}
                for pdb_id, chain_data in unmatched_entries.items()
                for chain_id, chain_data in chain_data.items()
            }

            # Format datacache-types appropriately
            unmatched_entries = format_nested_dict_for_json(unmatched_entries)

            json.dump(unmatched_entries, f, indent=4)
    else:
        structure_data = with_log(add_and_filter_alignment_representatives)(
            dataset_cache.structure_data,
            query_chain_to_seq=id_to_sequence,
            alignment_representatives_fasta=alignment_representatives_fasta,
            preprocessed_dir=preprocessed_dir,
        )

    dataset_cache.structure_data = structure_data

    # Add cluster IDs and cluster sizes for all chains
    logger.info("Adding cluster information...")
    add_cluster_data(
        dataset_cache=dataset_cache,
        id_to_sequence=id_to_sequence,
        add_sizes=True,
    )
    logger.info("Done clustering.")

    # Block usage of reference conformer coordinates from PDB-IDs that are outside the
    # training split. Needs to be run before the filtering to use the full release date
    # information in structure_data.
    set_nan_fallback_conformer_flag(
        pdb_id_to_release_date=pdb_id_to_release_date,
        reference_mol_cache=dataset_cache.reference_molecule_data,
        max_model_pdb_release_date=max_release_date,
    )

    # Write the final dataset cache to disk
    write_datacache_to_json(dataset_cache, output_path)

    logger.info("DONE.")


# TODO: implement a more general way to interact with both local and S3 data
def create_protein_monomer_dataset_cache_af3(
    data_directory: Path,
    protein_reference_molecule_data_file: Path,
    dataset_name: str,
    output_dir: Path,
    s3_client_config: dict | None = None,
    check_filename_exists: str | None = None,
    num_workers: int = 1,
) -> ProteinMonomerDatasetCache:
    """Creates a protein monomer dataset cache.

    Args:
        data_directory (Path):
            Directory containing subdirectories for each protein monomer. Names of the
            per-chain directories will be used as chain IDs and representative ids for
            the corresponding chain in the dataset cache. If the directory lives in an
            S3 bucket, the path should be "s3:/<bucket>/<prefix>".
        protein_reference_molecule_data_file (Path):
            Path to a JSON file containing reference molecule data for each canonical
            protein monomer.
        dataset_name (str):
            Name of the dataset.
        output_dir (Path):
            Directory to write the dataset cache to.
        s3_client_config (dict, optional):
            Configuration for the S3 client. If None, the client is started without a
            profile. Supports profile and max_keys keys. Defaults to None.,
        check_filename_exists (str, optional):
            If provided, only adds proteins to the dataset cache if the given filename
            exists within the chain directory. Defaults to None, and if None all
            directories are added.
        num_workers (int, optional):
            Number of workers to use for parallel processing. Defaults to 1. Only used
            if check_filename_exists is specified.

    Returns:
        ProteinMonomerDatasetCache: The created dataset cache.
    """
    # Get all chain directories
    # S3
    if str(data_directory).startswith("s3:/"):
        if s3_client_config is None:
            s3_client_config = {}
        logger.info("1/4: Fetching chain directories from S3 bucket.")
        chain_directories = list_bucket_entries(
            bucket_name=data_directory.parts[1],
            prefix="/".join(data_directory.parts[2:]) + "/",
            profile=s3_client_config.get("profile", None),
            max_keys=s3_client_config.get("max_keys", 1000),
            check_filename_exists=check_filename_exists,
            num_workers=num_workers,
        )
    # Local
    else:
        print("1/4: Fetching chain directories locally.")
        chain_directories = [
            entry for entry in data_directory.iterdir() if entry.is_dir()
        ]

    # Load reference molecule data
    with open(protein_reference_molecule_data_file) as f:
        reference_molecule_data_dict = json.load(f)

    # Populate structure data field
    structure_data = {}
    for chain_directory in tqdm(
        chain_directories,
        total=len(chain_directories),
        desc="2/4: Populating structure data",
    ):
        chain_id = chain_directory.stem
        structure_data[chain_id] = ProteinMonomerStructureData(
            {
                "1": ProteinMonomerChainData(
                    alignment_representative_id=chain_id, template_ids=[]
                )
            }
        )

    # Reference molecule data
    print("3/4: Populating reference molecule data.")
    reference_molecule_data = {}
    for ref_mol_id, ref_mol_data in reference_molecule_data_dict.items():
        reference_molecule_data[ref_mol_id] = DatasetReferenceMoleculeData(
            conformer_gen_strategy=ref_mol_data["conformer_gen_strategy"],
            fallback_conformer_pdb_id=ref_mol_data["fallback_conformer_pdb_id"],
            canonical_smiles=ref_mol_data["canonical_smiles"],
            set_fallback_to_nan=ref_mol_data["set_fallback_to_nan"],
        )

    # Create dataset cache
    dataset_cache = ProteinMonomerDatasetCache(
        name=dataset_name,
        structure_data=structure_data,
        reference_molecule_data=reference_molecule_data,
    )

    # Write the final dataset cache to disk
    print("4/4: Writing dataset cache to disk.")
    write_datacache_to_json(
        dataset_cache, output_dir / "training_cache_protein_monomer.json"
    )

    return dataset_cache


def select_multimer_cache(
    val_dataset_cache: ValidationDatasetCache,
    id_to_sequence: dict[str, str],
    max_token_count: int = 2048,
    n_protein_protein: int = 600,
    n_protein_dna: int = 100,
    n_dna_dna: int = 100,
    n_protein_ligand: int = 600,
    n_dna_ligand: int = 50,
    n_ligand_ligand: int = 200,
    n_protein_rna: int | None = None,
    n_rna_rna: int | None = None,
    n_dna_rna: int | None = None,
    n_rna_ligand: int | None = None,
    random_seed: int | None = None,
) -> ValidationDatasetCache:
    """Filters out chains/interfaces following AF3 SI 5.8 Multimer Selection Step 2-4.

    Filters the cache to only interfaces passing the metrics inclusion criteria
    (low-homology, and good ranking model fit and single-residue for ligands). Then
    subsamples the remaining interfaces as specified in the SI and only keeps the chains
    corresponding to those interfaces.

    Args:
        val_dataset_cache (ValClusteredDatasetCache):
            The cache to filter.
        id_to_sequence (dict[str, str]):
            A dictionary mapping PDB-chain IDs to sequences. Required for clustering.
        max_token_count (int):
            The maximum token count for structures to be included in the cache. Default
            is 2048.
        n_protein_protein (int):
            How many interfaces to sample from protein-protein interfaces. Default is
            600.
        n_protein_dna (int):
            How many interfaces to sample from protein-DNA interfaces. Default is 100.
        n_dna_dna (int):
            How many interfaces to sample from DNA-DNA interfaces. Default is 100.
        n_protein_ligand (int):
            How many interfaces to sample from protein-ligand interfaces. Default is
            600.
        n_dna_ligand (int):
            How many interfaces to sample from DNA-ligand interfaces. Default is 50.
        n_ligand_ligand (int):
            How many interfaces to sample from ligand-ligand interfaces. Default is 200.
        n_protein_rna (int | None):
            How many interfaces to sample from protein-RNA interfaces. Default is all.
        n_rna_rna (int | None):
            How many interfaces to sample from RNA-RNA interfaces. Default is all.
        n_dna_rna (int | None):
            How many interfaces to sample from DNA-RNA interfaces. Default is all.
        n_rna_ligand (int | None):
            How many interfaces to sample from RNA-ligand interfaces. Default is all.
        random_seed (int | None):
            The random seed to use for subsampling. Default is None.

    Returns:
        A copy of the original cache filtered to only contain the subsampled interfaces
        created by the filtering steps, as well as their corresponding chains.
    """
    logger.info("Selecting multimer set...")
    filtered_cache = deepcopy(val_dataset_cache)

    keep_interface_datapoints = set()

    for pdb_id, structure_data in val_dataset_cache.structure_data.items():
        # Mark interfaces and chains to keep
        for interface_id, interface_data in structure_data.interfaces.items():
            # Check if interface satisfies both low-homology and ligand criteria
            if interface_data.metric_eligible:
                keep_interface_datapoints.add(InterfaceDataPoint(pdb_id, interface_id))

    # Remove any chains/interfaces that should not be kept from the cache
    logger.info("Filtering cache by specified interfaces.")
    filter_cache_by_specified_interfaces(filtered_cache, keep_interface_datapoints)

    # Assign cluster ids
    logger.info("Assigning cluster IDs.")
    add_cluster_data(filtered_cache, id_to_sequence=id_to_sequence, add_sizes=False)

    # Subsample one interface per cluster
    logger.info("Subsampling interfaces.")
    subsample_interfaces_per_cluster(filtered_cache, random_seed=random_seed)

    # Subsample interfaces by prespecified counts for certain types
    subsample_interfaces_by_type(
        filtered_cache,
        n_protein_protein=n_protein_protein,
        n_protein_dna=n_protein_dna,
        n_dna_dna=n_dna_dna,
        n_protein_ligand=n_protein_ligand,
        n_dna_ligand=n_dna_ligand,
        n_ligand_ligand=n_ligand_ligand,
        n_protein_rna=n_protein_rna,
        n_rna_rna=n_rna_rna,
        n_dna_rna=n_dna_rna,
        n_rna_ligand=n_rna_ligand,
        random_seed=random_seed,
    )

    # Filter by token count
    filtered_cache.structure_data = filter_by_token_count(
        filtered_cache.structure_data, max_token_count
    )

    return filtered_cache


def select_monomer_cache(
    val_dataset_cache: ValidationDatasetCache,
    id_to_sequence: dict[str, str],
    max_token_count: int = 2048,
    n_protein: int = 40,
    n_dna: int | None = None,
    n_rna: int | None = None,
    random_seed: int | None = None,
) -> ValidationDatasetCache:
    """Filters out chains/interfaces following AF3 SI 5.8 Monomer Selection Step 2-4.

    Filters the cache down to only low-homology polymeric chains with optional ligands,
    and subsamples the remaining chains according to the SI.

    Note that proteins are sampled as unique cluster representatives, which is not
    directly stated in the SI but seems logical given that chains are preclustered.

    Args:
        val_dataset_cache (ValClusteredDatasetCache):
            The cache to filter.
        id_to_sequence (dict[str, str]):
            A dictionary mapping PDB-chain IDs to sequences. Required for clustering.
        max_token_count (int):
            The maximum token count for structures to be included in the cache. Defaults
            to 2048.
        n_protein (int):
            The number of protein chains to sample. Default is 40.
        n_dna (int | None):
            The number of DNA chains to sample. Default is None, which means that all
            DNA chains will be selected.
        n_rna (int | None):
            The number of RNA chains to sample. Default is None, which means that all
            RNA chains will be selected.
        random_seed (int | None):
            The random seed to use for subsampling. Default is None.

    Returns:
        A copy of the original cache filtered to only contain desired chains selected by
        the filtering steps. The returned cache's structure_data contains the subsampled
        monomer chains as well as all low-homology ligand chains and ligand-containing
        interfaces that pass the metric-eligibility criteria (low-homology, good ranking
        model fit, and single-residue for ligands).
    """
    logger.info("Selecting monomer set...")
    filtered_cache = deepcopy(val_dataset_cache)

    # Filter to only low-homology polymers
    keep_chain_datapoints = set()

    for pdb_id, structure_data in val_dataset_cache.structure_data.items():
        polymer_chains = [
            chain_id
            for chain_id, chain_data in structure_data.chains.items()
            if chain_data.molecule_type
            in (MoleculeType.PROTEIN, MoleculeType.RNA, MoleculeType.DNA)
        ]

        if len(polymer_chains) > 1 or len(polymer_chains) == 0:
            # Skip if there are multiple or no polymeric chains
            continue
        else:
            # Otherwise check if the one polymer chain is low-homology
            chain_id = polymer_chains[0]

            if structure_data.chains[chain_id].low_homology:
                keep_chain_datapoints.add(ChainDataPoint(pdb_id, chain_id))

    # Filter the cache to only contain the specified chains
    logger.info("Filtering cache by specified chains.")
    filter_cache_to_specified_chains(filtered_cache, keep_chain_datapoints)

    # Assign cluster IDs
    logger.info("Assigning cluster IDs.")
    add_cluster_data(filtered_cache, id_to_sequence=id_to_sequence, add_sizes=False)

    # Subsample chains by molecule type
    logger.info("Subsampling chains.")
    subsample_chains_by_type(
        filtered_cache,
        n_protein=n_protein,
        n_dna=n_dna,
        n_rna=n_rna,
        random_seed=random_seed,
    )

    # Filter by token count
    filtered_cache.structure_data = filter_by_token_count(
        filtered_cache.structure_data, max_tokens=max_token_count
    )

    # Add back valid ligand chains and interfaces
    add_ligand_data_to_monomer_cache(
        val_dataset_cache.structure_data, filtered_cache.structure_data
    )

    return filtered_cache


# TODO: Could expose more arguments?
def create_pdb_val_dataset_cache_af3(
    train_cache_path: Path,
    metadata_cache_path: Path,
    preprocessed_dir: Path,
    alignment_representatives_fasta: Path,
    output_path: Path,
    dataset_name: str,
    max_release_date: datetime.date | str = "2023-01-13",
    min_release_date: datetime.date | str = "2021-09-30",
    max_resolution: float = 4.5,
    max_polymer_chains: int = 1000,
    missing_alignment_log: Path = None,
    max_tokens_initial: int = 2560,
    max_tokens_final: int = 2048,
    ranking_fit_threshold: float = 0.5,
    seq_identity_threshold: float = 0.4,
    tanimoto_threshold: float = 0.85,
    random_seed: int = 12345,
) -> None:
    metadata_cache = PreprocessingDataCache.from_json(metadata_cache_path)

    # TODO: Following code has quite a bit of redundancy with training code, consider
    # refactoring later
    # Read in FASTAs of all sequences in the training set
    logger.info("Scanning FASTA directories...")
    id_to_sequence = consolidate_preprocessed_fastas(preprocessed_dir)

    # Get a mapping of PDB IDs to release dates before any filtering is done
    pdb_id_to_release_date = {}
    for pdb_id, metadata in metadata_cache.structure_data.items():
        pdb_id_to_release_date[pdb_id] = metadata.release_date

    # Subset the structures in the preprocessed metadata to only the desired ones
    metadata_cache.structure_data = filter_structure_metadata_af3(
        metadata_cache.structure_data,
        max_release_date=max_release_date,
        min_release_date=min_release_date,
        max_resolution=max_resolution,
        max_polymer_chains=max_polymer_chains,
        max_tokens=max_tokens_initial,
    )

    # Create a provisional dataset training cache with extra fields
    val_dataset_cache = build_provisional_clustered_val_dataset_cache(
        preprocessing_cache=metadata_cache,
        dataset_name=dataset_name,
    )

    # Convenience wrapper that logs the number of structures filtered out
    with_log = partial(func_with_n_filtered_chain_log, logger=logger)

    # Map each target chain to an alignment representative, then filter all structures
    # without alignment representatives
    if missing_alignment_log:
        structure_data, unmatched_entries = with_log(
            add_and_filter_alignment_representatives
        )(
            structure_cache=val_dataset_cache.structure_data,
            query_chain_to_seq=id_to_sequence,
            alignment_representatives_fasta=alignment_representatives_fasta,
            return_no_repr=True,
        )

        # Write all chains without alignment representatives to a JSON file. These are
        # excluded from training.
        with open(missing_alignment_log, "w") as f:
            # Convert the internal dataclasses to dict
            unmatched_entries = {
                pdb_id: {chain_id: asdict(chain_data)}
                for pdb_id, chain_data in unmatched_entries.items()
                for chain_id, chain_data in chain_data.items()
            }

            # Format datacache-types appropriately
            unmatched_entries = format_nested_dict_for_json(unmatched_entries)

            json.dump(unmatched_entries, f, indent=4)
    else:
        structure_data = with_log(add_and_filter_alignment_representatives)(
            structure_cache=val_dataset_cache.structure_data,
            query_chain_to_seq=id_to_sequence,
            alignment_representatives_fasta=alignment_representatives_fasta,
            return_no_repr=False,
        )
    val_dataset_cache.structure_data = structure_data

    # Load the training cache which we need for homology comparisons
    train_dataset_cache = ClusteredDatasetCache.from_json(train_cache_path)

    # TODO: This is a temporary solution, MoleculeType should be parsed as a class
    # natively
    for structure_data in train_dataset_cache.structure_data.values():
        for chain_data in structure_data.chains.values():
            chain_data.molecule_type = MoleculeType[chain_data.molecule_type]

    # Get model_ranking_fit for all ligand chains
    logger.info("Fetching ligand model fit from RCSB PDB.")
    assign_ligand_model_fits(val_dataset_cache.structure_data)

    # Set low_homology attributes for all chains and interfaces
    assign_homology_labels(
        val_dataset_cache=val_dataset_cache,
        train_dataset_cache=train_dataset_cache,
        id_to_sequence=id_to_sequence,
        seq_identity_threshold=seq_identity_threshold,
        tanimoto_threshold=tanimoto_threshold,
    )

    # Set metric_eligible attributes for all interfaces
    assign_interface_metric_eligibility_labels(
        val_dataset_cache=val_dataset_cache,
        min_ranking_model_fit=ranking_fit_threshold,
    )

    # Build a validation dataset cache corresponding to the multimer set in SI 5.8
    multimer_cache = select_multimer_cache(
        val_dataset_cache=val_dataset_cache,
        id_to_sequence=id_to_sequence,
        max_token_count=max_tokens_final,
        random_seed=random_seed,
    )

    # Build a validation dataset cache corresponding to the monomer set in SI 5.8
    monomer_cache = select_monomer_cache(
        val_dataset_cache=val_dataset_cache,
        id_to_sequence=id_to_sequence,
        max_token_count=max_tokens_final,
        random_seed=random_seed,
    )

    # Subset the original cache to only the PDB-IDs in the multimer and monomer sets
    # and turn metrics on for only select chains and interfaces in those two sets
    select_final_validation_data(
        unfiltered_cache=val_dataset_cache,
        monomer_structure_data=monomer_cache.structure_data,
        multimer_structure_data=multimer_cache.structure_data,
    )

    final_stats = get_validation_summary_stats(val_dataset_cache.structure_data)

    logger.info("Final cache statistics:")
    logger.info("=" * 40)
    logger.info(f"Number of PDB-IDs: {final_stats.n_pdb_ids}")
    logger.info(f"Number of chains: {final_stats.n_chains}")
    logger.info(f"Number of low-homology chains: {final_stats.n_low_homology_chains}")
    logger.info(f"Number of scored chains: {final_stats.n_scored_chains}")
    logger.info(f"Number of interfaces: {final_stats.n_interfaces}")
    logger.info(
        f"Number of low-homology interfaces: {final_stats.n_low_homology_interfaces}"
    )
    logger.info(f"Number of scored interfaces: {final_stats.n_scored_interfaces}")

    # Write out final dataset cache
    write_datacache_to_json(val_dataset_cache, output_path)<|MERGE_RESOLUTION|>--- conflicted
+++ resolved
@@ -19,21 +19,9 @@
 from openfold3.core.data.primitives.caches.clustering import (
     add_cluster_data,
 )
-<<<<<<< HEAD
-from openfold3.core.data.primitives.caches.format import (
-    DatasetReferenceMoleculeData,
-    PreprocessingDataCache,
-    PreprocessingStructureDataCache,
-    ProteinMonomerChainData,
-    ProteinMonomerDatasetCache,
-    ProteinMonomerStructureData,
-)
-from openfold3.core.data.primitives.caches.filtering import (
-=======
 from openfold3.core.data.primitives.caches.filtering import (
     ChainDataPoint,
     InterfaceDataPoint,
->>>>>>> 7ebe9cac
     add_and_filter_alignment_representatives,
     add_ligand_data_to_monomer_cache,
     assign_interface_metric_eligibility_labels,
@@ -114,13 +102,9 @@
     filtered_cache = filter_by_skipped_structures(structure_cache)
     # TODO: we need to catch NMR etc. here which don't have a defined resolution and
     # probably set resolution for them to zero
-<<<<<<< HEAD
     filtered_cache = with_log(filter_by_resolution)(
         filtered_cache, max_resolution, ignore_nmr=True
     )
-    filtered_cache = with_log(filter_by_release_date)(filtered_cache, max_release_date)
-=======
-    filtered_cache = with_log(filter_by_resolution)(filtered_cache, max_resolution)
 
     filtered_cache = with_log(filter_by_release_date)(
         filtered_cache,
@@ -128,7 +112,6 @@
         max_date=max_release_date,
     )
 
->>>>>>> 7ebe9cac
     filtered_cache = with_log(filter_by_max_polymer_chains)(
         filtered_cache, max_polymer_chains
     )
