import contextlib
from dataclasses import dataclass
from functools import lru_cache
from pathlib import Path
from typing import Literal

import numpy as np
from biotite.structure import AtomArray
from rdkit.Chem import Mol

from openfold3.core.data.io.structure.mol import read_single_annotated_sdf
from openfold3.core.data.primitives.caches.format import (
    DatasetChainData,
    DatasetReferenceMoleculeData,
)
from openfold3.core.data.primitives.quality_control.logging_utils import (
    log_runtime_memory,
)
from openfold3.core.data.primitives.structure.conformer import (
    ConformerGenerationError,
    add_conformer_atom_mask,
    compute_conformer,
    get_allnan_conformer,
    get_cropped_permutations,
    multistrategy_compute_conformer,
    set_single_conformer,
)
from openfold3.core.data.primitives.structure.labels import component_iter, uniquify_ids


@dataclass
class ProcessedReferenceMolecule:
    """Processed reference molecule instance with the reference conformer.

    Attributes:
        mol_id (str):
            Identifier like CCD ID or custom ID labeling each unique molecule. Used in
            featurization to infer which conformers originate from the same molecule.
        mol (Mol):
            RDKit Mol object of the reference conformer instance with either a generated
            conformer, or if conformer generation is not possible, the fallback
            conformer. The mol object also contains the following internal atom-wise
            attributes parsed from the reference .sdf file:
                - "annot_atom_name":
                    Atom names
                - "annot_used_atom_mask":
                    Mask for atoms that are not NaN in the conformer.
        component_id (int):
            Original component ID in the cropped AtomArray.
        in_crop_mask (np.ndarray[np.bool]):
            Mask for atoms that are within the current cropped crop's AtomArray.
        permutations (list[np.ndarray[np.int]]):
            List of symmetry-equivalent atom permutations for the reference conformer,
            adjusted to only map to in-crop atoms, and only draw from the pool of atoms
            present in the GT.
    """

    mol_id: str
    mol: Mol
    component_id: int
    in_crop_mask: np.ndarray[bool]
    permutations: list[np.ndarray[int]]


def get_processed_reference_conformer(
    mol_id: Mol,
    mol: Mol,
    mol_atom_array: AtomArray,
    preferred_confgen_strategy: Literal["default", "random_init", "use_fallback"],
    set_fallback_to_nan: bool = False,
    max_permutations: int = 1_000,
) -> ProcessedReferenceMolecule:
    """Creates a ProcessedReferenceMolecule instance.

    This function takes in a reference molecule and its corresponding AtomArray, sets
    the conformer to use during featurization (either a newly generated one or the
    stored fallback conformer if generation is not possible), and determines which atoms
    of the conformer are not NaN. The latter is relevant for the CCD-derived fallback
    conformers which may contain NaN values.

    Args:
        mol_id (str):
            Identifier like CCD ID or custom ID labeling each unique molecule.
        mol (Mol):
            RDKit Mol object of the reference conformer instance.
        mol_atom_array (AtomArray):
            AtomArray of the target conformer instance to determine which atoms of the
            reference conformer are present in the structure.
        preferred_confgen_strategy (str):
            Preferred strategy for conformer generation. If the strategy is
            "use_fallback" or the conformer generation fails, the fallback
            conformer is used.
        set_fallback_to_nan (bool, optional):
            If True, the fallback conformer is set to NaN. This is mostly relevant for
            the special case where the fallback conformer was derived from CCD model
            coordinates but the corresponding PDB ID is in the test set. Defaults to
            False.
        max_permutations (int, optional):
            Maximum number of symmetry-equivalent atom permutations to generate for the
            reference conformer. Defaults to 1_000.

    Returns:
        ProcessedReferenceMolecule:
            Processed reference molecule instance.
    """
    # Copy mol
    mol = Mol(mol)

    # Extract component ID
    component_id = mol_atom_array.component_id[0]

    # Ensure mol has only one fallback conformer
    assert mol.GetNumConformers() == 1

    # Get uniquified atom names from RDKit mol and AtomArray (necessary because
    # multi-residue ligands can have duplicated atom names)
    conf_atom_names = uniquify_ids(
        [atom.GetProp("annot_atom_name") for atom in mol.GetAtoms()]
    )
    gt_atom_names = mol_atom_array.atom_name_unique

    # Ensure that all atoms in the ground-truth structure are also in the loaded
    # conformer data
    assert np.isin(gt_atom_names, conf_atom_names).all()

    # Mask for atoms that are in the ground-truth array
    in_gt_mask = np.isin(conf_atom_names, gt_atom_names)

    # Mask for atoms that are in the crop itself
    in_crop_atom_names = gt_atom_names[mol_atom_array.crop_mask]
    in_crop_mask = np.isin(conf_atom_names, in_crop_atom_names)

    cropped_permutations = get_cropped_permutations(
        mol=mol,
        in_gt_mask=in_gt_mask,
        in_crop_mask=in_crop_mask,
        max_permutations=max_permutations,
    )

    # Ensure that the cropped permutations map exactly to number of in-crop atoms
    assert cropped_permutations.shape[1] == len(in_crop_atom_names)

    # Ensure that the cropped pernutation indices are within the bounds of the
    # ground-truth
    assert cropped_permutations.max() <= len(gt_atom_names)

    # If we can't use the fallback conformer (e.g. if it was derived from a PDB ID in
    # the test set), we set it to NaN
    if set_fallback_to_nan:
        conf = get_allnan_conformer(mol)
        mol = set_single_conformer(mol, conf)

        # Adjust the non-NaN mask (to all-False)
        mol = add_conformer_atom_mask(mol)

    ## Overwrite the fallback conformer with a new conformer if possible
    if preferred_confgen_strategy != "use_fallback":
        # If the new conformer generation fails, the below code is skipped and the
        # fallback conformer is used
        with contextlib.suppress(ConformerGenerationError):
            if preferred_confgen_strategy == "default":
                # Try with default, then use random init, then use fallback (technically
                # default should not fail because we already tried the strategy in
                # preprocessing)
                mol, conf_id, _ = multistrategy_compute_conformer(mol)
                conf = mol.GetConformer(conf_id)
            elif preferred_confgen_strategy == "random_init":
                # Try with random init, then use fallback (technically this also should
                # not fail). We do not use the default strategy here as a fallback
                # because this was already tried previously in preprocessing if
                # random_init was chosen.
                mol, conf_id = compute_conformer(mol, use_random_coord_init=True)
                conf = mol.GetConformer(conf_id)
            else:
                raise ValueError(
                    f"Conformer generation strategy '{preferred_confgen_strategy}' "
                    f"is not supported."
                )

            # Set the single conformer
            mol = set_single_conformer(mol, conf)

            # Adjust the non-NaN mask (will be all-True because conformer generation
            # worked)
            mol = add_conformer_atom_mask(mol)

    return ProcessedReferenceMolecule(
        mol=mol,
        mol_id=mol_id,
        component_id=component_id,
        in_crop_mask=in_crop_mask,
        permutations=cropped_permutations,
    )


# TODO: update the docstring here to make clearer how this is operating on the full atom
# array but only returning in-crop conformer data
@log_runtime_memory(runtime_dict_key="runtime-ref-conf-proc")
def get_reference_conformer_data_af3(
    atom_array: AtomArray,
    per_chain_metadata: DatasetChainData,
    reference_mol_metadata: DatasetReferenceMoleculeData,
    reference_mol_dir: Path,
) -> list[ProcessedReferenceMolecule]:
    """Extracts reference conformer data from AtomArray.

    Args:
        atom_array (AtomArray):
            Atom array of the whole crop.
        per_chain_metadata (DatasetChainData):
            The "chains" subdictionary of the particular target's dataset cache entry.
        reference_mol_metadata (DatasetReferenceMoleculeData):
            The "reference_molecule_data" subdictionary of the dataset cache.
        reference_mol_dir (Path):
            Path to the directory containing the reference molecule .sdf files generated
            in preprocessing.

    Returns:
        list[ProcessedReferenceConformer]:
            List of processed reference conformer instances.
    """
    # Cache the SDF parser to reduce file I/O (especially for frequently occurring
    # reference molecules like standard residues)
    read_single_annotated_sdf_cached = lru_cache(maxsize=100)(read_single_annotated_sdf)

    processed_conformers = []

    # Fill the list of processed reference conformers with all relevant information
<<<<<<< HEAD
    for component_array in component_iter(atom_array):
        # Skip if no atoms are in the crop
        if not component_array.crop_mask.any():
            continue

        chain_id = component_array.chain_id[0]

        # Either get the reference molecule ID from the chain metadata (in case of a
        # ligand chain) or use the residue name (in case of a single component of a
        # biopolymer)
        ref_mol_id = per_chain_metadata[chain_id].get("reference_mol_id")
        if ref_mol_id is None:
            ref_mol_id = component_array.res_name[0]

        mol = read_single_annotated_sdf_cached(reference_mol_dir / f"{ref_mol_id}.sdf")

        processed_conformers.append(
            get_processed_reference_conformer(
                ref_mol_id,
                mol,
                component_array,
                reference_mol_metadata[ref_mol_id]["conformer_gen_strategy"],
            )
        )
=======
    for chain_array in struc.chain_iter(atom_array):
        chain_id = chain_array.chain_id[0]

        ref_mol_id = per_chain_metadata[chain_id].reference_mol_id

        # Entire chain corresponds to a single reference molecule (e.g. a ligand chain)
        if ref_mol_id is not None:
            mol = read_single_annotated_sdf_cached(
                reference_mol_dir / f"{ref_mol_id}.sdf"
            )
            processed_conformers.append(
                get_processed_reference_conformer(
                    ref_mol_id,
                    mol,
                    chain_array,
                    reference_mol_metadata[ref_mol_id].conformer_gen_strategy,
                    set_fallback_to_nan=reference_mol_metadata[
                        ref_mol_id
                    ].set_fallback_to_nan,
                )
            )
        # Decompose the chain into individual residues and their reference molecules
        else:
            for residue_array in struc.residue_iter(chain_array):
                ref_mol_id = residue_array.res_name[0]
                mol = read_single_annotated_sdf_cached(
                    reference_mol_dir / f"{ref_mol_id}.sdf"
                )
                processed_conformers.append(
                    get_processed_reference_conformer(
                        ref_mol_id,
                        mol,
                        residue_array,
                        reference_mol_metadata[ref_mol_id].conformer_gen_strategy,
                        set_fallback_to_nan=reference_mol_metadata[
                            ref_mol_id
                        ].set_fallback_to_nan,
                    )
                )
>>>>>>> ebcb4515

    return processed_conformers<|MERGE_RESOLUTION|>--- conflicted
+++ resolved
@@ -226,7 +226,6 @@
     processed_conformers = []
 
     # Fill the list of processed reference conformers with all relevant information
-<<<<<<< HEAD
     for component_array in component_iter(atom_array):
         # Skip if no atoms are in the crop
         if not component_array.crop_mask.any():
@@ -237,7 +236,7 @@
         # Either get the reference molecule ID from the chain metadata (in case of a
         # ligand chain) or use the residue name (in case of a single component of a
         # biopolymer)
-        ref_mol_id = per_chain_metadata[chain_id].get("reference_mol_id")
+        ref_mol_id = per_chain_metadata[chain_id].reference_mol_id
         if ref_mol_id is None:
             ref_mol_id = component_array.res_name[0]
 
@@ -248,49 +247,11 @@
                 ref_mol_id,
                 mol,
                 component_array,
-                reference_mol_metadata[ref_mol_id]["conformer_gen_strategy"],
+                reference_mol_metadata[ref_mol_id].conformer_gen_strategy,
+                set_fallback_to_nan=reference_mol_metadata[
+                    ref_mol_id
+                ].set_fallback_to_nan,
             )
         )
-=======
-    for chain_array in struc.chain_iter(atom_array):
-        chain_id = chain_array.chain_id[0]
-
-        ref_mol_id = per_chain_metadata[chain_id].reference_mol_id
-
-        # Entire chain corresponds to a single reference molecule (e.g. a ligand chain)
-        if ref_mol_id is not None:
-            mol = read_single_annotated_sdf_cached(
-                reference_mol_dir / f"{ref_mol_id}.sdf"
-            )
-            processed_conformers.append(
-                get_processed_reference_conformer(
-                    ref_mol_id,
-                    mol,
-                    chain_array,
-                    reference_mol_metadata[ref_mol_id].conformer_gen_strategy,
-                    set_fallback_to_nan=reference_mol_metadata[
-                        ref_mol_id
-                    ].set_fallback_to_nan,
-                )
-            )
-        # Decompose the chain into individual residues and their reference molecules
-        else:
-            for residue_array in struc.residue_iter(chain_array):
-                ref_mol_id = residue_array.res_name[0]
-                mol = read_single_annotated_sdf_cached(
-                    reference_mol_dir / f"{ref_mol_id}.sdf"
-                )
-                processed_conformers.append(
-                    get_processed_reference_conformer(
-                        ref_mol_id,
-                        mol,
-                        residue_array,
-                        reference_mol_metadata[ref_mol_id].conformer_gen_strategy,
-                        set_fallback_to_nan=reference_mol_metadata[
-                            ref_mol_id
-                        ].set_fallback_to_nan,
-                    )
-                )
->>>>>>> ebcb4515
 
     return processed_conformers