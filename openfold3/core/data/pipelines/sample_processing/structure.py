"""This module contains pipelines for processing structural features on-the-fly."""

from pathlib import Path
<<<<<<< HEAD
from typing import NamedTuple

from biotite.structure import AtomArray
from rdkit.Chem import Mol
=======
from typing import Optional

from biotite.structure import AtomArray
>>>>>>> dbf6ec40

from openfold3.core.data.io.structure.cif import parse_mmcif
from openfold3.core.data.primitives.structure.cropping import apply_crop
from openfold3.core.data.primitives.structure.duplicate_expansion import (
    expand_duplicate_chains,
)
<<<<<<< HEAD
from openfold3.core.data.primitives.structure.ligand import assign_reference_molecules
from openfold3.core.data.primitives.structure.tokenization import tokenize_atom_array


class AF3ProcessedTargetStructure(NamedTuple):
    """Processed target structure containing coordinates and RDKit conformers."""

    atom_array_cropped: AtomArray # cropped and tokenized atom array
    atom_array_expanded: AtomArray # expanded atom array for chain permutation alignment
    mol_objects: list[Mol] # RDKit Mol objects for reference conformer features


# TODO: make usage of mol_objects list more clear
def process_target_structure_af3(
    target_path: Path,
    pdb_id: str,
    ccd_sdfs_path: Path,
    crop_weights: dict[str, float],
    token_budget: int,
    preferred_chain_or_interface: str,
) -> tuple[AtomArray, AtomArray, list[Mol]]:
=======
from openfold3.core.data.primitives.structure.tokenization import tokenize_atom_array


def process_target_structure_af3(
    target_path: Path,
    pdb_id: str,
    crop_weights: dict[str, float],
    token_budget: int,
    preferred_chain_or_interface: str,
    ciftype: Optional[str] = ".bcif",
) -> tuple[AtomArray, AtomArray]:
>>>>>>> dbf6ec40
    """AF3 pipeline for processing target structure into AtomArrays.

    Args:
        target_path (Path):
            Path to the directory containing the directories of target structure files.
        pdb_id (str):
            PDB ID of the target structure.
<<<<<<< HEAD
        ccd_sdfs_path (Path):
            Path to the directory containing SDF files for all standard components in
            the chemical_component_dictionary.
=======
>>>>>>> dbf6ec40
        crop_weights (dict[str, float]):
            Dataset-specific weights for each cropping strategy.
        token_budget (int):
            Crop size.
        preferred_chain_or_interface (str):
            Sampled preferred chain or interface to sample the crop around.
<<<<<<< HEAD

    Returns:
        tuple[AtomArray, AtomArray, list[Mol]]:
            Tuple of the following objects:
            - Atoms inside the crop.
            - Ground truth atoms expanded for chain permutation alignment.
            - flat list of RDKit Mol objects for reference conformer features.
            
    """
    target_dir = target_path / pdb_id

    # Parse target structure
    structure = parse_mmcif(
        file_path=target_dir / pdb_id.with_suffix(".bcif"),
        expand_bioassembly=False,
        include_bonds=True,
    )
    atom_array = structure.atom_array
=======
        ciftype (Optional[str], optional):
            File extension of the target structure. One of .cif, .bcif.

    Returns:
        tuple[AtomArray, AtomArray]:
            Tuple of two atom arrays:
            - Atoms inside the crop.
            - Ground truth atoms expanded for chain permutation alignment.
    """
    # Parse target structure
    structure = parse_mmcif(
        file_path=target_path / Path(pdb_id + "/" + pdb_id + ciftype),
        expand_bioassembly=True,
        include_bonds=True,
    )
    atom_array = structure.atom_array
    # atom_array = atom_array[atom_array.res_name != "HOH"]
>>>>>>> dbf6ec40

    # Tokenize
    tokenize_atom_array(atom_array=atom_array)

    # Crop and pad
    apply_crop(atom_array, token_budget, preferred_chain_or_interface, crop_weights)

<<<<<<< HEAD
    # Compute reference conformers
    mol_list, atom_array = assign_reference_molecules(
        atom_array, ccd_sdfs_path, target_dir / "special_ligand_sdfs"
    )

    # Expand duplicate chains
    atom_array, atom_array_expanded = expand_duplicate_chains(atom_array)
    
    return atom_array, atom_array_expanded, mol_list
=======
    # Expand duplicate chains
    return expand_duplicate_chains(atom_array)
>>>>>>> dbf6ec40
<|MERGE_RESOLUTION|>--- conflicted
+++ resolved
@@ -1,45 +1,15 @@
 """This module contains pipelines for processing structural features on-the-fly."""
 
 from pathlib import Path
-<<<<<<< HEAD
-from typing import NamedTuple
-
-from biotite.structure import AtomArray
-from rdkit.Chem import Mol
-=======
 from typing import Optional
 
 from biotite.structure import AtomArray
->>>>>>> dbf6ec40
 
 from openfold3.core.data.io.structure.cif import parse_mmcif
 from openfold3.core.data.primitives.structure.cropping import apply_crop
 from openfold3.core.data.primitives.structure.duplicate_expansion import (
     expand_duplicate_chains,
 )
-<<<<<<< HEAD
-from openfold3.core.data.primitives.structure.ligand import assign_reference_molecules
-from openfold3.core.data.primitives.structure.tokenization import tokenize_atom_array
-
-
-class AF3ProcessedTargetStructure(NamedTuple):
-    """Processed target structure containing coordinates and RDKit conformers."""
-
-    atom_array_cropped: AtomArray # cropped and tokenized atom array
-    atom_array_expanded: AtomArray # expanded atom array for chain permutation alignment
-    mol_objects: list[Mol] # RDKit Mol objects for reference conformer features
-
-
-# TODO: make usage of mol_objects list more clear
-def process_target_structure_af3(
-    target_path: Path,
-    pdb_id: str,
-    ccd_sdfs_path: Path,
-    crop_weights: dict[str, float],
-    token_budget: int,
-    preferred_chain_or_interface: str,
-) -> tuple[AtomArray, AtomArray, list[Mol]]:
-=======
 from openfold3.core.data.primitives.structure.tokenization import tokenize_atom_array
 
 
@@ -51,7 +21,6 @@
     preferred_chain_or_interface: str,
     ciftype: Optional[str] = ".bcif",
 ) -> tuple[AtomArray, AtomArray]:
->>>>>>> dbf6ec40
     """AF3 pipeline for processing target structure into AtomArrays.
 
     Args:
@@ -59,38 +28,12 @@
             Path to the directory containing the directories of target structure files.
         pdb_id (str):
             PDB ID of the target structure.
-<<<<<<< HEAD
-        ccd_sdfs_path (Path):
-            Path to the directory containing SDF files for all standard components in
-            the chemical_component_dictionary.
-=======
->>>>>>> dbf6ec40
         crop_weights (dict[str, float]):
             Dataset-specific weights for each cropping strategy.
         token_budget (int):
             Crop size.
         preferred_chain_or_interface (str):
             Sampled preferred chain or interface to sample the crop around.
-<<<<<<< HEAD
-
-    Returns:
-        tuple[AtomArray, AtomArray, list[Mol]]:
-            Tuple of the following objects:
-            - Atoms inside the crop.
-            - Ground truth atoms expanded for chain permutation alignment.
-            - flat list of RDKit Mol objects for reference conformer features.
-            
-    """
-    target_dir = target_path / pdb_id
-
-    # Parse target structure
-    structure = parse_mmcif(
-        file_path=target_dir / pdb_id.with_suffix(".bcif"),
-        expand_bioassembly=False,
-        include_bonds=True,
-    )
-    atom_array = structure.atom_array
-=======
         ciftype (Optional[str], optional):
             File extension of the target structure. One of .cif, .bcif.
 
@@ -108,7 +51,6 @@
     )
     atom_array = structure.atom_array
     # atom_array = atom_array[atom_array.res_name != "HOH"]
->>>>>>> dbf6ec40
 
     # Tokenize
     tokenize_atom_array(atom_array=atom_array)
@@ -116,17 +58,5 @@
     # Crop and pad
     apply_crop(atom_array, token_budget, preferred_chain_or_interface, crop_weights)
 
-<<<<<<< HEAD
-    # Compute reference conformers
-    mol_list, atom_array = assign_reference_molecules(
-        atom_array, ccd_sdfs_path, target_dir / "special_ligand_sdfs"
-    )
-
     # Expand duplicate chains
-    atom_array, atom_array_expanded = expand_duplicate_chains(atom_array)
-    
-    return atom_array, atom_array_expanded, mol_list
-=======
-    # Expand duplicate chains
-    return expand_duplicate_chains(atom_array)
->>>>>>> dbf6ec40
+    return expand_duplicate_chains(atom_array)