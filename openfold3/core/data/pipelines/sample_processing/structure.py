--- conflicted
+++ resolved
@@ -82,16 +82,7 @@
         atom_array_gt_w_perm_subset.crop_mask
     ]
 
-    target_structure_data["atom_array_cropped"] = atom_array_cropped
-    target_structure_data["atom_array_gt"] = atom_array_gt
-
     if return_full_atom_array:
-<<<<<<< HEAD
         return atom_array_w_perm_cropped, atom_array_gt_w_perm_subset, atom_array_full
     else:
-        return atom_array_w_perm_cropped, atom_array_gt_w_perm_subset
-=======
-        target_structure_data["atom_array"] = atom_array
-
-    return target_structure_data
->>>>>>> 6bd62da5
+        return atom_array_w_perm_cropped, atom_array_gt_w_perm_subset