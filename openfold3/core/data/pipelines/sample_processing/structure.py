--- conflicted
+++ resolved
@@ -40,13 +40,8 @@
     crop_config: dict,
     preferred_chain_or_interface: str | list[str, str] | None,
     structure_format: Literal["pkl", "npz"],
-<<<<<<< HEAD
     per_chain_metadata: dict[str, PreprocessingChainData],
-) -> tuple[AtomArray, AtomArray]:
-=======
-    per_chain_metadata: dict[str, dict[str, str]],
 ) -> ProcessedTargetStructure:
->>>>>>> 8678b242
     """AF3 pipeline for processing target structure into AtomArrays.
 
     Args:
