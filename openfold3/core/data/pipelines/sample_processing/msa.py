"""This module contains SampleProcessingPipelines for MSA features."""

from functools import partial
from pathlib import Path
from typing import Any

from biotite.structure import AtomArray

from openfold3.core.config.msa_pipeline_configs import (
    MsaSampleProcessorInput,
    MsaSampleProcessorInputInference,
    MsaSampleProcessorInputTrain,
)
from openfold3.core.data.io.sequence.msa import (
    MsaSampleParser,
    MsaSampleParserInference,
    MsaSampleParserTrain,
    parse_msas_sample,
)
from openfold3.core.data.primitives.quality_control.logging_utils import (
    log_runtime_memory,
)
from openfold3.core.data.primitives.sequence.msa import (
    MsaArray,
    MsaArrayCollection,
    create_main,
    create_paired,
    create_paired_from_preprocessed,
    create_query_seqs,
    find_monomer_homomer,
)
from openfold3.projects.of3_all_atom.config.dataset_config_components import MSASettings


# Functional MSA processing pipeline for training - TMP, to be replaced by the
# MSASampleProcessorTrain
@log_runtime_memory(runtime_dict_key="runtime-msa-proc")
def process_msas_of3(
    atom_array: AtomArray,
    assembly_data: dict[str, dict[str, Any]],
    alignments_directory: Path | None,
    alignment_db_directory: Path | None,
    alignment_index: dict | None,
    alignment_array_directory: Path | None,
    max_seq_counts: dict[str, int | float],
    aln_order: list[str],
    max_rows_paired: int,
    min_chains_paired_partial: int,
    pairing_mask_keys: list[str],
    moltypes: list[str],
<<<<<<< HEAD
    msas_to_pair: list[str],
=======
    use_s3_monomer_format: bool = False,
>>>>>>> d6d988da
) -> MsaArrayCollection:
    """Prepares the arrays needed to create MSA feature tensors.

    Follows the logic of the AF3 SI in sections 2.2 and 2.3.
    1. Query sequence
    2. Paired sequences from UniProt
        - only if n unique protein chains > 1
        - exclude block-diagonal unpaired sequences if min_chains_paired_partial = 2
        - only protein-protein chains are paired
    3. Main MSAs for each chain with unpaired sequences from non-UniProt databases

    Note: The returned MsaProcessedCollection contains None for the query_sequences
    if there are no protein or RNA chains in the crop.

    Args:
        atom_array (AtomArray):
            The cropped (training) or full (inference) atom array.
        assembly_data (dict[str, dict[str, Any]]):
            Dict containing the alignment representatives and molecule types for each
            chain.
        alignments_directory (Path | None):
            The path to the directory containing directories containing the alignment
            files per chain. Only used if alignment_db_directory is None.
        alignment_db_directory (Path | None):
            The path to the directory containing the alignment database or its shards
            AND the alignment database superindex file. If provided, it is used over
            alignments_directory.
        alignment_index (dict | None):
            Dictionary containing the alignment index for each chain ID. Only used if
            alignment_db_directory is provided.
        alignment_array_directory (Path | None):
            The path to the directory containing the preprocessed alignment arrays.
        max_seq_counts (dict):
            Dict of max number of sequences to keep from each parsed MSA. Also used to
            determine which MSAs to parse from each chain directory.
        aln_order (list[str]):
            A list of strings matching the alignment file names, indicating the order in
            which they should be concatenated to form the main MSA.
        max_rows_paired (int):
            The maximum number of rows to keep in the paired MSA.
        min_chains_paired_partial (int):
            The minimum number of chains to keep in the paired MSA.
        pairing_mask_keys (list[str]):
            List of keys indicating which types of masks to apply during pairing.
        moltypes (list[str]):
            List of molecule types to consider in the MSA.
<<<<<<< HEAD
        msas_to_pair (list[str]):
            List of MSAs to pair for online pairing. If empty, no pairing will be done

=======
            The representative ID of the chain.
        use_s3_monomer_format (bool):
            Whether input data is expected to be in the s3 monomer
            format: <aln_dir>/<mgy_id>/alignment.npz
>>>>>>> d6d988da
    Returns:
        MsaArrayCollection:
            The collection of MsaArrays in the processed state.
    """

    if (alignment_db_directory is not None) and (alignment_index is None):
        raise ValueError(
            "Alignment index must be provided if alignment_db_directory is not None."
        )

    # Parse MSAs, deletion matrices into numpy arrays and metadata into dataframes
    msa_array_collection = parse_msas_sample(
        atom_array=atom_array,
        assembly_data=assembly_data,
        moltypes=moltypes,
        alignments_directory=alignments_directory,
        alignment_db_directory=alignment_db_directory,
        alignment_index=alignment_index,
        alignment_array_directory=alignment_array_directory,
        max_seq_counts=max_seq_counts,
        use_s3_monomer_format=use_s3_monomer_format,
    )

    # Create dicts with the processed query, paired and main MSA data per chain
    if len(msa_array_collection.rep_id_to_query_seq) > 0:
        # Create query
        chain_id_to_query_seq = create_query_seqs(msa_array_collection)

        # Determine whether to do pairing
        if not find_monomer_homomer(msa_array_collection):
            # Create paired UniProt MSA arrays
            chain_id_to_paired_msa = create_paired(
                msa_array_collection,
                max_rows_paired=max_rows_paired,
                min_chains_paired_partial=min_chains_paired_partial,
                pairing_mask_keys=pairing_mask_keys,
                msas_to_pair=msas_to_pair,
            )
        else:
            chain_id_to_paired_msa = {}

        # Create main MSA arrays
        chain_id_to_main_msa = create_main(
            msa_array_collection=msa_array_collection,
            chain_id_to_paired_msa=chain_id_to_paired_msa,
            aln_order=aln_order,
        )

    # Skip MSA processing if there are no protein or RNA chains
    else:
        chain_id_to_query_seq, chain_id_to_paired_msa, chain_id_to_main_msa = {}, {}, {}

    # Update MsaArrayCollection with processed MSA data
    msa_array_collection.set_state_processed(
        chain_id_to_query_seq=chain_id_to_query_seq,
        chain_id_to_paired_msa=chain_id_to_paired_msa,
        chain_id_to_main_msa=chain_id_to_main_msa,
    )

    return msa_array_collection


class MsaSampleProcessor:
    """Base class for MSA sample processing."""

    def __init__(self, config: MSASettings):
        self.config = config
        self.msa_sample_parser = MsaSampleParser(config=config)
        self.query_seq_processor = create_query_seqs
        self.paired_msa_processor = partial(
            create_paired,
            max_rows_paired=config.max_rows_paired,
            min_chains_paired_partial=config.min_chains_paired_partial,
            pairing_mask_keys=config.pairing_mask_keys,
            msas_to_pair=config.msas_to_pair,
        )
        self.main_msa_processor = partial(create_main, aln_order=config.aln_order)

    def create_query_seq(
        self,
        input: MsaSampleProcessorInput | None = None,
        msa_array_collection: MsaArrayCollection | None = None,
    ) -> None:
        raise NotImplementedError(
            "You are trying to use the MsaSampleProcessor directly. Subclass it and "
            "implement create_query_seq, paired_msa_processor and main_msa_processor "
            "methods to use it."
        )

    def create_paired_msa(
        self,
        input: MsaSampleProcessorInput | None = None,
        msa_array_collection: MsaArrayCollection | None = None,
    ) -> None:
        raise NotImplementedError(
            "You are trying to use the MsaSampleProcessor directly. Subclass it and "
            "implement create_query_seq, paired_msa_processor and main_msa_processor "
            "methods to use it."
        )

    def create_main_msa(
        self,
        input: MsaSampleProcessorInput | None = None,
        msa_array_collection: MsaArrayCollection | None = None,
        chain_id_to_paired_msa: dict[str, MsaArray] | None = None,
    ) -> None:
        raise NotImplementedError(
            "You are trying to use the MsaSampleProcessor directly. Subclass it and "
            "implement create_query_seq, paired_msa_processor and main_msa_processor "
            "methods to use it."
        )

    def __call__(self, input: MsaSampleProcessorInput) -> MsaArrayCollection:
        # Parse MSAs
        msa_array_collection = self.msa_sample_parser(input=input)

        # Create dicts with the processed query, paired and main MSA data per chain
        chain_id_to_query_seq = self.create_query_seq(
            input=input, msa_array_collection=msa_array_collection
        )
        chain_id_to_paired_msa = self.create_paired_msa(
            input=input, msa_array_collection=msa_array_collection
        )
        chain_id_to_main_msa = self.create_main_msa(
            input=input,
            msa_array_collection=msa_array_collection,
            chain_id_to_paired_msa=chain_id_to_paired_msa,
        )

        # Update MsaArrayCollection with processed MSA data
        msa_array_collection.set_state_processed(
            chain_id_to_query_seq=chain_id_to_query_seq,
            chain_id_to_paired_msa=chain_id_to_paired_msa,
            chain_id_to_main_msa=chain_id_to_main_msa,
        )

        return msa_array_collection


# TODO: test
class MsaSampleProcessorTrain(MsaSampleProcessor):
    """Pipeline for MSA sample processing for training."""

    def __init__(self, config: MSASettings):
        super().__init__(config=config)
        self.msa_sample_parser = MsaSampleParserTrain(config=config.sample_parser)

    def create_query_seq(
        self,
        input: MsaSampleProcessorInputTrain,
        msa_array_collection: MsaArrayCollection,
    ) -> dict[str, MsaArray]:
        """Create query sequences from MSA arrays."""
        if len(msa_array_collection.rep_id_to_query_seq) > 0:
            chain_id_to_query_seq = self.query_seq_processor(
                msa_array_collection=msa_array_collection
            )
        else:
            chain_id_to_query_seq = {}
        return chain_id_to_query_seq

    def create_paired_msa(
        self,
        input: MsaSampleProcessorInputTrain,
        msa_array_collection: MsaArrayCollection,
    ) -> dict[str, MsaArray]:
        """Create paired MSAs from MSA arrays."""
        if len(msa_array_collection.rep_id_to_query_seq) > 0:
            # Determine whether to do pairing
            if not find_monomer_homomer(msa_array_collection):
                # Create paired UniProt MSA arrays
                chain_id_to_paired_msa = self.paired_msa_processor(
                    msa_array_collection=msa_array_collection,
                )
            else:
                chain_id_to_paired_msa = {}
        else:
            chain_id_to_paired_msa = {}
        return chain_id_to_paired_msa

    def create_main_msa(
        self,
        input: MsaSampleProcessorInputTrain,
        msa_array_collection: MsaArrayCollection,
        chain_id_to_paired_msa: dict[str, MsaArray],
    ) -> dict[str, MsaArray]:
        """Create main MSAs from MSA arrays."""
        if len(msa_array_collection.rep_id_to_query_seq) > 0:
            # Create main MSA arrays
            chain_id_to_main_msa = self.main_msa_processor(
                msa_array_collection=msa_array_collection,
                chain_id_to_paired_msa=chain_id_to_paired_msa,
            )
        else:
            chain_id_to_main_msa = {}
        return chain_id_to_main_msa


class MsaSampleProcessorInference(MsaSampleProcessor):
    """Pipeline for MSA sample processing for inference."""

    def __init__(self, config: MSASettings):
        super().__init__(config=config)
        self.msa_sample_parser = MsaSampleParserInference(config=config)

    def create_query_seq(
        self,
        input: MsaSampleProcessorInputInference,
        msa_array_collection: MsaArrayCollection,
    ) -> dict[str, MsaArray]:
        """Create query sequences from MSA arrays."""
        if (len(msa_array_collection.rep_id_to_query_seq) > 0) & input.use_msas:
            chain_id_to_query_seq = self.query_seq_processor(
                msa_array_collection=msa_array_collection
            )
        else:
            chain_id_to_query_seq = {}
        return chain_id_to_query_seq

    def create_paired_msa(
        self,
        input: MsaSampleProcessorInputInference,
        msa_array_collection: MsaArrayCollection,
    ) -> dict[str, MsaArray]:
        """Create paired MSAs from MSA arrays."""
        if (
            (len(msa_array_collection.rep_id_to_query_seq) > 0)
            & input.use_msas
            & input.use_paired_msas
        ):
            # Use precomputed paired MSAs
            # TODO modularize better
            if len(msa_array_collection.rep_id_to_paired_msa) > 0:
                chain_id_to_paired_msa = create_paired_from_preprocessed(
                    msa_array_collection=msa_array_collection,
                    max_rows_paired=self.config.max_rows_paired,
                    paired_msa_order=self.config.paired_msa_order,
                )
            # Pair online from main MSAs
            elif not find_monomer_homomer(msa_array_collection):
                # Create paired UniProt MSA arrays
                chain_id_to_paired_msa = self.paired_msa_processor(
                    msa_array_collection=msa_array_collection,
                )
            else:
                chain_id_to_paired_msa = {}
        else:
            chain_id_to_paired_msa = {}
        return chain_id_to_paired_msa

    def create_main_msa(
        self,
        input: MsaSampleProcessorInputInference,
        msa_array_collection: MsaArrayCollection,
        chain_id_to_paired_msa: dict[str, MsaArray],
    ) -> dict[str, MsaArray]:
        """Create main MSAs from MSA arrays."""
        if (
            (len(msa_array_collection.rep_id_to_query_seq) > 0)
            & input.use_msas
            & input.use_main_msas
        ):
            # Create main MSA arrays
            chain_id_to_main_msa = self.main_msa_processor(
                msa_array_collection=msa_array_collection,
                chain_id_to_paired_msa=chain_id_to_paired_msa,
            )
        else:
            chain_id_to_main_msa = {}
        return chain_id_to_main_msa<|MERGE_RESOLUTION|>--- conflicted
+++ resolved
@@ -48,11 +48,8 @@
     min_chains_paired_partial: int,
     pairing_mask_keys: list[str],
     moltypes: list[str],
-<<<<<<< HEAD
     msas_to_pair: list[str],
-=======
     use_s3_monomer_format: bool = False,
->>>>>>> d6d988da
 ) -> MsaArrayCollection:
     """Prepares the arrays needed to create MSA feature tensors.
 
@@ -99,16 +96,11 @@
             List of keys indicating which types of masks to apply during pairing.
         moltypes (list[str]):
             List of molecule types to consider in the MSA.
-<<<<<<< HEAD
         msas_to_pair (list[str]):
             List of MSAs to pair for online pairing. If empty, no pairing will be done
-
-=======
-            The representative ID of the chain.
         use_s3_monomer_format (bool):
             Whether input data is expected to be in the s3 monomer
             format: <aln_dir>/<mgy_id>/alignment.npz
->>>>>>> d6d988da
     Returns:
         MsaArrayCollection:
             The collection of MsaArrays in the processed state.
