import hashlib
import json
import logging
import os
import random
import tarfile
import tempfile
import time
import warnings
from collections.abc import Iterator
from dataclasses import dataclass, field
from enum import IntEnum
from pathlib import Path
from typing import Literal, NamedTuple

import numpy as np
import pandas as pd
import requests
from pydantic import BaseModel
from pydantic_core import Url
from tqdm import tqdm

from openfold3.core.data.io.sequence.msa import parse_a3m
from openfold3.core.data.resources.residues import MoleculeType
from openfold3.projects.of3_all_atom.config.inference_query_format import (
    InferenceQuerySet,
)

logger = logging.getLogger(__name__)


TQDM_BAR_FORMAT = (
    "{l_bar}{bar}| {n_fmt}/{total_fmt} [elapsed: {elapsed} remaining: {remaining}]"
)


class MsaServerPairingStrategy(IntEnum):
    """Enum for MSA server pairing strategy."""

    GREEDY = 0
    COMPLETE = 1

    def __str__(self) -> str:
        return self.name.lower()


def query_colabfold_msa_server(
    x: list[str],
    prefix: Path,
    user_agent: str,
    use_templates: bool = False,
    use_pairing: bool = False,
    pairing_strategy: str = "greedy",
    use_env: bool = True,
    use_filter: bool = True,
    filter: bool | None = None,
    host_url: str = "https://api.colabfold.com",
) -> list[str] | tuple[list[str], list[str]]:
    """Submints a single query to the colabfold MSA server.

    Adapted from Colabfold run_mmseqs2 https://github.com/sokrypton/ColabFold/blob/main/colabfold/colabfold.py#L69

    Args:
        x (list[str]):
            List of amino acid sequences to query the MSA server with.
        prefix (Path):
            Output directory to save the results to.
        user_agent (str):
            User associated with API call.
        use_templates (bool, optional):
            Whether to run template search. Defaults to False. If use_pairing is True,
            this internally gets set to False.
        use_pairing (bool, optional):
            Whether to generate a single paired MSA Defaults to False.
        pairing_strategy (str, optional):
            Pairing method, one of ["complete", "greedy"]. For pairing of more than 2
            chains, "complete" requires a taxonomic group to be present in all chains,
            where greedy requires it to be in only 2
        use_env (bool, optional):
            Whether to align against env db(BFD/cfdb) Defaults to True.
        use_filter (bool, optional):
            Whether to apply diversity filter. Defaults to True.
        filter (bool | None, optional):
            Legacy option to enable diversity filter. Defaults to None.
        host_url (str, optional):
            host url for MSA server. Defaults to "https://api.colabfold.com".

    Returns:
        list[str] | tuple[list[str], list[str]]:
            List of MSA strings in a3m format, one per query sequence. If use_templates
            is True, also returns a list of template paths for each sequence.
    """

    submission_endpoint = "ticket/pair" if use_pairing else "ticket/msa"

    headers = {}
    if user_agent != "":
        headers["User-Agent"] = user_agent
    else:
        logger.warning(
            "No user agent specified. Please set a user agent"
            "(e.g., 'toolname/version contact@email') to help"
            "us debug in case of problems. This warning will become an error"
            "in the future."
        )

    def submit(seqs, mode, N=101):
        n, query = N, ""
        for seq in seqs:
            query += f">{n}\n{seq}\n"
            n += 1

        while True:
            error_count = 0
            try:
                # https://requests.readthedocs.io/en/latest/user/advanced/#advanced
                # "good practice to set connect timeouts to slightly larger
                # than a multiple of 3"
                res = requests.post(
                    f"{host_url}/{submission_endpoint}",
                    data={"q": query, "mode": mode},
                    timeout=6.02,
                    headers=headers,
                )
            except requests.exceptions.Timeout:
                logger.warning("Timeout while submitting to MSA server. Retrying...")
                continue
            except Exception as e:
                error_count += 1
                logger.warning(
                    f"Error while fetching result from MSA server."
                    f"Retrying... ({error_count}/5)"
                )
                logger.warning(f"Error: {e}")
                time.sleep(5)
                if error_count > 5:
                    raise
                continue
            break

        try:
            out = res.json()
        except ValueError:
            logger.error(f"Server didn't reply with json: {res.text}")
            out = {"status": "ERROR"}
        return out

    def status(ID):
        while True:
            error_count = 0
            try:
                res = requests.get(
                    f"{host_url}/ticket/{ID}", timeout=6.02, headers=headers
                )
            except requests.exceptions.Timeout:
                logger.warning(
                    "Timeout while fetching status from MSA server. Retrying..."
                )
                continue
            except Exception as e:
                error_count += 1
                logger.warning(
                    f"Error while fetching result from MSA server."
                    f"Retrying... ({error_count}/5)"
                )
                logger.warning(f"Error: {e}")
                time.sleep(5)
                if error_count > 5:
                    raise
                continue
            break
        try:
            out = res.json()
        except ValueError:
            logger.error(f"Server didn't reply with json: {res.text}")
            out = {"status": "ERROR"}
        return out

    def download(ID, path):
        error_count = 0
        while True:
            try:
                res = requests.get(
                    f"{host_url}/result/download/{ID}", timeout=6.02, headers=headers
                )
            except requests.exceptions.Timeout:
                logger.warning(
                    "Timeout while fetching result from MSA server. Retrying..."
                )
                continue
            except Exception as e:
                error_count += 1
                logger.warning(
                    f"Error while fetching result from MSA server."
                    f"Retrying... ({error_count}/5)"
                )
                logger.warning(f"Error: {e}")
                time.sleep(5)
                if error_count > 5:
                    raise
                continue
            break
        with open(path, "wb") as out:
            out.write(res.content)

    seqs = [x] if isinstance(x, str) else x

    # Compatibility to old option
    if filter is not None:
        use_filter = filter

    # Setup mode
    if use_filter:
        mode = "env" if use_env else "all"
    else:
        mode = "env-nofilter" if use_env else "nofilter"
    # TODO move to config construction
    pairing_strategy = MsaServerPairingStrategy[pairing_strategy.upper()]
    if use_pairing:
        use_templates = False
        mode = ""
        # greedy is default, complete was the previous behavior
        if pairing_strategy == MsaServerPairingStrategy.GREEDY:
            mode = "pairgreedy"
        elif pairing_strategy == MsaServerPairingStrategy.COMPLETE:
            mode = "paircomplete"
        if use_env:
            mode = mode + "-env"

    # Put everything in the same dir
    path = f"{prefix}"
    if not os.path.isdir(path):
        os.mkdir(path)

    # Call mmseqs2 api
    tar_gz_file = f"{path}/out.tar.gz"
    N, REDO = 101, True

    # Deduplicate and keep track of order
    seqs_unique = []
    # TODO this might be slow for large sets - see main MSA deduplication code for a
    # faster option
    [seqs_unique.append(x) for x in seqs if x not in seqs_unique]
    Ms = [N + seqs_unique.index(seq) for seq in seqs]

    # Run query
    # TODO add warning or msg if using existing files
    if not os.path.isfile(tar_gz_file):
        TIME_ESTIMATE = 150 * len(seqs_unique)
        with tqdm(total=TIME_ESTIMATE, bar_format=TQDM_BAR_FORMAT) as pbar:
            while REDO:
                pbar.set_description("SUBMIT")

                # Resubmit job until it goes through
                out = submit(seqs_unique, mode, N)
                while out["status"] in ["UNKNOWN", "RATELIMIT"]:
                    sleep_time = 5 + random.randint(0, 5)
                    logger.error(f"Sleeping for {sleep_time}s. Reason: {out['status']}")
                    time.sleep(sleep_time)
                    out = submit(seqs_unique, mode, N)

                if out["status"] == "ERROR":
                    raise Exception(
                        "MMseqs2 API is giving errors."
                        "Please confirm your input is a valid protein sequence."
                        "If error persists, please try again an hour later."
                    )

                if out["status"] == "MAINTENANCE":
                    raise Exception(
                        "MMseqs2 API is undergoing maintenance."
                        "Please try again in a few minutes."
                    )

                # Wait for job to finish
                ID, TIME = out["id"], 0
                pbar.set_description(out["status"])
                while out["status"] in ["UNKNOWN", "RUNNING", "PENDING"]:
                    t = 5 + random.randint(0, 5)
                    logger.error(f"Sleeping for {t}s. Reason: {out['status']}")
                    time.sleep(t)
                    out = status(ID)
                    pbar.set_description(out["status"])
                    if out["status"] == "RUNNING":
                        TIME += t
                        pbar.update(n=t)

                if out["status"] == "COMPLETE":
                    if TIME < TIME_ESTIMATE:
                        pbar.update(n=(TIME_ESTIMATE - TIME))
                    REDO = False

                if out["status"] == "ERROR":
                    REDO = False
                    raise Exception(
                        "MMseqs2 API is giving errors."
                        "Please confirm your input is a valid protein sequence."
                        "If error persists, please try again an hour later."
                    )

            # Download results
            download(ID, tar_gz_file)

    # Prepare list of a3m files
    if use_pairing:
        a3m_files = [f"{path}/pair.a3m"]
    else:
        a3m_files = [f"{path}/uniref.a3m"]
        if use_env:
            a3m_files.append(f"{path}/bfd.mgnify30.metaeuk30.smag30.a3m")

    # Extract a3m files
    if any(not os.path.isfile(a3m_file) for a3m_file in a3m_files):
        with tarfile.open(tar_gz_file) as tar_gz:
            tar_gz.extractall(path)

    # Process templates
    if use_templates:
        templates = {}
        with open(f"{path}/pdb70.m8") as f:
            for line in f:
                p = line.rstrip().split()
                M, pdb, _, _ = p[0], p[1], p[2], p[10]  # M, pdb, qid, e_value
                M = int(M)
                if M not in templates:
                    templates[M] = []
                templates[M].append(pdb)

        template_paths = {}
        for k, TMPL in templates.items():
            TMPL_PATH = f"{prefix}/templates_{k}"
            if not os.path.isdir(TMPL_PATH):
                os.mkdir(TMPL_PATH)
                TMPL_LINE = ",".join(TMPL[:20])
                response = None
                while True:
                    error_count = 0
                    try:
                        # "good practice to set connect timeouts to slightly
                        # larger than a multiple of 3"
                        response = requests.get(
                            f"{host_url}/template/{TMPL_LINE}",
                            stream=True,
                            timeout=6.02,
                            headers=headers,
                        )
                    except requests.exceptions.Timeout:
                        logger.warning(
                            "Timeout while submitting to template server. Retrying..."
                        )
                        continue
                    except Exception as e:
                        error_count += 1
                        logger.warning(
                            f"Error while fetching result from template server."
                            f"Retrying... ({error_count}/5)"
                        )
                        logger.warning(f"Error: {e}")
                        time.sleep(5)
                        if error_count > 5:
                            raise
                        continue
                    break
                with tarfile.open(fileobj=response.raw, mode="r|gz") as tar:
                    tar.extractall(path=TMPL_PATH)
                os.symlink("pdb70_a3m.ffindex", f"{TMPL_PATH}/pdb70_cs219.ffindex")
                with open(f"{TMPL_PATH}/pdb70_cs219.ffdata", "w") as f:
                    f.write("")
            template_paths[k] = TMPL_PATH

        template_paths_ = []
        for n in Ms:
            if n not in template_paths:
                template_paths_.append(None)
            else:
                template_paths_.append(template_paths[n])
        template_paths = template_paths_

    # Gather a3m lines
    a3m_lines = {}
    for a3m_file in a3m_files:
        update_M, M = True, None
        with open(a3m_file) as f:
            for line in f:
                if len(line) > 0:
                    if "\x00" in line:
                        line = line.replace("\x00", "")
                        update_M = True
                    if line.startswith(">") and update_M:
                        M = int(line[1:].rstrip())
                        update_M = False
                        if M not in a3m_lines:
                            a3m_lines[M] = []
                    a3m_lines[M].append(line)

    a3m_lines = ["".join(a3m_lines[n]) for n in Ms]

    return (a3m_lines, template_paths) if use_templates else a3m_lines


class ChainID(NamedTuple):
    """A query name and chain ID tuple.

    Attributes:
        query_name (str): The name of the query.
        chain_id (str): The chain ID.
    """

    query_name: str
    chain_id: str

    def __str__(self) -> str:
        return self.stringify()

    def stringify(self, delimiter: str = "-") -> str:
        """Joins the query name and chain ID with a delimiter into a string."""
        return f"{self.query_name}{delimiter}{self.chain_id}"


class ComplexID(tuple[ChainID, ...]):
    """A tuple of ChainIDs representing a complex."""

    def __new__(cls, *chain_ids: ChainID) -> "ComplexID":
        for c in chain_ids:
            if not isinstance(c, ChainID):
                raise TypeError(f"Expected ChainID, got {type(c)}")
        return super().__new__(cls, chain_ids)

    def __iter__(self) -> Iterator[ChainID]:
        return super().__iter__()

    def stringify(
        self,
        inner_delimiter: str = "-",
        outer_delimiter: str = ".",
    ) -> str:
        return outer_delimiter.join(c.stringify(inner_delimiter) for c in self)

    def __str__(self) -> str:
        return self.stringify()


# TODO rename
@dataclass
class ColabFoldMapper:
    """Data class to hold mappings for colabfold MSA server.

    Used identifiers:
        query_name:
            name of the query structure in the input query cache.
        chain_id:
            a (query_name, chain identifier) tuple, indicating a unique instantiation of
            a protein chain.
        rep_id:
            a chain_id associated with a unique protein sequence, selected upon first
            occurrence of that specific sequence; all subsequent chain_ids with the same
            sequence will have this chain_id as the representative.
        seq:
            the actual protein sequence.
        complex_id:
            an identifier associated with a unique SET of protein sequences in the same
            query, consisting of the sorted representative IDs of ALL chains in the
            complex; only used for queries with more than 2 unique protein sequences.
        m:
            a unique integer identifier for the sequence starting from 101, used to map
            sequences to representative IDs in the MSA server queries.

    Attributes:
        seq_to_rep_id (dict[str, ChainID]):
            Sequence to representative ID mapping.
        rep_id_to_m (dict[int, ChainID]):
            Mapping from representative ID to a unique integer identifier.
        rep_id_to_seq (dict[ChainID, str]):
            Representative ID to sequence mapping.
        chain_id_to_rep_id (dict[ChainID, ChainID]):
            Chain ID to representative ID mapping.
        query_name_to_complex_id (dict[str, ComplexID]):
            Query name to complex ID mapping.
        complex_ids (set[ComplexID]):
            Set of complex IDs.
        seqs (list[str]):
            List of unique sequences.
        rep_ids (list[ChainID]):
            List of representative IDs.
    """

    seq_to_rep_id: dict[str, ChainID] = field(default_factory=dict)
    rep_id_to_m: dict[int, ChainID] = field(default_factory=dict)
    rep_id_to_seq: dict[ChainID, str] = field(default_factory=dict)
    chain_id_to_rep_id: dict[ChainID, ChainID] = field(default_factory=dict)
    query_name_to_complex_id: dict[str, ComplexID] = field(default_factory=dict)
    complex_ids: set[ComplexID] = field(default_factory=set)
    seqs: list[str] = field(default_factory=list)
    rep_ids: list[ChainID] = field(default_factory=list)


def get_sequence_hash(sequence_str: str) -> str:
    """Generates a SHA-256 hash for the given sequence string."""
    hasher = hashlib.sha256()
    hasher.update(sequence_str.encode("utf-8"))
    return hasher.hexdigest()


def collect_colabfold_msa_data(
    inference_query_set: InferenceQuerySet,
) -> ColabFoldMapper:
    """Parses the protein sequences from the query cache and creates mappings.

    Args:
        inference_query_set (InferenceQuerySet):
            The inference query set containing the queries and chains.

    Returns:
        ColabFoldMapper:
            Data class containing the mappings for colabfold MSA server.
    """

    colabfold_mapper = ColabFoldMapper()
    m_i = 101
    # Get unique set of sequences for main MSAs
    for query_name, query in inference_query_set.queries.items():
        chain_ids_seen = set()
        rep_ids_query = []

        for chain in query.chains:
            if chain.molecule_type == MoleculeType.PROTEIN:
                seq = chain.sequence
                chain_ids = []
                for chain_id in chain.chain_ids:
                    chain_id = str(chain_id)

                    chain_ids.append(ChainID(query_name, chain_id))

                # Make sure there are no duplicates in the chain IDs across chains of
                # the same query TODO: could move to pydantic model validation
                if len(set(chain_ids) & chain_ids_seen) > 0:
                    raise RuntimeError(
                        f"Duplicate chain IDs found in query {query_name}: "
                        f"{chain.chain_ids}"
                    )

                chain_ids_seen.update(chain_ids)

                # Collect mapping data and sequences for main MSAs
                if seq not in colabfold_mapper.seq_to_rep_id:
<<<<<<< HEAD
                    colabfold_mapper.seq_to_rep_id[seq] = chain_ids[0]
                    colabfold_mapper.rep_id_to_seq[chain_ids[0]] = seq
                    colabfold_mapper.rep_id_to_m[chain_ids[0]] = m_i
                    m_i += 1
=======
                    rep_id = get_sequence_hash(seq)
                    colabfold_mapper.seq_to_rep_id[seq] = rep_id
                    colabfold_mapper.rep_id_to_seq[rep_id] = seq
>>>>>>> e3588d0c
                    for chain_id in chain_ids:
                        colabfold_mapper.chain_id_to_rep_id[chain_id] = rep_id
                    colabfold_mapper.seqs.append(seq)
                    colabfold_mapper.rep_ids.append(rep_id)
                else:
                    for chain_id in chain_ids:
                        colabfold_mapper.chain_id_to_rep_id[chain_id] = (
                            colabfold_mapper.seq_to_rep_id[seq]
                        )

                # Collect paired MSA data
                for chain_id in chain_ids:
                    rep_ids_query.append(colabfold_mapper.chain_id_to_rep_id[chain_id])

        # Only do pairing if number of unique protein sequences is > 1
        if len(set(rep_ids_query)) > 1:
            complex_id = ComplexID(*sorted(rep_ids_query, key=lambda c: str(c)))
            if complex_id not in colabfold_mapper.complex_ids:
                colabfold_mapper.complex_ids.add(complex_id)
            colabfold_mapper.query_name_to_complex_id[query_name] = complex_id

    return colabfold_mapper


def save_colabfold_mappings(
    colabfold_msa_input: ColabFoldMapper, output_directory: Path
) -> None:
    """Saves the mappings for colabfold MSA server to JSON files.

    Args:
        colabfold_msa_input (ColabFoldMapper):
            The ColabFoldMapper object containing the mappings.
        output_directory (Path):
            The output directory to save the JSON files.
    """

    mapping_files_directory_path = output_directory / "mappings"
    mapping_files_directory_path.mkdir(parents=True, exist_ok=True)

    for mapping_name, mapping in zip(
        [
            "seq_to_rep_id",
            "rep_id_to_seq",
        ],
        [
            colabfold_msa_input.seq_to_rep_id,
            colabfold_msa_input.rep_id_to_seq,
        ],
    ):
        mapping_file_path = mapping_files_directory_path / f"{mapping_name}.json"
        if os.path.exists(mapping_file_path):
            logger.warning(
                f"Mapping file {mapping_file_path} already exists. "
                "Appending new sequences."
            )
            with open(mapping_file_path) as f:
                old_mapping = json.load(f)
                mapping.update(old_mapping)

            with open(mapping_file_path, "w") as f:
                json.dump(mapping, f, indent=4)

    for mapping_name, mapping in zip(
        [
            "chain_id_to_rep_id",
            "query_name_to_complex_id",
        ],
        [
            colabfold_msa_input.chain_id_to_rep_id,
            colabfold_msa_input.query_name_to_complex_id,
        ],
    ):
        if mapping_name == "chain_id_to_rep_id":
            mapping = {str(k): v for k, v in mapping.items()}
        mapping_file_path = mapping_files_directory_path / f"{mapping_name}.json"
        with open(mapping_file_path, "w") as f:
            json.dump(mapping, f, indent=4)
    with open(mapping_files_directory_path / "README.md", "w") as f:
        f.write(
            "# Mapping files\n"
            "These files contain mappings between the following entities:\n"
            "  query_name: name of the query complex in the input query cache\n"
            "  chain_id: a (query_name, chain identifier) tuple, indicating a unique "
            "instantiation of a protein chain.\n"
            "  rep_id: a chain_id associated with a unique protein sequence, selected "
            "upon first occurrence of that specific sequence; all subsequent chain_ids"
            " with the same sequence will have this chain_id as the representative\n"
            "  seq: the actual protein sequence\n"
            "  complex_id: an identifier associated with a unique SET of protein"
            " sequences in the same query, consisting of the sorted representative IDs"
            " of ALL chains in the complex; only used for queries with more than 2 "
            "unique protein sequences\n"
        )


class ColabFoldQueryRunner:
    """Class to run queries on the ColabFold MSA server.

    Attributes:
        colabfold_mapper (ColabFoldMapper):
            The ColabFoldMapper object containing the mappings.
        output_directory (Path):
            The output directory to save the results to.
        msa_file_format (str | list[str]):
            The file format for the MSA files. Can be a single format or a list of
            formats. Elements can be "a3m" or "npz".
        user_agent (str):
            The user agent to use for the API calls.
    """

    def __init__(
        self,
        colabfold_mapper: ColabFoldMapper,
        output_directory: Path,
        msa_file_format: str | list[str],
        user_agent: str,
        host_url: Url = "https://api.colabfold.com",
    ):
        self.colabfold_mapper = colabfold_mapper
        self.output_directory = output_directory
        self.msa_file_format = (
            msa_file_format if isinstance(msa_file_format, list) else [msa_file_format]
        )
        self.user_agent = user_agent
        self.output_directory.mkdir(parents=True, exist_ok=True)
        self.host_url = host_url
        for subdir in ["raw", "main", "paired"]:
            (self.output_directory / subdir).mkdir(parents=True, exist_ok=True)
            if subdir == "raw":
                for subsubdir in ["main", "paired"]:
                    (self.output_directory / subdir / subsubdir).mkdir(
                        parents=True, exist_ok=True
                    )

    def query_format_main(self):
        """Submits queries and formats the outputs for main MSAs."""
        # Submit query for main MSAs
        # TODO: add template alignments fetching code here by setting use_templates=True
        # TODO: replace prints with proper logging
        print(
            f"Submitting {len(self.colabfold_mapper.seqs)} sequences to the Colabfold"
            " MSA server for main MSAs..."
        )
        # TODO: chunking
        # TODO: warn if too many sequences maybe?
        a3m_lines_main = query_colabfold_msa_server(
            self.colabfold_mapper.seqs,
            prefix=self.output_directory / "raw/main",
            use_templates=False,
            use_pairing=False,
            user_agent=self.user_agent,
            host_url=self.host_url,
        )

        main_alignments_path = self.output_directory / "main"
        main_alignments_path.mkdir(parents=True, exist_ok=True)
        template_alignments_path = self.output_directory / "template"
        template_alignments_path.mkdir(parents=True, exist_ok=True)

        template_alignments = pd.read_csv(
            self.output_directory / "raw/main/pdb70.m8", sep="\t", header=None
        )
        m_with_templates = set(template_alignments[0])

        for rep_id, aln in zip(self.colabfold_mapper.rep_ids, a3m_lines_main):
            rep_dir = main_alignments_path / str(rep_id)
            template_rep_dir = template_alignments_path / str(rep_id)

            # TODO: add code for which format to save the MSA in
            # If save as a3m...
            if "a3m" in self.msa_file_format:
                rep_dir.mkdir(parents=True, exist_ok=True)
                a3m_file = rep_dir / "colabfold_main.a3m"
                with open(a3m_file, "w") as f:
                    f.write(aln)

            # If save as npz...
            if "npz" in self.msa_file_format:
                npz_file = Path(f"{rep_dir}.npz")
                msas = {"colabfold_main": parse_a3m(aln)}
                msas_preparsed = {}
                for k, v in msas.items():
                    msas_preparsed[k] = v.to_dict()
                np.savez_compressed(npz_file, **msas_preparsed)

            # Format template alignments
            m_i = self.colabfold_mapper.rep_id_to_m[rep_id]
            if m_i in m_with_templates:
                template_rep_dir.mkdir(parents=True, exist_ok=True)
                template_alignment_file = template_rep_dir / "colabfold_template.m8"
                template_alignment = template_alignments[template_alignments[0] == m_i]
                template_alignment.to_csv(
                    template_alignment_file,
                    sep="\t",
                    header=False,
                    index=False,
                )

    def query_format_paired(self):
        """Submits queries and formats the outputs for paired MSAs."""
        paired_alignments_directory = self.output_directory / "paired"
        paired_alignments_directory.mkdir(parents=True, exist_ok=True)
        # Submit queries for paired MSAss
        print(
            f"Submitting {len(self.colabfold_mapper.complex_ids)} paired MSA queries"
            " to the Colabfold MSA server..."
        )
        for complex_id in tqdm(
            self.colabfold_mapper.complex_ids,
            total=len(self.colabfold_mapper.complex_ids),
            desc="Computing paired MSAs",
        ):
            # Get the representative sequences for the query
            seqs_query = [
                self.colabfold_mapper.rep_id_to_seq[rep_id] for rep_id in complex_id
            ]

            # Submit the query to the Colabfold MSA server
            (self.output_directory / "raw/paired").mkdir(parents=True, exist_ok=True)
            a3m_lines_paired = query_colabfold_msa_server(
                seqs_query,
                prefix=self.output_directory / f"raw/paired/{complex_id}",
                use_templates=False,
                use_pairing=True,
                user_agent=self.user_agent,
                host_url=self.host_url,
            )

            # TODO: process the returned MSAs - save per representative ID
            complex_directory = paired_alignments_directory / str(complex_id)
            complex_directory.mkdir(parents=True, exist_ok=True)
            for rep_id, aln in zip(complex_id, a3m_lines_paired):
                rep_dir = complex_directory / str(rep_id)

                # If save as a3m...
                if "a3m" in self.msa_file_format:
                    rep_dir.mkdir(parents=True, exist_ok=True)
                    a3m_file = rep_dir / "colabfold_paired.a3m"
                    with open(a3m_file, "w") as f:
                        f.write(aln)

                # If save as npz...
                if "npz" in self.msa_file_format:
                    npz_file = Path(f"{rep_dir}.npz")
                    msas = {"colabfold_paired": parse_a3m(aln)}
                    msas_preparsed = {}
                    for k, v in msas.items():
                        msas_preparsed[k] = v.to_dict()
                    np.savez_compressed(npz_file, **msas_preparsed)

    def cleanup(self):
        """_summary_"""
        # TODO add code to optionally clean up the raw MSA files


def add_msa_paths_to_iqs(
    inference_query_set: InferenceQuerySet,
    colabfold_mapper: ColabFoldMapper,
    output_directory: Path,
) -> InferenceQuerySet:
    """Adds the paths to the MSA files to the inference query set.

    Args:
        inference_query_set (InferenceQuerySet):
            The inference query set containing the queries and chains.
        colabfold_mapper (ColabFoldMapper):
            The ColabFoldMapper object containing the mappings.
        output_directory (Path):
            The output directory to save the results to.

    Returns:
        InferenceQuerySet:
            The updated inference query set with the MSA file paths added.
    """
    for query_name, query in inference_query_set.queries.items():
        for chain in query.chains:
            if chain.molecule_type == MoleculeType.PROTEIN:
                # Add main MSA file paths to the chain field
                rep_id = colabfold_mapper.chain_id_to_rep_id[
                    ChainID(query_name, chain.chain_ids[0])
                ]

                # Use npz if available, otherwise use a3m
                main_msa_file_path = output_directory / "main" / f"{str(rep_id)}.npz"
                if not main_msa_file_path.exists():
                    main_msa_file_path = (
                        output_directory / "main" / str(rep_id) / "colabfold_main.a3m"
                    )

                if chain.main_msa_file_paths is not None:
                    warnings.warn(
                        f"Query {query_name} chain {chain} already has "
                        "main_msa_file_paths set. These are now overwritten "
                        "with path(s) to the ColabFold MSAs.",
                        stacklevel=2,
                    )
                chain.main_msa_file_paths = [main_msa_file_path]

                # Add paired MSA file paths to the chain field
                if query_name in colabfold_mapper.query_name_to_complex_id:
                    complex_id = colabfold_mapper.query_name_to_complex_id[query_name]

                    # Use npz if available, otherwise use a3m
                    paired_msa_file_paths = (
                        output_directory
                        / "paired"
                        / str(complex_id)
                        / f"{str(rep_id)}.npz"
                    )
                    if not paired_msa_file_paths.exists():
                        paired_msa_file_paths = (
                            output_directory
                            / "paired"
                            / str(complex_id)
                            / str(rep_id)
                            / "colabfold_paired.a3m"
                        )

                    if chain.paired_msa_file_paths is not None:
                        warnings.warn(
                            f"Query {query_name} chain {chain} already has "
                            "paired_msa_file_paths set. These are now "
                            "overwritten with path(s) to the ColabFold MSAs.",
                            stacklevel=2,
                        )
                    chain.paired_msa_file_paths = [paired_msa_file_paths]

                # Add template alignment file paths
                template_alignment_file_path = (
                    output_directory
                    / "template"
                    / str(rep_id)
                    / "colabfold_template.m8"
                )
                if template_alignment_file_path.exists():
                    if chain.template_alignment_file_path is not None:
                        warnings.warn(
                            f"Query {query_name} chain {chain} already has its"
                            "template_alignment_file_path set. This are now "
                            "overwritten with a path to the template alignment file"
                            "from the ColabFold MSA server.",
                            stacklevel=2,
                        )
                    chain.template_alignment_file_path = template_alignment_file_path

    return inference_query_set


class MsaComputationSettings(BaseModel):
    """Settings to run ColabFold MSA server.

    See preprocess_colabfold_msas for details on the parameters"""

    msa_file_format: Literal["npz", "a3m"] = "npz"
    server_user_agent: str = "openfold"
    server_url: Url = Url("https://api.colabfold.com")
    save_mappings: bool = False
    msa_output_directory: Path = Path(tempfile.gettempdir()) / "of3_colabfold_msas"
    cleanup_msa_dir: bool = True


def preprocess_colabfold_msas(
    inference_query_set: InferenceQuerySet,
    compute_settings: MsaComputationSettings,
) -> InferenceQuerySet:
    """Gathers sequences, runs the ColabFold MSA server queries, updates MSA paths.

    Args:
        inference_query_set (InferenceQuerySet):
            The inference query set containing the queries and chains.
        output_directory (Path):
            The output directory to save the results to.
        compute_settings: pydantic model with server settings, contains:
            msa_file_format (str):
                The format of the MSA files to save.
                Can be "a3m" (unprocessed MSAs for inspectable but slower parsing)
                or "npz" (processed MSAs for faster parsing).
            user_agent (str):
                The user agent to use for the API calls.
            save_mappings (bool, optional):
                Whether to save the mappings to JSON files. Defaults to False.

    Returns:
        InferenceQuerySet:
            The updated inference query set with the MSA file paths added.

    Mapping:
        First, maps each sequence to a representative ID (deduplicate repeated
        sequences). Then maps each set of sequences in a structure to a representative
        set = complex ID (deduplicate repeated complexes with the exact same
        stoichiometry). Only for complexes with at least 2 different protein sequences.

    Server query:
        First, submits all unique sequences to the ColabFold MSA server as one query
        with pairing=False. Then submits each unqiue set of sequences in the same
        complex to the ColabFold MSA server as separate queries with pairing=True. Total
        number of queries = 1 + number of unique complexes with at least 2 different
        protein sequences.

    Output formatting:
        The raw MSA files are stored per server query at
            unpaired:
                output_directory/raw/main
            paired:
                output_directory/raw/paired
        The OpenFold3 online MSA pipeline requires per-chain MSAs.
        The unpaired per-chain MSA files are stored per representative ID at
            unparsed:
                output_directory/main/<representative_id>/colabfold_main.a3m
            pre-parsed:
                output_directory/main/<representative_id>.npz`
        The pre-paired per-chain MSA files are stored per complex ID at
            unparsed:
                output_directory/paired/<complex_id>/<representative_id>/colabfold_paired.a3m
            pre-parsed:
                output_directory/paired/<complex_id>/<representative_id>.npz

    Inference query set update:
        By default, uses the npz file paths if available, otherwise uses the a3m file
        paths.
    """
    # Gather MSA data
    colabfold_mapper = collect_colabfold_msa_data(inference_query_set)
    output_directory = compute_settings.msa_output_directory
    logger.warning(f"Using output directory: {output_directory} for ColabFold MSAs.")

    # Save mappings to file
    if compute_settings.save_mappings:
        save_colabfold_mappings(colabfold_mapper, output_directory)

    # Run batch queries for main and paired MSAs
    colabfold_query_runner = ColabFoldQueryRunner(
        colabfold_mapper=colabfold_mapper,
        output_directory=output_directory,
        msa_file_format=compute_settings.msa_file_format,
        user_agent=compute_settings.server_user_agent,
        host_url=compute_settings.server_url,
    )
    colabfold_query_runner.query_format_main()
    colabfold_query_runner.query_format_paired()

    # Add paths to the IQS
    inference_query_set = add_msa_paths_to_iqs(
        inference_query_set=inference_query_set,
        colabfold_mapper=colabfold_mapper,
        output_directory=output_directory,
    )

    return inference_query_set<|MERGE_RESOLUTION|>--- conflicted
+++ resolved
@@ -543,16 +543,11 @@
 
                 # Collect mapping data and sequences for main MSAs
                 if seq not in colabfold_mapper.seq_to_rep_id:
-<<<<<<< HEAD
-                    colabfold_mapper.seq_to_rep_id[seq] = chain_ids[0]
-                    colabfold_mapper.rep_id_to_seq[chain_ids[0]] = seq
-                    colabfold_mapper.rep_id_to_m[chain_ids[0]] = m_i
-                    m_i += 1
-=======
                     rep_id = get_sequence_hash(seq)
                     colabfold_mapper.seq_to_rep_id[seq] = rep_id
                     colabfold_mapper.rep_id_to_seq[rep_id] = seq
->>>>>>> e3588d0c
+                    colabfold_mapper.rep_id_to_m[chain_ids[0]] = m_i
+                    m_i += 1
                     for chain_id in chain_ids:
                         colabfold_mapper.chain_id_to_rep_id[chain_id] = rep_id
                     colabfold_mapper.seqs.append(seq)
