"""This module contains IO functions for reading and writing fasta files."""

<<<<<<< HEAD
from typing import Sequence


def parse_fasta(fasta_string: str) -> tuple[Sequence[str], Sequence[str]]:
    """Parses FASTA file.

    This function needs to be wrapped in a with open call to read the file.

    Arguments:
        fasta_string:
            The string contents of a fasta file. The first sequence in the file
            should be the query sequence.

    Returns:
        tuple[Sequence[str], Sequence[str]]:
            A list of sequences and a list of metadata.
    """

    sequences = []
    metadata = []
    index = -1
    for line in fasta_string.splitlines():
        line = line.strip()
        if line.startswith(">"):
            index += 1
            metadata.append(line[1:])  # Remove the '>' at the beginning.
            sequences.append("")
            continue
        elif line.startswith("#"):
            continue
        elif not line:
            continue  # Skip blank lines.
        sequences[index] += line

    return sequences, metadata
=======
from pathlib import Path
from typing import TypedDict


class ChainMetadataDict(TypedDict):
    molecule_type: str  # "protein", "RNA", "DNA", "ligand"
    chain_id_renumbered: int  # renumbered chain ID assigned by parse_mmcif_bioassembly
    chain_id_pdb: str  # PDB-assigned chain ID "label_asym_id"
    chain_id_author: str  # Author-assigned chain ID "auth_asym_id"


def write_annotated_chains_fasta(
    output_path: Path,
    chain_to_sequence: dict,
    pdb_id: str,
    chain_metadata_list: list[ChainMetadataDict],
) -> Path:
    """Writes a FASTA file annotating chain IDs and molecule types

    Will write all chains in the chain_metadata_list to a single FASTA file. The header
    will follow the format
    `>{pdb_id}_{chain_id_pdb}_{chain_id_author}_{chain_id_renum}_{molecule_type}`.

    Args:
        output_path:
            Path to write the FASTA file to.
        chain_to_sequence:
            Dictionary mapping chain IDs to sequences.
        pdb_id:
            PDB ID of the structure.
        chain_metadata_list:
            List of dictionaries containing chain metadata. Each dictionary should
            contain the following keys:
                - molecule_type: "protein", "RNA", "DNA", "ligand"
                - chain_id_renumbered: renumbered chain ID assigned by
                  parse_mmcif_bioassembly
                - chain_id_pdb: PDB-assigned chain ID "label_asym_id"
                - chain_id_author: Author-assigned chain ID "auth_asym_id"

    Returns:
        Path to the written FASTA file.
    """
    fasta_lines = []

    # Go through list of chains and extract sequences for all polymers
    for chain_data in chain_metadata_list:
        mol_type = chain_data["molecule_type"]

        # Skip ligands
        if mol_type == "ligand":
            continue

        chain_id_renum = chain_data["chain_id_renumbered"]
        chain_id_pdb = chain_data["chain_id_pdb"]
        chain_id_author = chain_data["chain_id_author"]

        # Header stores multiple chain IDs and molecule type
        chain_header = (
            f">{pdb_id}_{chain_id_pdb}_{chain_id_author}_{chain_id_renum}_"
            f"{mol_type}\n"
        )
        seq = chain_to_sequence[chain_id_renum] + "\n"

        fasta_lines.extend([chain_header, seq])

    with open(output_path, "w") as f:
        f.writelines(fasta_lines)

    return output_path
>>>>>>> fda5f893
<|MERGE_RESOLUTION|>--- conflicted
+++ resolved
@@ -1,42 +1,5 @@
 """This module contains IO functions for reading and writing fasta files."""
 
-<<<<<<< HEAD
-from typing import Sequence
-
-
-def parse_fasta(fasta_string: str) -> tuple[Sequence[str], Sequence[str]]:
-    """Parses FASTA file.
-
-    This function needs to be wrapped in a with open call to read the file.
-
-    Arguments:
-        fasta_string:
-            The string contents of a fasta file. The first sequence in the file
-            should be the query sequence.
-
-    Returns:
-        tuple[Sequence[str], Sequence[str]]:
-            A list of sequences and a list of metadata.
-    """
-
-    sequences = []
-    metadata = []
-    index = -1
-    for line in fasta_string.splitlines():
-        line = line.strip()
-        if line.startswith(">"):
-            index += 1
-            metadata.append(line[1:])  # Remove the '>' at the beginning.
-            sequences.append("")
-            continue
-        elif line.startswith("#"):
-            continue
-        elif not line:
-            continue  # Skip blank lines.
-        sequences[index] += line
-
-    return sequences, metadata
-=======
 from pathlib import Path
 from typing import TypedDict
 
@@ -105,5 +68,4 @@
     with open(output_path, "w") as f:
         f.writelines(fasta_lines)
 
-    return output_path
->>>>>>> fda5f893
+    return output_path