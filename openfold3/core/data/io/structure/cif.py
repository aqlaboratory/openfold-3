--- conflicted
+++ resolved
@@ -5,13 +5,8 @@
 from pathlib import Path
 from typing import Literal, NamedTuple
 
-<<<<<<< HEAD
-from biotite.structure import AtomArray
+from biotite.structure import AtomArray, get_chain_count
 from biotite.structure.io import pdb, pdbx
-=======
-from biotite.structure import AtomArray, get_chain_count
-from biotite.structure.io import pdbx
->>>>>>> 073f701a
 
 from openfold3.core.data.io.structure.atom_array import (
     read_atomarray_from_npz,
@@ -41,13 +36,8 @@
 
 
 class SkippedStructure(NamedTuple):
-<<<<<<< HEAD
     structure_file: pdbx.CIFFile | pdb.PDBFile
-    n_polymer_chains: int
-=======
-    cif_file: pdbx.CIFFile
     reason: str
->>>>>>> 073f701a
 
 
 def _load_ciffile(file_path: Path | str) -> pdbx.CIFFile:
