"""This module contains IO functions for reading and writing mmCIF files."""

import logging
from pathlib import Path
from typing import Literal, NamedTuple

from biotite.structure import AtomArray
from biotite.structure.io import pdbx

from openfold3.core.data.primitives.structure.labels import (
    assign_entity_ids,
    assign_molecule_type_ids,
    assign_renumbered_chain_ids,
    update_author_to_pdb_labels,
)

<<<<<<< HEAD
=======
logger = logging.getLogger(__name__)

>>>>>>> 7b25fed5

class ParsedStructure(NamedTuple):
    cif_file: pdbx.CIFFile
    atom_array: AtomArray


# TODO: update docstring with new residue ID handling and preset fields
def parse_mmcif(
    file_path: Path | str,
    expand_bioassembly: bool = False,
    include_bonds: bool = True,
    extra_fields: list | None = None,
) -> ParsedStructure:
    """Convenience wrapper around biotite's CIF parsing

    Parses the mmCIF file and creates an AtomArray from it while optionally expanding
    the first bioassembly. This includes only the first model, resolves alternative
    locations by taking the one with the highest occupancy, defaults to inferring bond
    information, and defaults to using the PDB-automated chain/residue annotation
    instead of author annotations.

    This function also creates the following additional annotations in the AtomArray:
        - occupancy: inferred from atom_site.occupancy
        - entity_id: inferred from atom_site.label_entity_id
        - molecule_type_id: numerical code for the molecule type (see tables.py)
        TODO: update this docstring with new chain ID handling
        - chain_id_renumbered: numerical chain IDs starting from 0 to circumvent
          duplicate chain IDs after bioassembly expansion. This is used in place of the
          original chain ID in all of the cleanup and preprocessing functions.

    Args:
        file_path:
            Path to the mmCIF (or binary mmCIF) file.
        expand_bioassembly:
            Whether to expand the first bioassembly. Defaults to False.
        include_bonds:
            Whether to infer bond information. Defaults to True.
        extra_fields:
            Extra fields to include in the AtomArray. Defaults to None. Fields
            "entity_id" and "occupancy" are always included.

    Returns:
        A NamedTuple containing the parsed CIF file and the AtomArray.
    """
    file_path = Path(file_path) if not isinstance(file_path, Path) else file_path

    if file_path.suffix == ".cif":
        cif_class = pdbx.CIFFile
    elif file_path.suffix == ".bcif":
        cif_class = pdbx.BinaryCIFFile
    else:
        raise ValueError("File must be in mmCIF or binary mmCIF format")

    cif_file = cif_class.read(file_path)

    (pdb_id,) = cif_file.keys()  # Single-element unpacking

    # Always include these fields
    label_fields = [
        "label_entity_id",
        "label_atom_id",
        "label_comp_id",
        "label_asym_id",
        "label_seq_id",
    ]
    extra_fields_preset = [
        "occupancy",
        "charge",
    ] + label_fields

    if extra_fields:
        extra_fields = extra_fields_preset + extra_fields
    else:
        extra_fields = extra_fields_preset

    # Shared args between get_assembly and get_structure
    parser_args = {
        "pdbx_file": cif_file,
        "model": 1,
        "altloc": "occupancy",
        "use_author_fields": True,
        "include_bonds": include_bonds,
        "extra_fields": extra_fields,
    }

    # Check if the CIF file contains bioassembly information
    if expand_bioassembly & ("pdbx_struct_assembly_gen" not in cif_file[pdb_id]):
<<<<<<< HEAD
        logging.warning(
=======
        logger.warning(
>>>>>>> 7b25fed5
            "No bioassembly information found in the CIF file, "
            "falling back to parsing the asymmetric unit."
        )
        expand_bioassembly = False

    if expand_bioassembly:
        atom_array = pdbx.get_assembly(
            **parser_args,
            assembly_id="1",
        )
    else:
        atom_array = pdbx.get_structure(
            **parser_args,
        )

    # Replace author-assigned IDs with PDB-assigned IDs
    update_author_to_pdb_labels(atom_array)

    # Add entity IDs
    assign_entity_ids(atom_array)

    # Add molecule types for convenience
    assign_molecule_type_ids(atom_array)

<<<<<<< HEAD
    # Renumber chain IDs from 0 to avoid duplicate chain labels after bioassembly
=======
    # Renumber chain IDs from 1 to avoid duplicate chain labels after bioassembly
>>>>>>> 7b25fed5
    # expansion
    assign_renumbered_chain_ids(atom_array)

    return ParsedStructure(cif_file, atom_array)


def write_minimal_cif(
    atom_array: AtomArray,
    output_path: Path,
    format: Literal["cif", "bcif"] = "cif",
    include_bonds: bool = True,
) -> None:
    """Write a minimal CIF file

    The resulting CIF file will only contain the atom_site records and bond information
    by default, not any other mmCIF metadata.

    Args:
        atom_array:
            AtomArray to write to the CIF file.
        output_path:
            Path to write the CIF file to.
        format:
            Format of the CIF file. Defaults to "cif".
        include_bonds:
            Whether to include bond information in the CIF file. Defaults to True.
    """
    cif_file = pdbx.CIFFile() if format == "cif" else pdbx.BinaryCIFFile()
    pdbx.set_structure(cif_file, atom_array, include_bonds=include_bonds)

    cif_file.write(output_path)<|MERGE_RESOLUTION|>--- conflicted
+++ resolved
@@ -14,11 +14,8 @@
     update_author_to_pdb_labels,
 )
 
-<<<<<<< HEAD
-=======
 logger = logging.getLogger(__name__)
 
->>>>>>> 7b25fed5
 
 class ParsedStructure(NamedTuple):
     cif_file: pdbx.CIFFile
@@ -106,11 +103,7 @@
 
     # Check if the CIF file contains bioassembly information
     if expand_bioassembly & ("pdbx_struct_assembly_gen" not in cif_file[pdb_id]):
-<<<<<<< HEAD
-        logging.warning(
-=======
         logger.warning(
->>>>>>> 7b25fed5
             "No bioassembly information found in the CIF file, "
             "falling back to parsing the asymmetric unit."
         )
@@ -135,11 +128,7 @@
     # Add molecule types for convenience
     assign_molecule_type_ids(atom_array)
 
-<<<<<<< HEAD
-    # Renumber chain IDs from 0 to avoid duplicate chain labels after bioassembly
-=======
     # Renumber chain IDs from 1 to avoid duplicate chain labels after bioassembly
->>>>>>> 7b25fed5
     # expansion
     assign_renumbered_chain_ids(atom_array)
 
