"""This module contains IO functions for reading and writing mmCIF files."""

import logging
import pickle
from pathlib import Path
from typing import Literal, NamedTuple

from biotite.structure import AtomArray, get_chain_count
from biotite.structure.io import pdb, pdbx, save_structure

from openfold3.core.data.io.structure.atom_array import (
    read_atomarray_from_npz,
    write_atomarray_to_npz,
)
from openfold3.core.data.primitives.quality_control.logging_utils import (
    log_runtime_memory,
)
from openfold3.core.data.primitives.structure.cleanup import (
    convert_intra_residue_dative_to_single,
    get_polymer_mask,
)
from openfold3.core.data.primitives.structure.labels import (
    assign_entity_ids,
    assign_molecule_type_ids,
    assign_renumbered_chain_ids,
    update_author_to_pdb_labels,
)
from openfold3.core.data.primitives.structure.metadata import (
    get_cif_block,
    get_first_bioassembly_polymer_count,
    writer_add_chem_comp,
    writer_add_entity,
    writer_add_pdbx_nonpoly_scheme,
    writer_add_struct_asym,
    writer_update_atom_site,
)

logger = logging.getLogger(__name__)


class ParsedStructure(NamedTuple):
    structure_file: pdbx.CIFFile | pdb.PDBFile
    atom_array: AtomArray | None


class SkippedStructure(NamedTuple):
    structure_file: pdbx.CIFFile | pdb.PDBFile
    reason: str


def _load_ciffile(file_path: Path | str) -> pdbx.CIFFile:
    """Load a CIF file from a given path.

    Args:
        file_path (Path):
            Path to the CIF file.

    Returns:
        pdbx.CIFFile:
            CIF file object.
    """
    file_path = Path(file_path) if not isinstance(file_path, Path) else file_path

    if file_path.suffix == ".cif":
        cif_class = pdbx.CIFFile
    elif file_path.suffix == ".bcif":
        cif_class = pdbx.BinaryCIFFile
    else:
        raise ValueError("File must be in mmCIF or binary mmCIF format")

    return cif_class.read(file_path)


# TODO: update docstring with new residue ID handling and preset fields
@log_runtime_memory(runtime_dict_key="runtime-parse-mmcif", multicall=True)
def parse_mmcif(
    file_path: Path | str,
    expand_bioassembly: bool = False,
    include_bonds: bool = True,
    renumber_chain_ids: bool = False,
    extra_fields: list | None = None,
    max_polymer_chains: int | None = None,
    skip_all_zero_occ: bool = True,
) -> ParsedStructure | SkippedStructure:
    """Convenience wrapper around biotite's CIF parsing

    Parses the mmCIF file and creates an AtomArray from it while optionally expanding
    the first bioassembly. This includes only the first model, resolves alternative
    locations by taking the one with the highest occupancy, defaults to inferring bond
    information, and defaults to using the PDB-automated chain/residue annotation
    instead of author annotations, except for ligand residue IDs which are kept as
    author-assigned IDs because they would otherwise be None.

    This function also creates the following additional annotations in the AtomArray:
        - occupancy: inferred from atom_site.occupancy
        - charge: charge of the atom
        - entity_id: inferred from atom_site.label_entity_id
        - molecule_type_id: numerical code for the molecule type (see tables.py)
        - label_asym_id: original PDB-assigned chain ID
        - label_seq_id: original PDB-assigned residue ID
        - label_comp_id: original PDB-assigned residue name
        - label_atom_id: original PDB-assigned atom name
        - auth_asym_id: author-assigned chain ID
        - auth_seq_id: author-assigned residue ID
        - auth_comp_id: author-assigned residue name
        - auth_atom_id: author-assigned atom name

    Args:
        file_path:
            Path to the mmCIF (or binary mmCIF) file.
        expand_bioassembly:
            Whether to expand the first bioassembly. Defaults to False.
        include_bonds:
            Whether to infer bond information. Defaults to True.
        renumber_chain_ids:
            Whether to renumber chain IDs from 1 to avoid duplicate chain labels after
            bioassembly expansion. Defaults to False.
        extra_fields:
            Extra fields to include in the AtomArray. Defaults to None. Fields
            "entity_id" and "occupancy" are always included.
        max_polymer_chains:
            Maximum number of polymer chains in the first bioassembly after which a
            structure is skipped by the get_structure() parser. Defaults to None.
        skip_all_zero_occ:
            Whether to skip structures where all atoms have zero occupancy. Defaults to
            True.

    Returns:
        A ParsedStructure NamedTuple containing the parsed CIF file and the AtomArray,
        or a SkippedStructure NamedTuple containing the CIF file and the reason for why
        the structure was skipped.
    """

    cif_file = _load_ciffile(file_path)
    cif_data = get_cif_block(cif_file)

    # Try predetermining from the CIF metadata if the structure has too many chains
    if max_polymer_chains is not None:
        n_polymers = get_first_bioassembly_polymer_count(cif_data)

        if n_polymers > max_polymer_chains:
            return SkippedStructure(cif_file, f"Too many polymer chains: {n_polymers}")

    # Always include these fields
    label_fields = [
        "label_entity_id",
        "label_atom_id",
        "label_comp_id",
        "label_asym_id",
        "label_seq_id",
    ]
    extra_fields_preset = [
        "occupancy",
        "charge",
    ] + label_fields

    if extra_fields:
        extra_fields = extra_fields_preset + extra_fields
    else:
        extra_fields = extra_fields_preset

    # Shared args between get_assembly and get_structure
    parser_args = {
        "pdbx_file": cif_file,
        "model": 1,
        "altloc": "occupancy",
        "use_author_fields": True,
        "include_bonds": include_bonds,
        "extra_fields": extra_fields,
    }

    # Check if the CIF file contains bioassembly information
    if expand_bioassembly & ("pdbx_struct_assembly_gen" not in cif_data):
        logger.warning(
            "No bioassembly information found in the CIF file, "
            "falling back to parsing the asymmetric unit."
        )
        expand_bioassembly = False

<<<<<<< HEAD
    try:
        if expand_bioassembly:
            atom_array = pdbx.get_assembly(
                **parser_args,
                assembly_id="1",
            )
        else:
            atom_array = pdbx.get_structure(
                **parser_args,
            )
    except ValueError as _:
        logger.warning(
            "Failed to get structure/bioassembly with 'altloc': 'occupancy' "
            "retrying with 'altloc': 'first'."
        )
        parser_args["altloc"] = "first"
        if expand_bioassembly:
            atom_array = pdbx.get_assembly(
                **parser_args,
                assembly_id="1",
            )
        else:
            atom_array = pdbx.get_structure(
                **parser_args,
            )
=======
    if expand_bioassembly:
        atom_array = pdbx.get_assembly(
            **parser_args,
            assembly_id="1",
        )
    else:
        try:
            atom_array = pdbx.get_structure(
                **parser_args,
            )
        except Exception as e:
            raise ValueError(f"Failed to parse {file_path}: ") from e
>>>>>>> 1aeb8606

    # Skip structures where all atoms have zero occupancy
    if skip_all_zero_occ and atom_array.occupancy.sum() == 0:
        return SkippedStructure(cif_file, "All atoms have zero occupancy.")

    # Replace author-assigned IDs with PDB-assigned IDs, but transfer over author
    # residue IDs where necessary (see function documentation)
    update_author_to_pdb_labels(atom_array, use_author_res_id_if_missing=True)

    # Add entity IDs
    assign_entity_ids(atom_array)

    # Renumber chain IDs from 1 to avoid duplicate chain labels after bioassembly
    # expansion
    if renumber_chain_ids:
        assign_renumbered_chain_ids(atom_array)

    # Add IDs for major molecular types (PROTEIN, DNA, RNA, LIGAND)
    assign_molecule_type_ids(atom_array, cif_file)

    # Check again if the structure has too many chains based on the actual structure to
    # not only rely on earlier metadata annotation, which may not always be complete.
    if max_polymer_chains is not None:
        n_polymers = get_chain_count(
            atom_array[get_polymer_mask(atom_array, use_molecule_type_id=True)]
        )

        if n_polymers > max_polymer_chains:
            return SkippedStructure(cif_file, f"Too many polymer chains: {n_polymers}")

    return ParsedStructure(cif_file, atom_array)


def _create_cif_file(
    suffix: str, atom_array: AtomArray, data_block: str, include_bonds: bool
):
    """Helper function to create and populate CIF or BCIF files."""
    if suffix == ".cif":
        cif_file = pdbx.CIFFile()
    elif suffix == ".bcif":
        cif_file = pdbx.BinaryCIFFile()
    else:
        raise ValueError("Suffix must be either .cif or .bcif")

    try:
        # copy entity_id to label_entity_id so biotite uses it for the atom_site table
        atom_array.set_annotation("label_entity_id", atom_array.entity_id)
        pdbx.set_structure(
            cif_file, atom_array, data_block=data_block, include_bonds=include_bonds
        )
    # This error sometimes happens in the PDB preprocessing
    except KeyError:
        logger.warning(
            "KeyError while writing structure to CIF file. Retrying with "
            "intra-residue COORDINATION bonds set to SINGLE."
        )
        atom_array = convert_intra_residue_dative_to_single(atom_array)
        pdbx.set_structure(
            cif_file, atom_array, data_block=data_block, include_bonds=include_bonds
        )

    # Update and add additional metadata tables
    cif_block = get_cif_block(cif_file)
    writer_update_atom_site(atom_array, cif_block)
    writer_add_chem_comp(atom_array, cif_block)
    writer_add_entity(atom_array, cif_block)
    writer_add_struct_asym(atom_array, cif_block)
    writer_add_pdbx_nonpoly_scheme(atom_array, cif_block)

    return cif_file


def write_structure(
    atom_array: AtomArray,
    output_path: Path | str,
    data_block: str = None,
    include_bonds: bool = True,
) -> None:
    """Write a structure file from an AtomArray

    The resulting CIF file will only contain the atom_site records and bond information
    by default, not any other mmCIF metadata.

    Args:
        atom_array:
            AtomArray to write to an output file.
        output_path:
            Path to write the output file to. The output format is inferred from the
            file suffix. Allowed values are .npz, .cif, .bcif, and .pkl.
        data_block:
            Name of the data block in the CIF/BCIF file. Defaults to None. Ignored if
            the format is not cif or bcif.
        include_bonds:
            Whether to include bond information. Defaults to True. Ignored if the format
            is pkl in which the entire BondList is written to the file.
    """
    if isinstance(output_path, str):
        output_path = Path(output_path)

    suffix = output_path.suffix

    match suffix:
        case ".npz":
            write_atomarray_to_npz(atom_array, output_path)

        case ".pkl":
            with open(output_path, "wb") as f:
                pickle.dump(atom_array, f)

        case ".cif" | ".bcif":
            file_obj = _create_cif_file(
                suffix=suffix,
                atom_array=atom_array,
                data_block=data_block,
                include_bonds=include_bonds,
            )

            file_obj.write(output_path)

        case ".pdb":
            # Ensure that residue names are 3 letters max
            if any(len(name) > 3 for name in atom_array.res_name):
                atom_array = atom_array.copy()
                atom_array.res_name = atom_array.res_name.astype("<U3")

            save_structure(output_path, atom_array)

        case _:
            raise NotImplementedError(
                "Only .cif, .bcif, and .pkl formats are supported"
            )


@log_runtime_memory(runtime_dict_key="runtime-target-structure-proc-parse")
def parse_target_structure(
    target_structures_directory: Path,
    pdb_id: str,
    structure_format: Literal["pkl", "npz"],
) -> AtomArray:
    """Parses a preprocessed structure from a pickle or numpy array.

    Args:
        target_structures_directory (Path):
            Directory containing target structure folders.
        pdb_id (str):
            PDB ID of the target structure.
        structure_format (str):
            File extension of the target structure. Only "pkl" and "npz" are currently
            supported.

    Raises:
        ValueError:
            If the structure format is not "pkl" or "npz".

    Returns:
        AtomArray:
            AtomArray of the target structure.
    """
    target_file = target_structures_directory / pdb_id / f"{pdb_id}.{structure_format}"

    if structure_format == "pkl":
        with open(target_file, "rb") as f:
            atom_array = pickle.load(f)
    elif structure_format == "npz":
        atom_array = read_atomarray_from_npz(target_file)
    else:
        raise ValueError(
            f"Invalid structure format: {structure_format}. Only pickle "
            "or npz formats are supported in a torch dataset __getitem__."
        )

    return atom_array<|MERGE_RESOLUTION|>--- conflicted
+++ resolved
@@ -177,7 +177,6 @@
         )
         expand_bioassembly = False
 
-<<<<<<< HEAD
     try:
         if expand_bioassembly:
             atom_array = pdbx.get_assembly(
@@ -194,29 +193,18 @@
             "retrying with 'altloc': 'first'."
         )
         parser_args["altloc"] = "first"
-        if expand_bioassembly:
-            atom_array = pdbx.get_assembly(
-                **parser_args,
-                assembly_id="1",
-            )
-        else:
-            atom_array = pdbx.get_structure(
-                **parser_args,
-            )
-=======
-    if expand_bioassembly:
-        atom_array = pdbx.get_assembly(
-            **parser_args,
-            assembly_id="1",
-        )
-    else:
         try:
-            atom_array = pdbx.get_structure(
-                **parser_args,
-            )
+            if expand_bioassembly:
+                atom_array = pdbx.get_assembly(
+                    **parser_args,
+                    assembly_id="1",
+                )
+            else:
+                atom_array = pdbx.get_structure(
+                        **parser_args,
+                    )
         except Exception as e:
             raise ValueError(f"Failed to parse {file_path}: ") from e
->>>>>>> 1aeb8606
 
     # Skip structures where all atoms have zero occupancy
     if skip_all_zero_occ and atom_array.occupancy.sum() == 0:
