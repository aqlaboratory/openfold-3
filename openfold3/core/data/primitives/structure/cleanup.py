import logging
from functools import wraps

import biotite.structure as struc
import numpy as np
from biotite.structure import AtomArray, BondList, BondType, index_distance
from biotite.structure.io.pdbx import CIFFile
from scipy.spatial.distance import cdist

from openfold3.core.data.primitives.quality_control.logging_utils import (
    log_runtime_memory,
)
from openfold3.core.data.primitives.structure.component import find_cross_chain_bonds
from openfold3.core.data.primitives.structure.interface import (
    chain_paired_interface_atom_iter,
    get_interface_token_center_atoms,
    get_query_interface_atom_pair_idxs,
)
from openfold3.core.data.primitives.structure.labels import (
    AtomArrayView,
    assign_atom_indices,
    remove_atom_indices,
    residue_view_iter,
)
from openfold3.core.data.resources.lists import (
    CRYSTALLIZATION_AIDS,
)
from openfold3.core.data.resources.patches import construct_atom_array
from openfold3.core.data.resources.residues import (
    STANDARD_NUCLEIC_ACID_RESIDUES,
    STANDARD_PROTEIN_RESIDUES_3,
    MoleculeType,
)

logger = logging.getLogger(__name__)


def return_on_empty_atom_array(func):
    """Decorator to make the cleanup functions immediately return on empty inputs."""

    @wraps(func)
    def wrapper(atom_array: AtomArray, *args, **kwargs):
        if atom_array.array_length() == 0:
            return atom_array

        return func(atom_array, *args, **kwargs)

    return wrapper


@return_on_empty_atom_array
def convert_MSE_to_MET(atom_array: AtomArray) -> None:
    """Converts selenomethionine (MSE) residues to methionine (MET) in-place

    Will change the residue names and convert selenium atoms to sulfur atoms in the
    input AtomArray in-place, following 2.1 of the AlphaFold3 SI.

    Args:
        atom_array: AtomArray containing the structure to convert.
    """
    mse_residues = atom_array.res_name == "MSE"

    # Replace MSE with MET
    atom_array.res_name[mse_residues] = "MET"

    # Change selenium to sulfur
    mse_selenium_atoms = mse_residues & (atom_array.element == "SE")
    atom_array.element[mse_selenium_atoms] = "S"
    atom_array.atom_name[mse_selenium_atoms] = "SD"

    # Set hetero to False for new MET residues
    atom_array.hetero[mse_residues] = False


@return_on_empty_atom_array
def fix_arginine_naming(atom_array: AtomArray) -> AtomArray:
    """Resolves naming ambiguities for all arginine residues in the AtomArray

    Ensures that NH1 is always closer to CD than NH2, following 2.1 of the
    AlphaFold3 SI.

    Args:
        atom_array: AtomArray containing the structure to fix arginine residues in.

    Returns:
        AtomArray with arginine residue names fixed.
    """
    assign_atom_indices(atom_array, label="_atom_idx_arginine_fix")

    # Will build up the correct order of atom names in the final array
    name_sort_idx = atom_array._atom_idx_arginine_fix.copy()

    arginines = atom_array.res_name == "ARG"

    for arginine_view in residue_view_iter(atom_array[arginines]):
        nh1_mask = arginine_view.atom_name == "NH1"
        nh2_mask = arginine_view.atom_name == "NH2"
        cd_mask = arginine_view.atom_name == "CD"

        nh1_coord = arginine_view.coord[nh1_mask]
        nh2_coord = arginine_view.coord[nh2_mask]
        cd_coord = arginine_view.coord[cd_mask]

        # If NH2 is closer to CD than NH1, swap the names
        if struc.distance(nh2_coord, cd_coord) < struc.distance(nh1_coord, cd_coord):
            nh1_idx = arginine_view._atom_idx_arginine_fix[nh1_mask]
            nh2_idx = arginine_view._atom_idx_arginine_fix[nh2_mask]

            name_sort_idx[nh1_idx] = nh2_idx
            name_sort_idx[nh2_idx] = nh1_idx

    # Apply the sorting index to the final atom names
    atom_array.atom_name = atom_array.atom_name[name_sort_idx]

    logger.debug("Fixed arginine naming")

    atom_array.del_annotation("_atom_idx_arginine_fix")

    return atom_array


@return_on_empty_atom_array
def remove_waters(atom_array: AtomArray) -> AtomArray:
    """Removes water molecules from the AtomArray

    Returns a new AtomArray with all water (or heavy water) molecules removed.

    Args:
        atom_array: AtomArray containing the structure to remove waters from.

    Returns:
        AtomArray with all water molecules removed.
    """
    water_residues = (atom_array.res_name == "HOH") | (atom_array.res_name == "DOD")
    atom_array = atom_array[~water_residues]

    logger.debug("Removed water molecules")

    return atom_array


@return_on_empty_atom_array
def remove_crystallization_aids(
    atom_array: AtomArray, ccd_codes=CRYSTALLIZATION_AIDS
) -> AtomArray:
    """Removes crystallization aids from the AtomArray

    Will remove all ligands that are classified as crystallization aids following 2.5.4
    of the AlphaFold3 SI.

    Args:
        atom_array:
            AtomArray containing the structure to remove crystallization aids from.
        ccd_codes:
            List of 3-letter codes for crystallization aids to remove.

    Returns:
        AtomArray with crystallization aids removed.
    """
    crystallization_aids = np.isin(atom_array.res_name, ccd_codes)
    atom_array = atom_array[~crystallization_aids]

    return atom_array


@return_on_empty_atom_array
def remove_hydrogens(atom_array: AtomArray) -> AtomArray:
    """Removes all hydrogen (and deuterium) atoms from the AtomArray

    Args:
        atom_array: AtomArray containing the structure to remove hydrogens from.

    Returns:
        AtomArray with all hydrogen atoms removed.
    """
    atom_array = atom_array[~np.isin(atom_array.element, ("H", "D"))]

    return atom_array


def get_polymer_mask(atom_array):
    """Returns a mask of all standard polymer atoms in the AtomArray.

    Polymers here are defined as proteins and nucleic acids (no carbohydrates).

    Args:
        atom_array:
            AtomArray containing the structure to get the polymer mask for.

    Returns:
        Mask for all polymer atoms.
    """
<<<<<<< HEAD
    np.isin(
=======
    return np.isin(
>>>>>>> fdf7e96b
        atom_array.molecule_type_id,
        [MoleculeType.PROTEIN, MoleculeType.DNA, MoleculeType.RNA],
    )


@return_on_empty_atom_array
def remove_small_polymers(atom_array: AtomArray, max_residues: int = 3) -> AtomArray:
    """Removes small polymer chains from the AtomArray

    Follows 2.5.4 of the AlphaFold3 SI and removes all polymer chains with up to
    max_residues resolved residues. We consider proteins and nucleic acids as polymers.

    Args:
        atom_array:
            AtomArray containing the structure to remove small polymers from.
        max_residues:
            Maximum number of residues for a polymer chain to be considered as small.

    Returns:
        AtomArray with all polymer chains with up to max_residues residues removed.
    """
    polymer_mask = get_polymer_mask(atom_array)

    resolved_mask = atom_array.occupancy > 0.0

    # Get only resolved polymer residues
    resolved_poly_array = atom_array[polymer_mask & resolved_mask]

    # Identify too-small polymers
    small_polymer_chains = [
        chain_arr.chain_id[0]
        for chain_arr in struc.chain_iter(resolved_poly_array)
        if struc.get_residue_count(chain_arr) <= max_residues
    ]

    # Remove small polymer chains
    for chain_id in small_polymer_chains:
        atom_array = remove_chain_and_attached_ligands(atom_array, chain_id)
        logger.debug(f"Removed small polymer chain {chain_id}")

    return atom_array


@return_on_empty_atom_array
def remove_fully_unknown_polymers(atom_array: AtomArray) -> AtomArray:
    """Removes polymer chains with all unknown residues from the AtomArray

    Follows 2.5.4 of the AlphaFold3 SI.

    Args:
        atom_array: AtomArray containing the structure to remove unknown polymers from.

    Returns:
        AtomArray with all polymer chains containing only unknown residues removed.
    """
    # Masks for standard polymers
    polymer_mask = get_polymer_mask(atom_array)

    atom_array_filtered = atom_array

    for chain in struc.chain_iter(atom_array[polymer_mask]):
        # Explicit single-element unpacking (will fail if >1 chain_id)
        (chain_id,) = np.unique(chain.chain_id)

        # Remove the chain from the AtomArray if all residues are unknown
        if np.all(chain.res_name == "UNK"):
            logger.debug("Removed fully unknown polymer chain")
            atom_array_filtered = remove_chain_and_attached_ligands(
                atom_array_filtered, chain_id
            )

    return atom_array_filtered


@return_on_empty_atom_array
def remove_chain_and_attached_ligands(
    atom_array: AtomArray, chain_id: str
) -> AtomArray:
    """Removes a chain from an AtomArray including all attached covalent ligands

    While not explicitly stated in the AlphaFold3 SI, the intent of this function is to
    remove protein or nucleic acid chains together with their covalent modifications, so
    that no "floating" covalent ligands are left behind. This doesn't apply the other
    way around, so if the input chain itself is a hetero-chain (e.g. a glycan), only the
    input chain is removed.

    Args:
        atom_array:
            AtomArray containing the structure to remove the chain from.
        chain_id:
            chain ID of the chain to remove

    Returns:
        AtomArray with the specified chain and all attached covalent ligands removed
    """
    chain_mask = atom_array.chain_id == chain_id

    # If the chain itself is a hetero-chain, only remove the chain
    if np.all(atom_array.hetero[chain_mask]):
        return atom_array[~chain_mask]

    # Assign temporary helper indices
    assign_atom_indices(atom_array)

    # Remove everything but the particular chain and all ligands, so that when we search
    # for connected atoms to the chain we will only find the directly connected ligands
    # and not e.g. a covalent ligand in another chain that has a disulfide bond to the
    # specified chain and is therefore indirectly "connected".
    atom_array_subset = atom_array[chain_mask | atom_array.hetero]
    chain_mask_subset = atom_array_subset.chain_id == chain_id

    # Get first atom of the chain in the subset array
    first_chain_atom_idx = np.nonzero(chain_mask_subset)[0][0]

    # Identify bonded ligands as connected atoms with hetero flag
    connected_atoms_mask_subset = np.asarray(
        struc.find_connected(
            atom_array_subset.bonds, first_chain_atom_idx, as_mask=True
        ),
        dtype=bool,
    )
    connected_ligand_atoms_mask_subset = (
        connected_atoms_mask_subset & atom_array_subset.hetero
    )

    # Mark the original chain and all connected ligands for deletion
    atom_deletion_mask = chain_mask_subset | connected_ligand_atoms_mask_subset

    # Determine indices of atoms to keep in original array
    atom_deletion_indices = atom_array_subset._atom_idx[atom_deletion_mask]
    atom_retained_indices = np.setdiff1d(
        atom_array._atom_idx, atom_deletion_indices, assume_unique=True
    )

    # Remove chain and connected ligands
    atom_array = atom_array[atom_retained_indices]

    # Clean up temporary indices
    remove_atom_indices(atom_array)

    return atom_array


@return_on_empty_atom_array
def remove_clashing_chains(
    atom_array: AtomArray,
    clash_distance: float = 1.7,
    clash_percentage: float = 0.3,
) -> AtomArray:
    """Removes chains with a high fraction of clashes

    This follows 2.5.4 of the AlphaFold3 SI. Pairs of chains are considered to clash if
    either one of them has more than the clash_percentage of atoms within the
    clash_distance of the other chain. The chain with the higher fraction of clashing
    atoms is then removed.

    Args:
        atom_array:
            AtomArray containing the structure to remove clashing chains from.
        clash_distance:
            Distance threshold for clashes in Angstrom. Defaults to 1.7.
        clash_percentage:
            Fraction of clashing atoms in a chain for it to be considered as clashing.
            Defaults to 0.3.

    Returns:
        AtomArray with clashing chains removed.
    """
    # Get atom counts of each chain in the total atom array
    unique_chains, counts = np.unique(atom_array.chain_id, return_counts=True)
    chain_to_atom_count = dict(zip(unique_chains, counts))

    ## Get the clashing chains to remove
    chain_ids_to_remove = set()

    # Get all the atom pairs corresponding to clashes and their chain IDs
    for pair_chain_ids, pair_atom_idxs in chain_paired_interface_atom_iter(
        atom_array, distance_threshold=clash_distance, ignore_covalent=True
    ):
        chain1_id, chain2_id = pair_chain_ids

        chain1_clashing_atom_idxs = pair_atom_idxs[:, 0]
        chain2_clashing_atom_idxs = pair_atom_idxs[:, 1]

        # Calculate numbers of unique clashing atoms
        chain1_n_clashing_atoms = np.unique(chain1_clashing_atom_idxs).size
        chain2_n_clashing_atoms = np.unique(chain2_clashing_atom_idxs).size

        # Get fractions of clashing atoms respective to each chain's total atom count
        chain1_n_atoms = chain_to_atom_count[chain1_id]
        chain2_n_atoms = chain_to_atom_count[chain2_id]
        chain1_clash_fraction = chain1_n_clashing_atoms / chain1_n_atoms
        chain2_clash_fraction = chain2_n_clashing_atoms / chain2_n_atoms

        # If clash, remove chain with higher fraction of clashing atoms
        if (
            chain1_clash_fraction > clash_percentage
            or chain2_clash_fraction > clash_percentage
        ):
            if chain1_clash_fraction > chain2_clash_fraction:
                chain_ids_to_remove.add(chain1_id)
            elif chain2_clash_fraction > chain1_clash_fraction:
                chain_ids_to_remove.add(chain2_id)
            # If fractions are tied break tie by chain ID
            else:
                if chain1_id > chain2_id:
                    chain_ids_to_remove.add(chain1_id)
                else:
                    chain_ids_to_remove.add(chain2_id)

    for chain_id in chain_ids_to_remove:
        atom_array = remove_chain_and_attached_ligands(atom_array, chain_id)

    return atom_array


def get_res_atoms_in_ccd_mask(
    res_atom_array: AtomArray | AtomArrayView, ccd: CIFFile
) -> np.ndarray:
    """Returns a mask for atoms in a residue that are present in the CCD

    Args:
        res_atom_array:
            AtomArray or AtomArrayView containing the atoms of a single residue
        ccd:
            CIFFile containing the parsed Chemical Component Dictionary (components.cif)

    Returns:
        Mask for atoms in the residue that are present in the CCD
    """
    res_name = res_atom_array.res_name[0]

    # This special unknown token doesn't have chem_comp_atom information. Therefore this
    # function returns an all-False mask which will effectively filter out the unknown
    # ligand.
    if res_name == "UNL":
        return np.zeros(len(res_atom_array), dtype=bool)

    allowed_atoms = ccd[res_name]["chem_comp_atom"]["atom_id"].as_array()

    mask = np.isin(res_atom_array.atom_name, allowed_atoms)
    return mask


@return_on_empty_atom_array
def remove_non_CCD_atoms(atom_array: AtomArray, ccd: CIFFile) -> AtomArray:
    """Removes atoms that are not present in the CCD residue definition

    Follows 2.5.4 of the AlphaFold3 SI and removes all atoms that do not appear in the
    residue's definition in the Chemical Component Dictionary (CCD).

    Args:
        atom_array:
            AtomArray containing the structure to remove non-CCD atoms from
        ccd:
            CIFFile containing the parsed CCD (components.cif)

    Returns:
        AtomArray with all atoms not present in the CCD removed
    """
    atom_masks_per_res = [
        get_res_atoms_in_ccd_mask(res_atom_array, ccd)
        for res_atom_array in residue_view_iter(atom_array)
    ]

    # Inclusion mask over all atoms
    atom_mask = np.concatenate(atom_masks_per_res)

    return atom_array[atom_mask]


@return_on_empty_atom_array
def canonicalize_atom_order(atom_array: AtomArray, ccd: CIFFile) -> AtomArray:
    """Canonicalizes the order of atoms in the AtomArray by the CCD order.

    This function sorts the atoms in the AtomArray based on the order of atoms for the
    corresponding residue in the Chemical Component Dictionary (CCD). This is necessary
    for downstream functionalities that expect atoms across equivalent residues to
    perfectly match, such as the permutation alignment.

    Args:
        atom_array (AtomArray):
            AtomArray containing the structure to canonicalize the atom order for.
        ccd (CIFFile):
            A parsed CIFFile containing the Chemical Component Dictionary
            (components.cif).

    Returns:
        AtomArray with the atoms sorted in the canonical CCD order.
    """

    def get_ref_atoms(res_name):
        """Convenience function that gets the reference atom names in CCD order."""
        return ccd[res_name]["chem_comp_atom"]["atom_id"].as_array().tolist()

    # Fetches the CCD atoms for each residue name as a list
    res_name_to_ref_atoms = {}

    # Track original order
    assign_atom_indices(atom_array, label="_atom_idx_can_order")

    # Create a resorting index that will be populated to sort the entire AtomArray in a
    # final operation
    resort_idx = np.full(atom_array.array_length(), -1, dtype=int)

    for residue_view in residue_view_iter(atom_array):
        # Get the reference atom order for the residue
        res_name = residue_view.res_name[0]
        if res_name in res_name_to_ref_atoms:
            ref_atoms = res_name_to_ref_atoms[res_name]
        else:
            ref_atoms = get_ref_atoms(res_name)
            res_name_to_ref_atoms[res_name] = ref_atoms

        old_atom_idx = residue_view._atom_idx_can_order

        # Get the sorting index that will sort the residue's atoms to match the
        # reference order
        idx_in_ref = np.array(
            [ref_atoms.index(atom) for atom in residue_view.atom_name]
        )
        reordered_atom_idx = residue_view._atom_idx_can_order[np.argsort(idx_in_ref)]

        # TODO: Remove?
        if not np.array_equal(old_atom_idx, reordered_atom_idx):
            logger.debug(f"Residue {res_name} was reordered")

        resort_idx[old_atom_idx] = reordered_atom_idx

    assert np.all(resort_idx != -1), "Not all atoms were reordered"

    # Apply the sorting index to the entire AtomArray
    atom_array = atom_array[resort_idx]

    # Clean up temporary indices
    atom_array.del_annotation("_atom_idx_can_order")

    return atom_array


@return_on_empty_atom_array
def remove_chains_with_CA_gaps(
    atom_array: AtomArray, distance_threshold: float = 10.0
) -> AtomArray:
    """Removes protein chains where consecutive C-alpha atoms are too far apart

    This follows 2.5.4 of the AlphaFold3 SI and removes protein chains where the
    distance between consecutive C-alpha atoms is larger than a given threshold.

    Args:
        atom_array:
            AtomArray containing the structure to remove chains with CA gaps from
        distance_threshold:
            Distance threshold in Angstrom. Defaults to 10.0.
    """
    protein_chain_ca = atom_array[
        struc.filter_polymer(atom_array, pol_type="peptide")
        & (atom_array.atom_name == "CA")
    ]

    # If there are no protein chains, return the input atom array
    if len(protein_chain_ca) == 0:
        return atom_array

    # Match C-alpha atoms with their next C-alpha atom
    ca_without_last = protein_chain_ca[:-1]
    ca_shifted_left = construct_atom_array(np.roll(protein_chain_ca, -1, axis=0)[:-1])

    # Distances of every C-alpha atom to the next C-alpha atom
    ca_dists = struc.distance(ca_without_last, ca_shifted_left)

    # Create gap mask for atoms that are directly before a new chain start or chain
    # break
    chain_ends = struc.get_chain_starts(protein_chain_ca)[1:] - 1
    discontinuities = struc.check_res_id_continuity(protein_chain_ca) - 1
    gap_mask = np.union1d(chain_ends, discontinuities)

    # Mask out distances at gaps as they are non-consecutive
    ca_dists[gap_mask] = np.nan

    # Find chains where the distance between consecutive C-alpha atoms is too large
    chain_ids_to_remove = np.unique(
        protein_chain_ca[:-1][ca_dists > distance_threshold].chain_id
    )

    for chain_id in chain_ids_to_remove:
        atom_array = remove_chain_and_attached_ligands(atom_array, chain_id)

    return atom_array


def get_small_ligand_chain_ids(
    atom_array: AtomArray,
    max_atoms: int = 5,
) -> np.ndarray:
    """Returns chain IDs of small ligands

    The "smallness" of a ligand is determined by the number of atoms it consists of.

    Args:
        atom_array:
            AtomArray containing the structure to get the small ligand chain IDs from.
        max_atoms:
            Maximum number of atoms for a ligand to be considered small. Default is 5.

    Returns:
        Array of unique chain IDs of small ligands.
    """
    ligand_array = atom_array[atom_array.molecule_type_id == MoleculeType.LIGAND]

    if len(ligand_array) == 0:
        return np.array([])

    lig_chain_starts = struc.get_chain_starts(ligand_array, add_exclusive_stop=True)
    lig_chain_sizes = np.diff(lig_chain_starts)
    small_lig_chain_idxs = np.where(lig_chain_sizes <= max_atoms)[0]
    small_lig_chain_ids = ligand_array[lig_chain_starts[small_lig_chain_idxs]].chain_id

    # TODO: Dev-only, remove later
    assert np.unique(small_lig_chain_ids).size == small_lig_chain_ids.size, (
        "Small ligand chain IDs are not unique"
    )

    return small_lig_chain_ids


def get_small_ligand_mask(
    atom_array: AtomArray,
    max_atoms: int = 5,
) -> np.ndarray:
    """Returns a mask for atoms in small ligands.

    The "smallness" of a ligand is determined by the number of atoms it consists of.

    Args:
        atom_array:
            AtomArray containing the structure to get the small ligand mask for.
        max_atoms:
            Maximum number of atoms for a ligand to be considered small. Default is 5.
    """
    small_lig_chain_ids = get_small_ligand_chain_ids(atom_array, max_atoms)
    return np.isin(atom_array.chain_id, small_lig_chain_ids)


@return_on_empty_atom_array
def subset_large_structure(
    atom_array: AtomArray,
    n_chains: int = 20,
    interface_distance_threshold: float = 15.0,
    except_small_ligands: bool = False,
    random_seed: int = None,
) -> AtomArray:
    """Subsets structures with too many chains to n chains

    Follows 2.5.4 of the AlphaFold3 SI. Will select a random interface token center atom
    and return the closest N chains based on minimum distances between any token center
    atoms.

    Requires the 'token_center_atom' annotation created by the tokenizer function.

    Args:
        atom_array:
            AtomArray containing the structure to subset
        n_chains:
            Number of chains to keep in the subset
        interface_distance_threshold:
            Distance threshold in Å that an interface token center atom must have to any
            token center atom in another chain to be considered an interface token
            center atom
        except_small_ligands:
            If True, small ligands are not considered in the n_chains count. Instead,
            the N closest non-small-ligand chains will be selected, and the small
            ligands will be included based on proximity to the other chains in the
            subset. Small ligands are defined as ligands with 5 or fewer atoms, and the
            inclusion distance is set to 5 Å. Default is False.
        random_seed:
            Random seed for reproducibility. Default is None.

    Returns:
        AtomArray with the closest n_chains based on token center atom distances
    """
    if random_seed is not None:
        np.random.seed(random_seed)

    # Keep pointer to unfiltered AtomArray
    atom_array_orig = atom_array

    if except_small_ligands:
        small_ligand_mask = get_small_ligand_mask(atom_array)

        # Remove small ligands from the AtomArray
        atom_array = atom_array[~small_ligand_mask]

    # Select random interface token center atom
    interface_token_center_atoms = get_interface_token_center_atoms(
        atom_array, distance_threshold=interface_distance_threshold
    )
    selected_atom = np.random.choice(interface_token_center_atoms)

    # Get distances of atom to all token center atoms
    all_token_center_atoms = atom_array[atom_array.token_center_atom]
    dists_to_all_token_centers = cdist(
        selected_atom.coord.reshape(1, 3),
        all_token_center_atoms.coord,
    )[0]

    # Sort (atom-wise) chain IDs by distance
    sort_by_dist_idx = np.argsort(dists_to_all_token_centers)
    chain_ids_sorted = all_token_center_atoms.chain_id[sort_by_dist_idx]

    # Get unique chain IDs sorted by distance to selected atom
    unique_chain_idxs_sorted = np.sort(
        np.unique(chain_ids_sorted, return_index=True)[1]
    )

    # Select the closest n chains
    closest_n_chain_ids_idxs = unique_chain_idxs_sorted[:n_chains]
    closest_n_chain_ids = chain_ids_sorted[closest_n_chain_ids_idxs]

    # Mask for the closest n chains
    n_chain_mask = np.isin(atom_array_orig.chain_id, closest_n_chain_ids)

    # Subset atom array to the closest n chains, and optionally add small ligands in
    # proximity that were previously excluded
    if except_small_ligands:
        # Get the N-chain subset of the AtomArray
        atom_array_subset = atom_array_orig[n_chain_mask]

        # Get small ligands from original AtomArray
        atom_array_small_lig = atom_array_orig[small_ligand_mask]
        _, proximal_small_lig_chains = get_query_interface_atom_pair_idxs(
            query_atom_array=atom_array_small_lig,
            target_atom_array=atom_array_subset,
            distance_threshold=5.0,
            return_chain_pairs=True,
        )

        # Return directly if no small ligands are in proximity
        if proximal_small_lig_chains is None:
            return atom_array_subset
        # Otherwise, include the small ligand chains in the final subset
        else:
            proximal_small_lig_chain_ids = np.unique(proximal_small_lig_chains[:, 0])
            proximal_small_lig_mask = np.isin(
                atom_array_orig.chain_id, proximal_small_lig_chain_ids
            )
            logger.debug(f"Adding {proximal_small_lig_mask.sum()} small ligand atoms.")
            selected_chain_mask = n_chain_mask | proximal_small_lig_mask
    else:
        selected_chain_mask = n_chain_mask

    return atom_array_orig[selected_chain_mask]


@return_on_empty_atom_array
def remove_std_residue_terminal_atoms(atom_array: AtomArray) -> AtomArray:
    """Removes terminal atoms like OXT and OP3 from standard residues.

    Models like AF3 and AF2 expect all tokens with the same restype to map to the same
    number of atoms. This makes it awkward to represent terminal atoms like OXT/OP3
    which only appear in the small subset of residues at the end/beginning of a
    protein/NA chain. This function therefore removes these atoms from the AtomArray.
    Note that terminal atoms can be kept for any non-standard residues, as they are
    tokenized per-atom and do not require a fixed number of atoms per residue.

    Args:
        atom_array:
            AtomArray containing the structure to remove terminal atoms from.

    Returns:
        AtomArray with terminal atoms removed.
    """
    chain_starts = struc.get_chain_starts(atom_array, add_exclusive_stop=True)

    terminal_atom_mask = np.zeros(len(atom_array), dtype=bool)

    std_protein_residues = set(STANDARD_PROTEIN_RESIDUES_3)
    std_nucleic_acid_residues = set(STANDARD_NUCLEIC_ACID_RESIDUES)

    # Iterate through all chains
    for chain_start, chain_end in zip(chain_starts[:-1], chain_starts[1:]):
        chain = atom_array[chain_start:chain_end]
        chain_idx = np.arange(chain_start, chain_end)

        # Search for OXT in last residue
        if chain.molecule_type_id[0] == MoleculeType.PROTEIN:
            last_res_name = chain.res_name[-1]

            # Non-standard residues are fully atomized in AF3 and therefore can have
            # terminal atoms
            if last_res_name not in std_protein_residues:
                continue

            last_res_id = chain.res_id[-1]
            last_res_mask = chain.res_id == last_res_id
            oxt_mask = chain.atom_name[last_res_mask] == "OXT"

            # Mark OXT atom for removal
            terminal_atom_mask[chain_idx[last_res_mask]] = oxt_mask

        # Search for OP3 in first residue (5' end)
        elif chain.molecule_type_id[0] in (MoleculeType.DNA, MoleculeType.RNA):
            last_res_name = chain.res_name[0]

            # Non-standard residues are fully atomized in AF3 and therefore can have
            # terminal atoms
            if last_res_name not in std_nucleic_acid_residues:
                continue

            first_res_id = chain.res_id[0]
            first_res_mask = chain.res_id == first_res_id
            op3_mask = chain.atom_name[first_res_mask] == "OP3"

            # Mark OP3 atom for removal
            terminal_atom_mask[chain_idx[first_res_mask]] = op3_mask

        else:
            continue

    atom_array = atom_array[~terminal_atom_mask]
    logger.debug(f"Removed {terminal_atom_mask.sum()} terminal atoms")

    return atom_array


@log_runtime_memory(runtime_dict_key="runtime-target-structure-proc-filter-bonds")
def filter_bonds(
    atom_array: AtomArray,
    keep_consecutive: bool = True,
    keep_polymer_ligand: bool = True,
    keep_ligand_ligand: bool = True,
    remove_larger_than: float = 2.4,
    remove_metal_coordination: bool = True,
    mask_intra_component: bool = True,
) -> None:
    """Filter bonds in an AtomArray

    This function filters bonds based on AF3 SI Table 5 "token_bonds". It additionally
    allows to keep bonds of consecutive residues as well as bonds within the same
    residue, which can be necessary in the earlier stages of the sample processing
    pipeline.

    Args:
        atom_array:
            AtomArray containing the structure to filter the bonds for.
        keep_consecutive:
            Whether to keep bonds between atoms not more than 1 residue apart. Default
            is True.
        keep_polymer_ligand:
            Whether to keep polymer-ligand bonds. Default is True.
        keep_ligand_ligand:
            Whether to keep ligand-ligand bonds. Default is True.
        remove_larger_than:
            Remove any bond larger than this cutoff distance (in Å). Default is 2.4 Å.
        remove_metal_coordination:
            Whether to remove any metal-coordination bonds. Default is True. Note that
            this takes precedence over any of the keep_* options.
        mask_intra_component:
            Whether to mask all bonds within the same component from any filtering. This
            overrules all previous filters. For example important for ensuring that
            components are not disconnected before symmetry-labels are assigned. Default
            is True.
    """
    # initial_molecule_indices = get_molecule_indices(atom_array)

    bond_partners = atom_array.bonds.as_array()[:, :2]

    valid_bonds_mask = np.zeros(len(bond_partners), dtype=bool)

    # Keep bonds between atoms not more than 1 residue apart
    if keep_consecutive:
        bond_partner_res_ids = atom_array.res_id[bond_partners]
        bond_partner_chain_ids = atom_array.chain_id[bond_partners]

        is_consecutive = (np.abs(np.diff(bond_partner_res_ids, axis=1)) < 2).squeeze()
        is_same_chain = bond_partner_chain_ids[:, 0] == bond_partner_chain_ids[:, 1]

        valid_bonds_mask[is_consecutive & is_same_chain] = True

    if keep_polymer_ligand or keep_ligand_ligand:
        bond_partner_moltypes = atom_array.molecule_type_id[bond_partners]

        is_ligand = np.isin(bond_partner_moltypes, [MoleculeType.LIGAND])

        # Keep polymer-ligand bonds
        if keep_polymer_ligand:
            is_polymer = np.isin(
                bond_partner_moltypes,
                [MoleculeType.PROTEIN, MoleculeType.DNA, MoleculeType.RNA],
            )
            is_polymer_ligand = is_polymer.any(axis=1) & is_ligand.any(axis=1)
            valid_bonds_mask[is_polymer_ligand] = True

        # Keep ligand-ligand bonds
        if keep_ligand_ligand:
            is_ligand_ligand = is_ligand.all(axis=1)
            valid_bonds_mask[is_ligand_ligand] = True

    # Filter all current bonds to only keep those shorter than the cutoff
    # TODO: check behavior if valid_bonds_mask is empty
    distances = index_distance(atom_array, bond_partners[valid_bonds_mask])
    valid_bonds_index = np.nonzero(valid_bonds_mask)[0]
    remove_index = valid_bonds_index[
        (distances > remove_larger_than) & ~np.isnan(distances)
    ]
    valid_bonds_mask[remove_index] = False

    # Remove any metal-coordination bonds
    if remove_metal_coordination:
        bond_types = atom_array.bonds.as_array()[:, 2]
        is_metal_coordination = bond_types == BondType.COORDINATION

        valid_bonds_mask[is_metal_coordination] = False

    # If mask_intra_component is True, overrule all previous filters and keep all bonds
    # within the same component to ensure it's not getting disconnected
    if mask_intra_component:
        bond_partner_component_id = atom_array.component_id[bond_partners]
        is_intra_component = np.diff(bond_partner_component_id, axis=1).squeeze() == 0
        valid_bonds_mask[is_intra_component] = True

    new_bondlist = BondList(
        atom_count=len(atom_array), bonds=atom_array.bonds.as_array()[valid_bonds_mask]
    )
    atom_array.bonds = new_bondlist

    # TODO: Revise this assert
    # final_molecule_indices = get_molecule_indices(atom_array)

    # if not all(
    #     np.array_equal(initial_mol_idx, final_mol_idx)
    #     for initial_mol_idx, final_mol_idx in zip(
    #         initial_molecule_indices, final_molecule_indices
    #     )
    # ):
    #     # TODO: Make this ignore disulfide bonds?
    #     logger.warning(
    #         "Filtering bonds disconnected a molecule. This can result in unwanted"
    #         " behavior in the permutation alignment."
    #     )


def remove_covalent_nonprotein_chains(atom_array: AtomArray) -> AtomArray:
    """Removes non-protein chains covalently linked to protein chains.

    Args:
        atom_array (AtomArray):
            AtomArray from which to remove non-protein chains covalently attached to
            protein chains.

    Returns:
        AtomArray:
            AtomArray with non-protein chains covalently attached to protein chains
            removed.
    """

    # Get cross-chain bonds
    cross_chain_bonds = find_cross_chain_bonds(atom_array)

    # Exclude coordinate bonds
    cross_chain_bonds_covalent = cross_chain_bonds[
        (cross_chain_bonds[:, -1] != BondType.COORDINATION), :
    ][:, :-1]

    # Get molecule types of the atoms involved in the cross-chain bonds
    cross_chain_bonds_covalent_mol_type = atom_array.molecule_type_id[
        cross_chain_bonds_covalent
    ]

    # Find bonds that have exactly one protein atom
    cross_chain_bonds_covalent_has_nonprotein = cross_chain_bonds_covalent[
        (cross_chain_bonds_covalent_mol_type[:, 0] == MoleculeType.PROTEIN)
        ^ (cross_chain_bonds_covalent_mol_type[:, 1] == MoleculeType.PROTEIN)
    ]

    # Get non-protein atom indices then covalent non-protein chain IDs
    cross_chain_atom_nonprotein = cross_chain_bonds_covalent_has_nonprotein.ravel()[
        cross_chain_bonds_covalent_mol_type.ravel() != MoleculeType.PROTEIN
    ]
    covalent_nonprotein_chain_ids = atom_array.chain_id[cross_chain_atom_nonprotein]

    return atom_array[~np.isin(atom_array.chain_id, covalent_nonprotein_chain_ids)]<|MERGE_RESOLUTION|>--- conflicted
+++ resolved
@@ -190,11 +190,7 @@
     Returns:
         Mask for all polymer atoms.
     """
-<<<<<<< HEAD
-    np.isin(
-=======
     return np.isin(
->>>>>>> fdf7e96b
         atom_array.molecule_type_id,
         [MoleculeType.PROTEIN, MoleculeType.DNA, MoleculeType.RNA],
     )
