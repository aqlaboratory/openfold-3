--- conflicted
+++ resolved
@@ -410,7 +410,6 @@
     # Add original atom IDs as properties
     mol = set_atomwise_annotation(mol, "atom_name", atom_array.atom_name)
 
-<<<<<<< HEAD
     return mol
 
 
@@ -418,14 +417,11 @@
     for chain_array in struc.chain_iter(atom_array):
         chain_id = chain_array.chain_id[0]
 
-        ref_mol_id = per_chain_metadata[chain_id].get("reference_mol_id", None)
+        ref_mol_id = per_chain_metadata[chain_id].reference_mol_id
 
         # Entire chain corresponds to a single reference molecule (e.g. a ligand chain)
         if ref_mol_id is not None:
             yield chain_array
         # Decompose the chain into individual residues and their reference molecules
         else:
-            yield from struc.residue_iter(chain_array)
-=======
-    return mol
->>>>>>> ebcb4515
+            yield from struc.residue_iter(chain_array)