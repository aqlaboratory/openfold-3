--- conflicted
+++ resolved
@@ -16,12 +16,8 @@
     get_chain_to_three_letter_codes_dict,
     get_entity_to_three_letter_codes_dict,
 )
-<<<<<<< HEAD
+from openfold3.core.data.resources.patches import construct_atom_array
 from openfold3.core.data.resources.residues import (
-=======
-from openfold3.core.data.resources.patches import construct_atom_array
-from openfold3.core.data.resources.tables import (
->>>>>>> e8267a21
     STANDARD_NUCLEIC_ACID_RESIDUES,
     STANDARD_PROTEIN_RESIDUES,
     MoleculeType,
