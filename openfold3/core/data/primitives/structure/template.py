"""Primitives for processing templates structures."""

import dataclasses
import logging
import pickle as pkl
from pathlib import Path
from typing import Any

import biotite.structure as struc
import numpy as np
from biotite.structure import AtomArray
from biotite.structure.io.pdbx import CIFFile

from openfold3.core.data.io.structure.atom_array import read_atomarray_from_npz
from openfold3.core.data.io.structure.cif import parse_mmcif
from openfold3.core.data.primitives.featurization.structure import get_token_starts
from openfold3.core.data.primitives.quality_control.logging_utils import (
    log_runtime_memory,
)
from openfold3.core.data.primitives.structure.cleanup import (
    remove_hydrogens,
    remove_non_CCD_atoms,
    remove_waters,
)
from openfold3.core.data.primitives.structure.metadata import get_cif_block
from openfold3.core.data.primitives.structure.unresolved import (
    add_unresolved_atoms,
)

logger = logging.getLogger(__name__)


@dataclasses.dataclass(frozen=False)
class TemplateCacheEntry:
    """Class storing the template alignment and query-to-template map.

    Attributes:
        template_pdb_chain_id (str):
            The PDB+chain ID of the template structure.
        index (int):
            The row index of the template hit in the hmmsearch+hmmalign alignment.
        release_date (str):
            The release date of the template structure.
        idx_map (np.ndarray[int]):
            Dictionary mapping tokens that fall into the crop to corresponding residue
            indices in the matching alignment."""

    index: int
    release_date: str
    idx_map: np.ndarray[int]


@dataclasses.dataclass(frozen=False)
class TemplateSlice:
    """An AtomArray wrapper class for also storing the token positions.

    Attributes:
        atom_array (AtomArray):
            The AtomArray of the template. During training, this only contains the
            residues that align to query residues in the crop. During inference, this
            contains all residues of the template chain aligned to the query chain.
        query_token_positions (np.ndarray[int]):
            The token positions in the query structure.
        template_residue_repeats (np.ndarray[int]):
            Number of times to repeat each residue. Used for expanding template residue
            features for template residues that align to query residues tokenized per
            atom.
    """

    atom_array: AtomArray
    query_token_positions: np.ndarray[int]
    template_residue_repeats: np.ndarray[int]


@dataclasses.dataclass(frozen=False)
class TemplateSliceCollection:
    """Class for all cropped templates of all chains of a query assembly.

    Note: only contains templates for chains that have at least one residue that aligns
    to a query residue in the crop. Lists for chains that have no such templates are
    empty.

    Attributes:
        template_slices (dict[int, list[TemplateSlice]]):
            Dict mapping query chain ID to a list of cropped template AtomArray objects
            with the query token position to template residue ID map.
    """

    template_slices: dict[str, list[TemplateSlice]]


def get_query_structure_res_ids(atom_array_cropped_chain: AtomArray) -> np.ndarray[int]:
    """Retrieves residue IDs of the query structure for a given chain.

    Args:
        atom_array_cropped_chain (AtomArray):
            The cropped atom array for all chains.

    Returns:
        np.ndarray[int]:
            Residue IDs of the query structure for the given chain.
    """
    cropped_query_res_starts = struc.get_residue_starts(atom_array_cropped_chain)
    return atom_array_cropped_chain[cropped_query_res_starts].res_id.astype(int)


@log_runtime_memory(runtime_dict_key="runtime-template-proc-sample", multicall=True)
def sample_templates(
    assembly_data: dict[str, dict[str, Any]],
    template_cache_directory: Path | None,
    n_templates: int,
    take_top_k: bool,
    chain_id: str,
    template_structure_array_directory: Path | None,
    template_file_format: str,
    use_s3_monomer_format: bool = False,
) -> dict[str, TemplateCacheEntry] | dict[None]:
    """Samples templates to featurize for a given chain.

    Follows the logic in section 2.4 of the AF3 SI.

    Args:
        assembly_data (dict[str, dict[str, Any]]):
            Dict containing the alignment representatives and template IDs for each
            chain.
        template_cache_directory (Path | None):
            The directory where the template cache is stored during training. For
            inference, full paths to template cache entries are provided in the
            `template_alignment_file_path` field of the `Chain` class following template
            preprocessing.
        n_templates (int):
            The max number of templates to sample for each chain.
        take_top_k (bool):
            Whether to take the top K templates (True) or sample randomly (False).
        chain_id (str):
            The chain ID for which to sample the templates.
        template_structure_array_directory (Path | None):
            The directory where the preparsed and pre-processed template structure
            arrays are stored.
        template_file_format (str):
            The format of the template structures.
        use_s3_monomer_format (bool):
            Whether template cache filepath is expected to be in the s3 monomer
            format: <aln_dir>/<mgy_id>/template.npz


    Returns:
        dict[str, TemplateCacheEntry] | dict[None]:
            The sampled template data per chain given chain.
    """
    chain_data = assembly_data[chain_id]
    template_ids = chain_data["template_ids"]
    if not template_ids:
        return {}

    template_ids = np.array(template_ids)

    # Subset the template IDs to only those that have a pre-parsed structure array
    # Some arrays may be missing due to preprocessing errors
    # TODO: add logging for this
    if template_structure_array_directory is not None:
        template_array_paths = []
        for template_id in template_ids:
            template_pdb_id = template_id.split("_")[0]
            template_struct_path = (
                template_structure_array_directory
                / f"{template_pdb_id}/{template_id}.{template_file_format}"
            )

            if not template_struct_path.exists():
                logger.warning(f"Template path does not exist: {template_struct_path}")

            template_array_paths.append(template_struct_path)

        template_ids = template_ids[
            np.array([p.exists() for p in template_array_paths]).astype(bool)
        ]

    l = len(template_ids)
    if l == 0:
        return {}

    # Sample actual number of templates to use
    if take_top_k:
        k = np.min([l, n_templates])
    else:
        k = np.min([np.random.randint(0, l), n_templates])

    if k > 0:
<<<<<<< HEAD
        # Load template cache entry numpy file
        # From the representative ID during training
        if "alignment_representative_id" in chain_data:
            template_file_name = chain_data["alignment_representative_id"] + ".npz"
            template_cache_entry = np.load(
                template_cache_directory / Path(template_file_name), allow_pickle=True
            )
        # From the file path during inference
        else:
            template_cache_entry = np.load(
                chain_data["cache_entry_file_path"], allow_pickle=True
            )
=======
        # Load template cache numpy file
        if use_s3_monomer_format:
            template_file_name = (
                Path(chain_data["alignment_representative_id"]) / "template.npz"
            )
        else:
            template_file_name = Path(
                chain_data["alignment_representative_id"]
            ).with_suffix(".npz")

        template_cache = np.load(
            template_cache_directory / template_file_name, allow_pickle=True
        )
>>>>>>> d6d988da

        # Unpack into dict
        template_cache_entry = {
            key: value.item() for key, value in template_cache_entry.items()
        }

        # Randomly sample k templates (core PDB training sets) or take top k templates
        # (distillation, inference sets)
        if take_top_k:
            sampled_template_ids = template_ids[:k]
        else:
            sampled_template_ids = np.random.choice(template_ids, k, replace=False)

        # Wrap each subdict in a TemplateCacheEntry
        return {
            template_id: TemplateCacheEntry(
                index=template_cache_entry[template_id]["index"],
                release_date=template_cache_entry[template_id]["release_date"],
                idx_map=template_cache_entry[template_id]["idx_map"],
            )
            for template_id in sampled_template_ids
        }

    else:
        return {}


def subset_template_index_map(
    template_cache_entry: TemplateCacheEntry, atom_array_query_chain: AtomArray
) -> bool:
    """Subsets the idx map to template residues that align to the query chain.

    The return value also determines whether the template is outside the crop during
    training.

    Args:
        template_cache_entry (TemplateCacheEntry):
            An entry from the template cache, containing an n-by-2 numpy array, 1st col:
            query residue index, 2nd col: template residue index, only containing
            positions that are non-gapped in the aligned template sequence.
        atom_array_query_chain (AtomArray):
            The query atom array for the current query chain. During training, this only
            contains the residues that are in the crop. During inference, this contains
            all residues of the query chain.

    Returns:
        bool:
            True if for training samples where the template falls outside the crop,
            False otherwise.
    """
    idx_map = template_cache_entry.idx_map
    idx_map = idx_map[idx_map[:, 0] != -1, :]

    # Subset idx map to template residues that are in the query chain
    res_in_query = np.unique(atom_array_query_chain.res_id.astype(int))
    idx_map_in_crop = idx_map[np.where(np.isin(idx_map[:, 0], res_in_query))[0]]

    # Update template cache entry with idx map in crop
    template_cache_entry.idx_map = idx_map_in_crop

    return template_cache_entry.idx_map.shape[0] == 0


@log_runtime_memory(
    runtime_dict_key="runtime-template-proc-align-parse", multicall=True
)
def parse_template_structure(
    template_structures_directory: Path | None,
    template_structure_array_directory: Path | None,
    template_pdb_chain_id: str,
    template_file_format: str,
    ccd: CIFFile | None,
) -> AtomArray:
    """Parses the template structure for the given chain.

    Args:
        template_structures_directory (Path | None):
            The directory where the raw template structures are stored.
        template_structure_array_directory (Path | None):
            The directory where the preparsed and pre-processed template structure
            arrays are stored.
        template_pdb_chain_id (str):
            The PDB+chain ID of the template structure.
        template_file_format (str):
            The format of the template structures.
        ccd (CIFFile | None):
            Parsed CCD file.

    Raises:
        ValueError:
            If neither template_structure_array_directory nor
            template_structures_directory is provided.

    Returns:
        AtomArray:
            The cleaned up template atom array for the given chain.
    """
    # Parse template IDs
    pdb_id, chain_id = template_pdb_chain_id.split("_")

    # Parse the pre-parsed template structure array
    if template_structure_array_directory is not None:
        template_structure_array_file = (
            template_structure_array_directory
            / f"{pdb_id}/{pdb_id}_{chain_id}.{template_file_format}"
        )

        if template_file_format == "pkl":
            with open(template_structure_array_file, "rb") as f:
                atom_array_template_chain = pkl.load(f)
        elif template_file_format == "npz":
            atom_array_template_chain = read_atomarray_from_npz(
                template_structure_array_file
            )
        else:
            raise ValueError(
                f"Invalid template structure array format: {template_file_format}. "
                "Only pickle or npz formats are supported."
            )

    # Parse and clean the raw template structure file
    elif template_structures_directory is not None:
        # Parse the full template assembly and subset assembly to template chain
        cif_file, atom_array_template_assembly = parse_mmcif(
            template_structures_directory / Path(f"{pdb_id}.{template_file_format}")
        )

        # Clean up the template atom array and subset to the chosen template chain
        atom_array_template_chain = clean_template_atom_array(
            atom_array_template_assembly, cif_file, chain_id, ccd
        )
    else:
        raise ValueError(
            "Either template_structure_array_directory or "
            "template_structures_directory must be provided."
        )

    return atom_array_template_chain


@log_runtime_memory(
    runtime_dict_key="runtime-template-proc-align-clean", multicall=True
)
def clean_template_atom_array(
    atom_array_template_assembly: AtomArray,
    cif_file: CIFFile,
    template_chain_id: str | None,
    ccd: CIFFile,
) -> AtomArray:
    """Cleans up the template atom array for the given chain.

    Only called if the template cif files are not pre-parsed and pre-processed.

    Args:
        atom_array_template_assembly (AtomArray):
            The full template atom array of the assembly containing the template chain.
        cif_file (CIFFile):
            The parsed CIF file of the template structure.
        template_chain_id (str):
            The chain ID of the template chain.
        ccd (CIFFile):
            The parsed CCD file.

    Returns:
        AtomArray:
            The cleaned up template atom array for the given chain.
    """
    # Get matching chain from the template assembly using the PDB assigned chain ID
    if template_chain_id is not None:
        atom_array_template = atom_array_template_assembly[
            atom_array_template_assembly.label_asym_id == template_chain_id
        ]
    else:
        atom_array_template = atom_array_template_assembly

    # Clean up template atom array
    atom_array_template = remove_waters(atom_array_template)
    atom_array_template = remove_hydrogens(atom_array_template)
    atom_array_template = remove_non_CCD_atoms(atom_array_template, ccd)
    # TODO: add flag to turn off atom check assert/error when introduced
    atom_array_template = add_unresolved_atoms(
        atom_array_template, get_cif_block(cif_file), ccd
    )

    return atom_array_template


@log_runtime_memory(runtime_dict_key="runtime-template-proc-align-map", multicall=True)
def map_token_pos_to_template_residues(
    template_slices: list[TemplateSlice],
    template_cache_entry: TemplateCacheEntry,
    atom_array_query_chain: AtomArray,
    atom_array_template_chain: AtomArray,
) -> None:
    """Creates index maps for the template residues that align to the query chain.

    Note: during training, also subsets the template atom array to only contain residues
    that align to query residues in the crop.

    Args:
        template_slices (list[TemplateSlice]):
            List of atom arrays of a templates containing only residues that align to
            query residues and the corresponding token positions and the
            mapping from query token positions to template residue IDs.
        template_cache_entry (TemplateCacheEntry):
            An entry from the template cache, containing an n-by-2 numpy array, 1st col:
            query residue index, 2nd col: template residue index, only containing
            positions that are non-gapped in the aligned template sequence.
        atom_array_query_chain (AtomArray):
            The query atom array for the current query chain. During training, this only
            contains the residues that are in the crop. During inference, this contains
            all residues of the query chain.
        atom_array_template_chain (AtomArray):
            The template atom array for the current template chain.
    """
    idx_map_in_crop = template_cache_entry.idx_map

    # Map query token positions to template residues
    query_token_atoms = atom_array_query_chain[get_token_starts(atom_array_query_chain)]

    # Get query tokens in the crop and to which template residues align
    query_token_atoms_aligned_cropped = query_token_atoms[
        np.isin(query_token_atoms.res_id, idx_map_in_crop[:, 0])
    ]
    # Expand residues tokenized per atom
    _, repeats = np.unique(query_token_atoms_aligned_cropped.res_id, return_counts=True)

    # Get template atom array with residues aligning to query residues in the crop
    atom_array_cropped_template = atom_array_template_chain[
        np.isin(
            atom_array_template_chain.res_id.astype(int),
            idx_map_in_crop[:, 1],
        )
    ]

    # Skip template if query and template are still misaligned, this can happen due to
    # unhandled multi-occupancy residues or author annotation errors
    # TODO: add fixes and logging for these cases
    has_multioccupancy_residue = (
        struc.get_residue_starts(atom_array_cropped_template).shape != repeats.shape
    )
    if has_multioccupancy_residue:
        template_slice = TemplateSlice(
            atom_array=AtomArray(0),
            query_token_positions=np.array([]),
            template_residue_repeats=np.array([]),
        )

    else:
        # Add token position annotation to template atom array mapping to the crop
        template_slice = TemplateSlice(
            atom_array=atom_array_cropped_template,
            query_token_positions=query_token_atoms_aligned_cropped.token_position,
            template_residue_repeats=repeats,
        )

    # Add to list of cropped + aligned template atom arrays for this chain
    if len(template_slice.atom_array) > 0:
        template_slices.append(template_slice)


@log_runtime_memory(runtime_dict_key="runtime-template-proc-align", multicall=True)
def align_template_to_query(
    sampled_template_data: dict[str, TemplateCacheEntry] | dict[None],
    template_structures_directory: Path | None,
    template_structure_array_directory: Path | None,
    template_file_format: str,
    ccd: CIFFile | None,
    atom_array_query_chain: AtomArray,
) -> list[AtomArray]:
    """Identifies the subset of atoms in the template that align to the query.

    Args:
        sampled_template_data (dict[str, TemplateCacheEntry] | dict[None]):
            The sampled template data per chain given chain.
        template_structures_directory (Path):
            The directory where the template structures are stored.
        template_structure_array_directory (Path):
            The directory where the preparsed and pre-processed template structure
            arrays are stored.
        template_file_format (str):
            The format of the template structures.
        ccd (CIFFile | None):
            Parsed CCD file.
        atom_array_query_chain (AtomArray):
            The cropped atom array containing atoms of the current protein chain.).

    Returns:
        list[AtomArray]:
            List of template AtomArrays subset to residues that align to any residue in
            the query atom array and with added ids indicating which token they map to
            in the query chain AtomArray.
    """
    if len(sampled_template_data) == 0:
        return []

    template_slices = []
    # Iterate over the k templates
    for template_pdb_chain_id, template_cache_entry in sampled_template_data.items():
        # Subset the idx map to template residues that align to the query crop for
        # training and skip if the template is outside the crop
        if subset_template_index_map(template_cache_entry, atom_array_query_chain):
            continue

        # Parse the template structure
        atom_array_template_chain = parse_template_structure(
            template_structures_directory,
            template_structure_array_directory,
            template_pdb_chain_id,
            template_file_format,
            ccd,
        )

        # Create query token position to template residue ID map
        map_token_pos_to_template_residues(
            template_slices,
            template_cache_entry,
            atom_array_query_chain,
            atom_array_template_chain,
        )

    return template_slices<|MERGE_RESOLUTION|>--- conflicted
+++ resolved
@@ -187,34 +187,27 @@
         k = np.min([np.random.randint(0, l), n_templates])
 
     if k > 0:
-<<<<<<< HEAD
         # Load template cache entry numpy file
         # From the representative ID during training
         if "alignment_representative_id" in chain_data:
-            template_file_name = chain_data["alignment_representative_id"] + ".npz"
+            if use_s3_monomer_format:
+                template_file_name = (
+                    Path(chain_data["alignment_representative_id"]) / "template.npz"
+                )
+            else:
+                template_file_name = Path(
+                    chain_data["alignment_representative_id"] + ".npz"
+                )
+
             template_cache_entry = np.load(
-                template_cache_directory / Path(template_file_name), allow_pickle=True
+                template_cache_directory / template_file_name, allow_pickle=True
             )
+
         # From the file path during inference
         else:
             template_cache_entry = np.load(
                 chain_data["cache_entry_file_path"], allow_pickle=True
             )
-=======
-        # Load template cache numpy file
-        if use_s3_monomer_format:
-            template_file_name = (
-                Path(chain_data["alignment_representative_id"]) / "template.npz"
-            )
-        else:
-            template_file_name = Path(
-                chain_data["alignment_representative_id"]
-            ).with_suffix(".npz")
-
-        template_cache = np.load(
-            template_cache_directory / template_file_name, allow_pickle=True
-        )
->>>>>>> d6d988da
 
         # Unpack into dict
         template_cache_entry = {
