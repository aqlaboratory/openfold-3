--- conflicted
+++ resolved
@@ -22,8 +22,7 @@
 
 @log_runtime_memory(runtime_dict_key="runtime-target-structure-proc-token")
 def tokenize_atom_array(atom_array: AtomArray):
-    """Generates token ids, token center atom annotations and atom id annotations for a
-    biotite atom_array.
+    """Creates token id, token center atom, and is_atomized annotations for atom array.
 
     Tokenizes the input atom array according to section 2.6. in the AF3 SI. The
     tokenization is added to the input atom array as a 'token_id' annotation alongside
@@ -52,13 +51,32 @@
             steps 9.b. and 9.c. 12. Create token_center_atom annotation per-residue from
             step 9.a. and per atom from steps 9.b. and 9.c.
 
+    High-level logic of the tokenizer:
+        1. Get set of standard polymer residues
+        2. Create list of token start indices for all standard residues
+        3. Find bonds (atom pair) where at least one atom is coming a standard residue
+           (st-(n)st)
+        4. Subset bonds
+            a. from 3. -> covalent bonds with at least one heteroatom
+            b. from 3. -> covalent bonds between residues in different chains
+            c. from 3. -> covalent bonds between side chains of residues in the same
+               chain
+        5. Get list of non-heteroatoms in any bond from step 4.a.-4.c.
+        6. Get the start indices of residues containing any non-heteroatom from step 5
+        7. Remove start indices of step 6 from the list of start indices of step 2
+        8. Get the set of atoms that are not part of standard residues (includes both
+            "ligands" and non-standard residues) 9. Combine indices for the following:
+            a. residue start indices of standard residues that are not atomized (step 7)
+            b. atom indices that are not part of standard residues (step 8) c. atom
+            indices of standard residues that are atomized (step 6)
+        10. Create is_atomized annotation from steps 9.b. and 9.c.
+        11. Create token_id annotation per-residue from step 9.a. and per atom from
+            steps 9.b. and 9.c. 12. Create token_center_atom annotation per-residue from
+            step 9.a. and per atom from steps 9.b. and 9.c.
+
     Args:
-<<<<<<< HEAD
-        atom_array (AtomArray): AtomArray to be tokenized.
-=======
         atom_array (AtomArray):
             biotite atom array of the first bioassembly of a PDB entry
->>>>>>> 3c3edf98
 
     Returns:
         None
