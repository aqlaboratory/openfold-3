"""Modified Dataset classes to support auxiliary logging features.

Supported use cases:
    - quality control logging
    - data statistics logging
    - logging of runtime and memory usage

"""

import logging
import pickle as pkl
import traceback
from pathlib import Path

import biotite.structure as struc
import numpy as np
import torch

from openfold3.core.data.framework.single_datasets.pdb import WeightedPDBDataset
from openfold3.core.data.primitives.quality_control.asserts import ENSEMBLED_ASSERTS
from openfold3.core.data.primitives.quality_control.logging_utils import (
    F_NAME_ORDER,
    PDB_ID,
    get_interface_string,
)
from openfold3.core.data.resources.residues import (
    STANDARD_DNA_RESIDUES,
    STANDARD_PROTEIN_RESIDUES_3,
    STANDARD_RNA_RESIDUES,
    MoleculeType,
)


class WeightedPDBDatasetWithLogging(WeightedPDBDataset):
    """Custom PDB dataset class with logging in the __getitem__."""

    def __init__(
        self,
        *args,
        run_asserts=None,
        save_features=None,
        save_atom_array=None,
        save_full_traceback=None,
        save_statistics=None,
        log_runtimes=None,
        log_memory=None,
        **kwargs,
    ):
        super().__init__(*args, **kwargs)
        self.run_asserts = run_asserts
        self.save_features = save_features
        self.save_atom_array = save_atom_array
        self.save_full_traceback = save_full_traceback
        self.save_statistics = save_statistics
        self.log_runtimes = log_runtimes
        self.log_memory = log_memory
        """
        The following attributes are set in the worker_init_function_with_logging
        on a per-worker basis:
         - logger
         - compliance_log
         - processed_datapoint_log
         - runtime_token
         - mem_token
         - mem_log_token
         - mem_func_token
        """

    def __getitem__(
        self, index: int
    ) -> dict[str : torch.Tensor | dict[str, torch.Tensor]]:
        """Returns a single datapoint from the dataset."""

        # Get PDB ID from the datapoint cache and the preferred chain/interface
        datapoint = self.datapoint_cache.iloc[index]
        pdb_id = datapoint["pdb_id"]
        PDB_ID.set(pdb_id)
        preferred_chain_or_interface = datapoint["datapoint"]
        sample_data = {}

        # Check if datapoint needs to be skipped
        if self.skip_datapoint(pdb_id, preferred_chain_or_interface):
            return {}

        self.logger.info(
            f"Processing datapoint {index}, PDB ID: {pdb_id}, preferred "
            f"chain/interface: {preferred_chain_or_interface}"
        )

        try:
<<<<<<< HEAD
            # Target structure and duplicate-expanded GT structure features
            atom_array_cropped, atom_array_gt, atom_array = (
                process_target_structure_af3(
                    target_structures_directory=self.target_structures_directory,
                    pdb_id=pdb_id,
                    crop_weights=self.crop_weights,
                    token_budget=self.token_budget,
                    preferred_chain_or_interface=preferred_chain_or_interface,
                    structure_format="pkl",
                    return_full_atom_array=True,
                )
            )
            # NOTE that for now we avoid the need for permutation alignment by providing
            # the cropped atom array as the ground truth atom array features.update(
            # featurize_target_gt_structure_af3( atom_array_cropped, atom_array_gt,
            #     self.token_budget ) )
            features.update(
                featurize_target_gt_structure_af3(
                    atom_array_cropped, atom_array_cropped, self.token_budget
                )
            )

            # MSA features
            msa_processed = process_msas_cropped_af3(
                alignments_directory=self.alignments_directory,
                alignment_db_directory=self.alignment_db_directory,
                alignment_index=self.alignment_index,
                atom_array=atom_array_cropped,
                data_cache_entry_chains=self.dataset_cache.structure_data[
                    pdb_id
                ].chains,
                max_seq_counts=self.msa.max_seq_counts,
                token_budget=self.token_budget,
                max_rows_paired=self.msa.max_rows_paired,
            )
            features.update(featurize_msa_af3(msa_processed))

            # Template features
            template_slice_collection = process_template_structures_af3(
                atom_array=atom_array_cropped,
                n_templates=self.template.n_templates,
                take_top_k=self.template.take_top_k,
                template_cache_directory=self.template_cache_directory,
                dataset_cache=self.dataset_cache,
                pdb_id=pdb_id,
                template_structures_directory=self.template_structures_directory,
                template_file_format=self.template_file_format,
                ccd=self.ccd,
            )
            features.update(
                featurize_templates_af3(
                    template_slice_collection=template_slice_collection,
                    n_templates=self.template.n_templates,
                    token_budget=self.token_budget,
                    min_bin=self.template.distogram.min_bin,
                    max_bin=self.template.distogram.max_bin,
                    n_bins=self.template.distogram.n_bins,
                )
            )

            # Reference conformer features
            processed_reference_molecules = get_reference_conformer_data_af3(
                atom_array=atom_array_cropped,
                per_chain_metadata=self.dataset_cache.structure_data[pdb_id].chains,
                reference_mol_metadata=self.dataset_cache.reference_molecule_data,
                reference_mol_dir=self.reference_molecule_directory,
            )
            features.update(featurize_ref_conformers_af3(processed_reference_molecules))

            # Loss switches
            features["loss_weights"] = set_loss_weights(
                self.loss_settings,
                self.dataset_cache.structure_data[pdb_id].resolution,
=======
            sample_data = self.create_all_features(
                pdb_id=pdb_id,
                preferred_chain_or_interface=preferred_chain_or_interface,
                return_atom_arrays=True,
>>>>>>> f270ee76
            )

            # Fetch recorded runtimes
            if self.log_runtimes:
                runtimes = self.fetch_runtimes()
            else:
                runtimes = np.array([])

            # Save extra data
            if self.save_statistics:
                self.save_data_statistics(
                    pdb_id,
                    preferred_chain_or_interface,
                    sample_data["features"],
                    sample_data["atom_array_cropped"],
                    sample_data["atom_array"],
                    runtimes,
                )

            # Add PDB and chain/interface IDs to the memory log
            if self.log_memory:
                with open(
                    self.get_worker_path(subdirs=None, fname="memory_profile.log"), "a"
                ) as f:
                    chain_interface_str = self.stringify_chain_interface(
                        preferred_chain_or_interface
                    )
                    f.write(
                        f"pdb_id: {pdb_id}\npreferred_chain_or_interface: "
                        f"{chain_interface_str}\n\n\n"
                    )

            # Save features and/or atom array
            if (self.save_features == "per_datapoint") | (
                self.save_atom_array == "per_datapoint"
            ):
                self.save_features_atom_array(
                    sample_data["features"],
                    sample_data["atom_array_cropped"],
                    pdb_id,
                    preferred_chain_or_interface,
                )

            # Asserts
            if self.run_asserts:
                self.assert_full_compliance(
                    index,
                    sample_data["atom_array_cropped"],
                    pdb_id,
                    preferred_chain_or_interface,
                    sample_data["features"],
                    self.token_budget,
                    self.template.n_templates,
                )

            return sample_data["features"]

        except Exception as e:
            # Catch all other errors
            self.logger.error(
                f"OTHER ERROR processing datapoint {index}, PDB ID: {pdb_id}"
            )
            self.logger.error(f"Error message: {e}")

            # Save features, atom array and per sample traceback
            if (
                (self.save_features == "on_error")
                | (self.save_atom_array == "on_error")
                | (self.save_features == "per_datapoint")
                | (self.save_atom_array == "per_datapoint")
            ) & all([i in sample_data for i in ["features", "atom_array_cropped"]]):
                self.save_features_atom_array(
                    sample_data["features"],
                    sample_data["atom_array_cropped"],
                    pdb_id,
                    preferred_chain_or_interface,
                )
            if self.save_full_traceback:
                self.save_full_traceback_for_sample(
                    e, pdb_id, preferred_chain_or_interface
                )
            return {}

        finally:
            pass
            # Cannot actually do the following because it might happen that the final
            # datapoint finished being processed before previous datapoints finish being
            # processed do to the asynchronous nature of the workers ---
            # # Reset context variables before the worker shuts down
            # if index == len(self.__len__()) - 1:
            #     LOG_RUNTIMES.reset(self.runtime_token)
            #     LOG_MEMORY.reset(self.mem_token)
            #     WORKER_MEM_LOG_PATH.reset(self.mem_log_token)

    def skip_datapoint(self, pdb_id, preferred_chain_or_interface):
        """Determines whether to skip a datapoint."""
        # Skip datapoint if it's in the compliance log and run_asserts is True or
        # if it's in the processed_datapoint_log and save_statistics is True
        if self.run_asserts | self.save_statistics:
            skip_datapoint = (
                f"{pdb_id}-{preferred_chain_or_interface}"
                in self.compliance_log.passed_ids
            ) | (f"{pdb_id}" in self.processed_datapoint_log)
        else:
            skip_datapoint = False
        return skip_datapoint

    def assert_full_compliance(
        self,
        index,
        atom_array_cropped,
        pdb_id,
        preferred_chain_or_interface,
        features,
        token_budget,
        n_templates,
    ):
        """Asserts that the getitem runs and all asserts pass."""
        # Get list of argument for the full list of asserts
        ensembled_args = [(features,)] * 17
        ensembled_args[2] = (features, token_budget)
        ensembled_args[12] = (features, token_budget, n_templates)
        # Get compliance array
        compliance = np.zeros(len(ENSEMBLED_ASSERTS))
        # Iterate over asserts and update compliance array
        try:
            for i, (assert_i, args_i) in enumerate(
                zip(ENSEMBLED_ASSERTS, ensembled_args)
            ):
                assert_i(*args_i)
                compliance[i] = 1
        except AssertionError as e:
            # Catch assertion errors
            self.logger.error(
                f"ASSERTION ERROR processing datapoint {index}, PDB ID: {pdb_id}"
            )
            self.logger.error(f"Error message: {e}")

            # Save features and atom array
            if (
                (self.save_features == "on_error")
                | (self.save_atom_array == "on_error")
                | (self.save_features == "per_datapoint")
                | (self.save_atom_array == "per_datapoint")
            ):
                self.save_features_atom_array(
                    features, atom_array_cropped, pdb_id, preferred_chain_or_interface
                )
            if self.save_full_traceback:
                self.save_full_traceback_for_sample(
                    e, pdb_id, preferred_chain_or_interface
                )

        # Add IDs to compliance log if all asserts pass
        if compliance.all():
            self.compliance_log.passed_ids.add(
                f"{pdb_id}-{preferred_chain_or_interface}"
            )
            compliance_file = self.get_worker_path(subdirs=None, fname="passed_ids.tsv")
            self.compliance_log.save_worker_compliance_file(compliance_file)

    @staticmethod
    def stringify_chain_interface(preferred_chain_or_interface: str | list[str]) -> str:
        return (
            "-".join(preferred_chain_or_interface)
            if isinstance(preferred_chain_or_interface, list)
            else preferred_chain_or_interface
        )

    def save_features_atom_array(
        self, features, atom_array_cropped, pdb_id, preferred_chain_or_interface
    ):
        """Saves features and/or atom array from the worker process to disk."""
        chain_interface_str = self.stringify_chain_interface(
            preferred_chain_or_interface
        )
        log_output_feat = self.get_worker_path(
            subdirs=[pdb_id], fname=f"{chain_interface_str}_features.pkl"
        )
        log_output_aa = self.get_worker_path(
            subdirs=[pdb_id], fname=f"{chain_interface_str}_atom_array.pkl"
        )

        if self.save_features is not False:
            torch.save(
                features,
                log_output_feat,
            )
        if (self.save_atom_array is not False) & (atom_array_cropped is not None):
            with open(
                log_output_aa,
                "wb",
            ) as f:
                pkl.dump(atom_array_cropped, f)

    def save_full_traceback_for_sample(self, e, pdb_id, preferred_chain_or_interface):
        """Saves the full traceback to for failed samples."""
        chain_interface_str = self.stringify_chain_interface(
            preferred_chain_or_interface
        )
        log_output_errfile = self.get_worker_path(
            subdirs=[pdb_id], fname=f"{pdb_id}-{chain_interface_str}_error.log"
        )

        # Create temporary logger to log the traceback
        # This is necessary because we want to not save the traceback to the main logger
        # output file but to a pdb-entry specific directory
        sample_logger = logging.getLogger(f"{pdb_id}-{chain_interface_str}")
        if sample_logger.hasHandlers():
            sample_logger.handlers.clear()
        sample_logger.setLevel(self.logger.logger.level)
        sample_logger.propagate = False
        sample_file_handler = logging.FileHandler(
            log_output_errfile,
            mode="w",
        )
        sample_file_handler.setLevel(self.logger.logger.level)
        sample_logger.addHandler(sample_file_handler)

        sample_logger.error(
            f"Failed to process entry {pdb_id} chain/interface "
            f"{chain_interface_str}"
            f"\n\nException:\n{str(e)}"
            f"\n\nType:\n{type(e).__name__}"
            f"\n\nTraceback:\n{traceback.format_exc()}"
        )

        # Remove logger
        for h in sample_logger.handlers[:]:
            sample_logger.removeHandler(h)
            h.close()
        sample_logger.setLevel(logging.CRITICAL + 1)
        del logging.Logger.manager.loggerDict[f"{pdb_id}-{chain_interface_str}"]

    def save_data_statistics(
        self,
        pdb_id,
        preferred_chain_or_interface,
        features,
        atom_array_cropped,
        atom_array,
        runtimes,
    ):
        """Saves additional data statistics."""
        if self.save_statistics:
            # Set worker output directory
            chain_interface_str = self.stringify_chain_interface(
                preferred_chain_or_interface
            )
            log_output_datafile = self.get_worker_path(
                subdirs=None, fname="datapoint_statistics.tsv"
            )

            # Init line:
            line = f"{pdb_id}\t{chain_interface_str}\t"

            # Get per-molecule type atom arrays/residue starts
            atom_array_protein = atom_array[
                atom_array.molecule_type_id == MoleculeType.PROTEIN
            ]
            atom_array_protein_cropped = atom_array_cropped[
                atom_array_cropped.molecule_type_id == MoleculeType.PROTEIN
            ]
            atom_array_rna = atom_array[atom_array.molecule_type_id == MoleculeType.RNA]
            atom_array_rna_cropped = atom_array_cropped[
                atom_array_cropped.molecule_type_id == MoleculeType.RNA
            ]
            atom_array_dna = atom_array[atom_array.molecule_type_id == MoleculeType.DNA]
            atom_array_dna_cropped = atom_array_cropped[
                atom_array_cropped.molecule_type_id == MoleculeType.DNA
            ]
            atom_array_ligand = atom_array[
                atom_array.molecule_type_id == MoleculeType.LIGAND
            ]
            atom_array_ligand_cropped = atom_array_cropped[
                atom_array_cropped.molecule_type_id == MoleculeType.LIGAND
            ]
            residue_starts = struc.get_residue_starts(atom_array)
            residue_starts = (
                np.append(residue_starts, -1)
                if residue_starts[-1] != len(atom_array)
                else residue_starts
            )
            residue_starts_cropped = struc.get_residue_starts(atom_array_cropped)
            residue_starts_cropped = (
                np.append(residue_starts_cropped, -1)
                if residue_starts_cropped[-1] != len(atom_array_cropped)
                else residue_starts_cropped
            )

            # Get atom array lists for easier iteration
            all_aa = [
                atom_array,
                atom_array_cropped,
                atom_array_protein,
                atom_array_protein_cropped,
                atom_array_rna,
                atom_array_rna_cropped,
                atom_array_dna,
                atom_array_dna_cropped,
                atom_array_ligand,
                atom_array_ligand_cropped,
            ]
            full_aa = [
                atom_array,
                atom_array_cropped,
            ]
            per_moltype_aa = [
                atom_array_protein,
                atom_array_protein_cropped,
                atom_array_rna,
                atom_array_rna_cropped,
                atom_array_dna,
                atom_array_dna_cropped,
                atom_array_ligand,
                atom_array_ligand_cropped,
            ]
            polymer_aa = [
                atom_array_protein,
                atom_array_protein_cropped,
                atom_array_rna,
                atom_array_rna_cropped,
                atom_array_dna,
                atom_array_dna_cropped,
            ]

            # Collect data
            statistics = []

            # Number of atoms:
            for aa in all_aa:
                statistics += [len(aa)]

            # Number of residues
            for aa in polymer_aa:
                resid_tensor = torch.tensor(aa.res_id)
                statistics += [len(torch.unique_consecutive(resid_tensor))]

            # Unresolved data
            for aa, rs in zip(full_aa, [residue_starts, residue_starts_cropped]):
                if len(aa) > 0:
                    # Number of unresolved atoms
                    statistics += [np.isnan(aa.coord).any(axis=1).sum()]
                    # Number of unresolved residues
                    cumsums = np.cumsum(np.isnan(aa.coord).any(axis=1))
                    statistics += [(np.diff(cumsums[rs]) > 0).sum()]
                else:
                    statistics += ["NaN", "NaN"]

            # Number of chains
            for aa in full_aa:
                statistics += [len(set(aa.chain_id))]

            # Number of entities
            for aa in per_moltype_aa:
                statistics += [len(set(aa.entity_id))]

            # MSA depth
            msa = features["msa"]
            statistics += [msa.shape[0]]
            # Number of paired MSA rows
            statistics += [features["num_paired_seqs"].item()]
            # number of tokens with any aligned MSA columns in the crop
            statistics += [(msa.sum(dim=0)[:, -1] < msa.size(0)).sum().item()]

            # number of templates
            tbfm = features["template_backbone_frame_mask"]
            statistics += [(tbfm == 1).any(dim=-1).sum().item()]
            # number of tokens with any aligned template columns in the crop
            statistics += [(tbfm == 1).any(dim=-2).sum().item()]

            # number of tokens
            for aa in full_aa:
                statistics += [len(set(aa.token_id))]

            # Atomized residue token data
            for aa, vocab in zip(
                polymer_aa,
                [STANDARD_PROTEIN_RESIDUES_3] * 2
                + [STANDARD_RNA_RESIDUES] * 2
                + [STANDARD_DNA_RESIDUES] * 2,
            ):
                if len(aa) > 0:
                    # number of residue tokens atomized due to special
                    is_special_aa = ~np.isin(aa.res_name, vocab)
                    rs = struc.get_residue_starts(aa)
                    statistics += [is_special_aa[rs].sum()]

                    # number of residue tokens atomized due to covalent modifications
                    is_standard_atomized_aa = (~is_special_aa) & aa.is_atomized
                    statistics += [is_standard_atomized_aa[rs].sum()]
                else:
                    statistics += ["NaN", "NaN"]

            # # radius of gyration
            # for aa in full_aa:
            #     if len(aa) > 0:
            #         aa_resolved = aa[~np.isnan(aa.coord).any(axis=1)]
            #         statistics += [struc.gyration_radius(aa_resolved)]
            #     else:
            #         statistics += ["NaN"]

            # interface statistics
            for aa_a, aa_b in zip(
                [
                    atom_array_protein,
                    atom_array_protein_cropped,
                ]
                * 4,
                per_moltype_aa,
            ):
                if (len(aa_a) > 0) & (len(aa_b) > 0):
                    statistics += [get_interface_string(aa_a, aa_b, "NaN")]
                else:
                    statistics += ["NaN"]

            # sub-pipeline runtimes
            statistics += list(runtimes)

            # Collate into tab format
            line += "\t".join(map(str, statistics))
            line += "\n"

            with open(log_output_datafile, "a") as f:
                f.write(line)

    def get_worker_path(self, subdirs: list[str] | None, fname: str | None) -> Path:
        """Returns the path to the worker output directory or file.

        Args:
            subdirs (list[str] | None):
                List of subdirectories to append to the worker output directory.
            fname (str | None):
                Filename to append to the worker output directory.

        Returns:
            Path:
                Path to the worker output directory or file. Without subdirs and fname
                this is log_output_directory/worker_{worker_id}.
        """
        log_output_path = self.logger.extra["log_output_directory"] / Path(
            "worker_{}".format(self.logger.extra["worker_id"])
        )
        if subdirs is not None:
            log_output_path = log_output_path / Path(*subdirs)
        log_output_path.mkdir(parents=True, exist_ok=True)
        if fname is not None:
            log_output_path = log_output_path / Path(fname)
        return log_output_path

    def fetch_runtimes(
        self,
    ) -> np.ndarray[float]:
        """Fetches sub-pipeline runtimes.

        Runtimes are collected into a single runtime dict of the topmost level function
        called directly in the getitem, which, by default, is create_all_features. To
        log the runtime of a specific function called in the getitem, make sure that
        1. it is decorated with the @log_runtime_memory decorator
        2. all higher-level functions in which it is called are also decorated with
        @log_runtime_memory
        3. its key str is in the F_NAME_ORDER list in logging_utils

        Args:
            top_function_call (list[callable]):
                A list of top-level sub-pipeline functions called in the getitem.

        Returns:
            np.ndarray[float]:
                Float of runtimes for each sub-pipeline.
        """
        # Create flat runtime dictionary
        # Sub-function runtimes are collected in the runtime attribute of the top-level
        # function wrapper directly
        runtime_dict = {}
        runtime_dict.update(self.create_all_features.runtime)

        # Get runtimes in order - 0 for any non-called function
        runtimes = np.array([runtime_dict.get(n, 0.0) for n in F_NAME_ORDER])

        # Log runtimes
        if not self.save_statistics:
            self.logger.info(
                "Rutimes:\n"
                + "\t".join(F_NAME_ORDER)
                + "\n"
                + "\t".join(map(str, runtimes))
            )

        return runtimes<|MERGE_RESOLUTION|>--- conflicted
+++ resolved
@@ -88,86 +88,10 @@
         )
 
         try:
-<<<<<<< HEAD
-            # Target structure and duplicate-expanded GT structure features
-            atom_array_cropped, atom_array_gt, atom_array = (
-                process_target_structure_af3(
-                    target_structures_directory=self.target_structures_directory,
-                    pdb_id=pdb_id,
-                    crop_weights=self.crop_weights,
-                    token_budget=self.token_budget,
-                    preferred_chain_or_interface=preferred_chain_or_interface,
-                    structure_format="pkl",
-                    return_full_atom_array=True,
-                )
-            )
-            # NOTE that for now we avoid the need for permutation alignment by providing
-            # the cropped atom array as the ground truth atom array features.update(
-            # featurize_target_gt_structure_af3( atom_array_cropped, atom_array_gt,
-            #     self.token_budget ) )
-            features.update(
-                featurize_target_gt_structure_af3(
-                    atom_array_cropped, atom_array_cropped, self.token_budget
-                )
-            )
-
-            # MSA features
-            msa_processed = process_msas_cropped_af3(
-                alignments_directory=self.alignments_directory,
-                alignment_db_directory=self.alignment_db_directory,
-                alignment_index=self.alignment_index,
-                atom_array=atom_array_cropped,
-                data_cache_entry_chains=self.dataset_cache.structure_data[
-                    pdb_id
-                ].chains,
-                max_seq_counts=self.msa.max_seq_counts,
-                token_budget=self.token_budget,
-                max_rows_paired=self.msa.max_rows_paired,
-            )
-            features.update(featurize_msa_af3(msa_processed))
-
-            # Template features
-            template_slice_collection = process_template_structures_af3(
-                atom_array=atom_array_cropped,
-                n_templates=self.template.n_templates,
-                take_top_k=self.template.take_top_k,
-                template_cache_directory=self.template_cache_directory,
-                dataset_cache=self.dataset_cache,
-                pdb_id=pdb_id,
-                template_structures_directory=self.template_structures_directory,
-                template_file_format=self.template_file_format,
-                ccd=self.ccd,
-            )
-            features.update(
-                featurize_templates_af3(
-                    template_slice_collection=template_slice_collection,
-                    n_templates=self.template.n_templates,
-                    token_budget=self.token_budget,
-                    min_bin=self.template.distogram.min_bin,
-                    max_bin=self.template.distogram.max_bin,
-                    n_bins=self.template.distogram.n_bins,
-                )
-            )
-
-            # Reference conformer features
-            processed_reference_molecules = get_reference_conformer_data_af3(
-                atom_array=atom_array_cropped,
-                per_chain_metadata=self.dataset_cache.structure_data[pdb_id].chains,
-                reference_mol_metadata=self.dataset_cache.reference_molecule_data,
-                reference_mol_dir=self.reference_molecule_directory,
-            )
-            features.update(featurize_ref_conformers_af3(processed_reference_molecules))
-
-            # Loss switches
-            features["loss_weights"] = set_loss_weights(
-                self.loss_settings,
-                self.dataset_cache.structure_data[pdb_id].resolution,
-=======
             sample_data = self.create_all_features(
                 pdb_id=pdb_id,
                 preferred_chain_or_interface=preferred_chain_or_interface,
                 return_atom_arrays=True,
->>>>>>> f270ee76
             )
 
             # Fetch recorded runtimes
