--- conflicted
+++ resolved
@@ -6,12 +6,6 @@
 
 import numpy as np
 import pandas as pd
-<<<<<<< HEAD
-
-
-@dataclasses.dataclass(frozen=False)
-class Msa:
-=======
 import torch
 from biotite.structure import AtomArray
 
@@ -24,27 +18,17 @@
 
 @dataclasses.dataclass(frozen=False)
 class MsaParsed:
->>>>>>> dbf6ec40
     """Class representing a parsed MSA file.
 
     The metadata attrubute gets updated in certain functions of the MSA preparation.
 
     Attributes:
-<<<<<<< HEAD
-        msa: np.array
-            A 2D numpy array containing the aligned sequences.
-        deletion_matrix: np.array
-            A 2D numpy array containing the cumulative deletion counts up to each
-            position for each row in the MSA.
-        metadata: Optional[Sequence[str]]
-=======
         msa (np.array):
             A 2D numpy array containing the aligned sequences.
         deletion_matrix (np.array):
             A 2D numpy array containing the cumulative deletion counts up to each
             position for each row in the MSA.
         metadata (Optional[Sequence[str]]):
->>>>>>> dbf6ec40
             A list of metadata persed from sequence headers of the MSA."""
 
     msa: np.array
@@ -85,20 +69,6 @@
     """Class representing a collection MSAs for a single sample.
 
     Attributes:
-<<<<<<< HEAD
-        rep_msa_map: dict[str, dict[str, Msa]]
-            Dictionary mapping representative chain IDs to dictionaries of Msa objects.
-        rep_seq_map: dict[str, np.ndarray[np.str_]]
-            Dictionary mapping representative chain IDs to numpy arrays of their
-            corresponding query sequences.
-        chain_rep_map: dict[str, str]
-            Dictionary mapping chain IDs to representative chain IDs.
-        num_cols: dict[str, int]
-            Dict mapping representative chain ID to the number of columns in the MSA.
-    """
-
-    rep_msa_map: dict[str, dict[str, Msa]]
-=======
         rep_msa_map (dict[str, dict[str, Msa]]):
             Dictionary mapping representative chain IDs to dictionaries of Msa objects.
         rep_seq_map (dict[str, np.ndarray[np.str_]]):
@@ -111,14 +81,11 @@
     """
 
     rep_msa_map: dict[str, dict[str, MsaParsed]]
->>>>>>> dbf6ec40
     rep_seq_map: dict[str, np.ndarray[np.str_]]
     chain_rep_map: dict[str, str]
     num_cols: dict[str, int]
 
 
-<<<<<<< HEAD
-=======
 @dataclasses.dataclass(frozen=False)
 class MsaProcessedCollection:
     """Class storing processed Msa data per chain.
@@ -175,7 +142,6 @@
     deletion_mean: np.ndarray
 
 
->>>>>>> dbf6ec40
 def find_monomer_homomer(msa_collection: MsaCollection) -> bool:
     """Determines if the sample is a monomer or homomer.
 
@@ -192,15 +158,6 @@
         list(chain_rep_map.keys()),
         list(set(chain_rep_map.values())),
     )
-<<<<<<< HEAD
-    return len(chain_ids) == 1 | (
-        len(representative_chain_ids) == 1 & len(chain_ids) > 1
-    )
-
-
-def create_query(msa_collection: MsaCollection) -> Msa:
-    """Extracts and concatenates the query sequences and deletion matrices.
-=======
     return (len(chain_ids) == 1) | (
         (len(representative_chain_ids) == 1) & (len(chain_ids) > 1)
     )
@@ -208,33 +165,12 @@
 
 def create_query_seqs(msa_collection: MsaCollection) -> dict[int, MsaParsed]:
     """Extracts and expands the query sequences and deletion matrices.
->>>>>>> dbf6ec40
 
     Args:
         msa_collection (MsaCollection):
             A collection of Msa objects and chain IDs for a single sample.
 
     Returns:
-<<<<<<< HEAD
-        Msa:
-            Msa object containing the query sequence and deletion matrix concatenated
-            for each chain.
-    """
-    query_seq = np.concatenate(
-        [
-            msa_collection.rep_seq_map[v]
-            for (_, v) in msa_collection.chain_rep_map.items()
-        ]
-    )
-    return Msa(
-        msa=query_seq,
-        deletion_matrix=np.zeros(query_seq.shape, dtype=int),
-        metadata=pd.DataFrame(),
-    )
-
-
-def extract_uniprot_hits(msa_collection: MsaCollection) -> dict[str, Msa]:
-=======
         dict[int, Msa]:
             Dict of Msa objects containing the query sequence and deletion matrix for
             for each chain, indexed by chain id.
@@ -250,7 +186,6 @@
 
 
 def extract_uniprot_hits(msa_collection: MsaCollection) -> dict[str, MsaParsed]:
->>>>>>> dbf6ec40
     """Parses out UniProt Msa objects for unique protein chains from the MsaCollection.
 
     This function does not return UniProt MSAs for chains that only contain the query
@@ -273,11 +208,7 @@
     }
 
 
-<<<<<<< HEAD
-def process_uniprot_metadata(msa: Msa) -> None:
-=======
 def process_uniprot_metadata(msa: MsaParsed) -> None:
->>>>>>> dbf6ec40
     """Reformats the metadata of an Msa object parsed from a UniProt MSA.
 
     This function expects
@@ -320,11 +251,7 @@
     msa.metadata = metadata
 
 
-<<<<<<< HEAD
-def sort_msa_by_distance_to_query(msa: Msa) -> None:
-=======
 def sort_msa_by_distance_to_query(msa: MsaParsed) -> None:
->>>>>>> dbf6ec40
     """Reorders the MSA array based on the distance to the query sequence.
 
     Reorders all class attributes of the MSA object.
@@ -346,11 +273,7 @@
 
 
 def count_species_per_chain(
-<<<<<<< HEAD
-    uniprot_hits: dict[str, Msa],
-=======
     uniprot_hits: dict[str, MsaParsed],
->>>>>>> dbf6ec40
 ) -> tuple[np.ndarray[np.int32], list[str]]:
     """Counts the occurrences of sequences from species in each chain's UniProt MSA.
 
@@ -513,19 +436,11 @@
 
 
 def map_to_paired_msa_per_chain(
-<<<<<<< HEAD
-    uniprot_hits: dict[str, Msa],
-    paired_rows_index: np.ndarray[np.int32],
-    missing_rows_index: np.ndarray[np.int32],
-    species: list,
-) -> dict[str, Msa]:
-=======
     uniprot_hits: dict[str, MsaParsed],
     paired_rows_index: np.ndarray[np.int32],
     missing_rows_index: np.ndarray[np.int32],
     species: list,
 ) -> dict[str, MsaParsed]:
->>>>>>> dbf6ec40
     """Maps paired species indices to MSA row indices.
 
     Args:
@@ -549,11 +464,7 @@
     # Map species indices back to MSA row indices
     # Pre-allocate MSA objects
     paired_msa_per_chain = {
-<<<<<<< HEAD
-        chain_id: Msa(
-=======
         chain_id: MsaParsed(
->>>>>>> dbf6ec40
             msa=np.full(
                 (paired_rows_index.shape[0], uniprot_hits[chain_id].msa.shape[-1]), "-"
             ),
@@ -608,11 +519,7 @@
 
 def create_paired(
     msa_collection: MsaCollection, paired_row_cutoff: int
-<<<<<<< HEAD
-) -> dict[str, Msa]:
-=======
 ) -> dict[str, MsaParsed]:
->>>>>>> dbf6ec40
     """Creates paired MSA arrays from UniProt MSAs.
 
     Follows the AF2-Multimer strategy for pairing rows of UniProt MSAs based on species
@@ -660,17 +567,10 @@
     return paired_msa_per_chain
 
 
-<<<<<<< HEAD
-def merge_paired_msas(
-    msa_collection: MsaCollection, paired_msa_per_chain: dict[str, Msa]
-) -> Msa:
-    """Creates a single MSA object from paired MSA arrays.
-=======
 def expand_paired_msas(
     msa_collection: MsaCollection, paired_msa_per_chain: dict[str, MsaParsed]
 ) -> dict[int, MsaParsed]:
     """Creates a dict of MSA objects from paired MSA arrays.
->>>>>>> dbf6ec40
 
     Args:
         msa_collection (MsaCollection):
@@ -680,41 +580,6 @@
             deletion matrices. Metadata fields are empty.
 
     Returns:
-<<<<<<< HEAD
-        Msa:
-            A single Msa object containing the paired MSA arrays and deletion matrices
-            for all processed chain IDs.
-    """
-    # Initialize paired MSA object
-    num_rows = paired_msa_per_chain[next(iter(paired_msa_per_chain))].msa.shape[0]
-    num_cols = sum(
-        [msa_collection.num_cols[v] for (_, v) in msa_collection.chain_rep_map.items()]
-    )
-    paired_msa = Msa(
-        msa=np.full((num_rows, num_cols), "-"),
-        deletion_matrix=np.zeros((num_rows, num_cols), dtype=int),
-        metadata=pd.DataFrame(),
-    )
-
-    # Update paired MSA with paired data for each chain using the representatives
-    col_offset = 0
-    for chain_id in msa_collection.chain_rep_map:
-        rep_id = msa_collection.chain_rep_map[chain_id]
-        rep_paired_msa = paired_msa_per_chain[rep_id]
-        n_col_paired_i = rep_paired_msa.msa.shape[1]
-
-        # Replace slices in msa and deletion matrix
-        paired_msa.msa[:, col_offset : (col_offset + n_col_paired_i)] = (
-            rep_paired_msa.msa
-        )
-        paired_msa.deletion_matrix[:, col_offset : (col_offset + n_col_paired_i)] = (
-            rep_paired_msa.deletion_matrix
-        )
-
-        col_offset += n_col_paired_i
-
-    return paired_msa
-=======
         dict[int, Msa]:
             A dict of Msa objects containing paired sequences and deletion matrices for
             each unique chain instantiation.
@@ -754,20 +619,13 @@
             metadata=pd.DataFrame(),
         )
     return paired_msas
->>>>>>> dbf6ec40
 
 
 def create_main(
     msa_collection: MsaCollection,
-<<<<<<< HEAD
-    paired_msa_per_chain: Union[dict[str, Msa], None],
-    aln_order: list[str],
-) -> dict[str, Msa]:
-=======
     paired_msa_per_chain: Union[dict[str, MsaParsed], None],
     aln_order: list[str],
 ) -> dict[int, MsaParsed]:
->>>>>>> dbf6ec40
     """Creates main MSA arrays from non-UniProt MSAs.
 
     Args:
@@ -779,11 +637,7 @@
             The order in which to concatenate the MSA arrays vertically.
 
     Returns:
-<<<<<<< HEAD
-        dict[str, Msa]:
-=======
         dict[int, Msa]:
->>>>>>> dbf6ec40
             List of Msa objects containing the main MSA arrays and deletion matrices
             for each chain.
     """
@@ -812,11 +666,7 @@
         else:
             is_unique = np.ones(main_msa_redundant.shape[0], dtype=bool)
 
-<<<<<<< HEAD
-        rep_main_msas[rep_id] = Msa(
-=======
         rep_main_msas[rep_id] = MsaParsed(
->>>>>>> dbf6ec40
             msa=main_msa_redundant[is_unique, :],
             deletion_matrix=main_deletion_matrix_redundant[is_unique, :],
             metadata=pd.DataFrame(),
@@ -827,9 +677,6 @@
     for chain_id, rep_id in msa_collection.chain_rep_map.items():
         main_msas[chain_id] = rep_main_msas[rep_id]
 
-<<<<<<< HEAD
-    return main_msas
-=======
     return main_msas
 
 
@@ -1010,5 +857,4 @@
         msa_mask=msa_mask,
         msa_profile=msa_profile,
         deletion_mean=deletion_mean,
-    )
->>>>>>> dbf6ec40
+    )