"""This module contains building blocks for MSA processing."""

from __future__ import annotations

import dataclasses
import logging
<<<<<<< HEAD
from collections import defaultdict, deque
from copy import deepcopy
from typing import Sequence
=======
import math
from collections.abc import Sequence
from typing import Optional, Union
>>>>>>> 923896b8

import numpy as np
import pandas as pd

from openfold3.core.data.primitives.quality_control.logging_utils import (
    log_runtime_memory,
)

logger = logging.getLogger(__name__)


@dataclasses.dataclass(frozen=False)
class MsaArray:
    """Class representing a parsed MSA file.

    The metadata attribute gets updated in certain functions of the MSA preparation.

    Attributes:
        msa (np.array):
            A 2D numpy array containing the aligned sequences.
        deletion_matrix (np.array):
            A 2D numpy array containing the cumulative deletion counts up to each
            position for each row in the MSA.
        metadata (pd.DataFrame):
            A list of metadata parsed from sequence headers of the MSA. If not provided,
            an empty DataFrame is assigned."""

    msa: np.ndarray[str]
    deletion_matrix: np.ndarray[int]
    metadata: pd.DataFrame | list = dataclasses.field(default_factory=pd.DataFrame)

    def __len__(self):
        return self.msa.shape[0]

    def truncate(
        self, row_slice: int | slice, inplace: bool = False
    ) -> None | MsaArray:
        """Truncate the MSA to a maximum number of sequences.

        Args:
            row_slice (int | slice):
                Number of sequences to keep in the MSA or a slice object applied along
                the first axis of the MSA numpy array/metadata DataFrame.

        Returns:
            None
        """
        # Convert to slice
        if isinstance(row_slice, int):
            row_slice = slice(row_slice)
        elif not isinstance(row_slice, slice):
            ValueError(
                "Argument max_seq_count should be an integer or a slice."
                f"but got {type(row_slice)}."
            )

        # Make sure the slice is within the bounds
        row_slice = slice(min(row_slice.stop, self.__len__()))

        # Truncate
        if inplace:
            self.msa = self.msa[row_slice, :]
            self.deletion_matrix = self.deletion_matrix[row_slice, :]
            if isinstance(self.metadata, pd.DataFrame):
                self.metadata = self.metadata.iloc[row_slice]
            else:
                self.metadata = self.metadata[row_slice]
            return None
        else:
            return MsaArray(
                msa=self.msa[row_slice, :],
                deletion_matrix=self.deletion_matrix[row_slice, :],
                metadata=self.metadata.iloc[row_slice]
                if isinstance(self.metadata, pd.DataFrame)
                else self.metadata[row_slice],
            )

    def concatenate(
        self, msa_array: MsaArray, axis: int, inplace: bool = False
    ) -> MsaArray:
        """Concatenate the MsaArray with other MsaArrays.

        Note: concatenation does not keep metadata and replaces it with
        an empty DataFrame.

        Args:
            msa_array (MsaArray):
                The MsaArray object to concatenate with the current MsaArray.
            axis (int):
                The axis along which to concatenate the MSA arrays.
            inplace (bool, optional):
                Whether to perform the operation in place. Defaults to False.

        Returns:
            MsaArray:
                A new MsaArray object containing the concatenated MSA arrays.
        """
        if axis not in (0, 1):
            raise ValueError("Axis must be 0 (rows) or 1 (columns).")

        if axis == 0:
            if self.msa.shape[1] != msa_array.msa.shape[1]:
                raise ValueError(
                    "Cannot concatenate along axis 0: number of columns in msa do "
                    "not match."
                    f"({self.msa.shape[1]} != {msa_array.msa.shape[1]})"
                )
            concat_fn = np.vstack
        else:
            if self.msa.shape[0] != msa_array.msa.shape[0]:
                raise ValueError(
                    "Cannot concatenate along axis 0: number of columns in msa do "
                    "not match."
                    f"({self.msa.shape[0]} != {msa_array.msa.shape[0]})"
                )
            concat_fn = np.hstack

        if inplace:
            self.msa = concat_fn([self.msa, msa_array.msa])
            self.deletion_matrix = concat_fn(
                [self.deletion_matrix, msa_array.deletion_matrix]
            )
            self.metadata = pd.DataFrame()
        else:
            return MsaArray(
                msa=concat_fn([self.msa, msa_array.msa]),
                deletion_matrix=concat_fn(
                    [self.deletion_matrix, msa_array.deletion_matrix]
                ),
                metadata=pd.DataFrame(),
            )

    def pad(
        self,
        target_length: int,
        axis: int,
        pad_value: str = "-",
        return_mask: bool = True,
        inplace: bool = False,
    ) -> MsaArray | None | tuple[MsaArray | None, np.ndarray]:
        """Pad the MsaArray.

        Note: Only the msa and deletion matrix is padded, not the metadata. Padding when
        target_length is less than the array size is not supported. If the array
        dimension changes after padding, metadata is replaced with an empty DataFrame.

        Args:
            target_length (int):
                The target length of the MSA array along the specified axis.
            axis (int):
                The axis along which to pad the MSA array.
            pad_value (str, optional):
                The value to use for padding the msa. Defaults to "-". The deletion
                matrix is always padded with 0s.
            return_mask (bool, optional):
                Whether to return a mask indicating the padded regions. Defaults to
                True.
            inplace (bool, optional):
                Whether to perform the operation in place. Defaults to False.

        Returns:
            "MsaArray" | None | tuple["MsaArray" | None, np.ndarray]:
                If inplace is True, returns None. Otherwise, returns a new MsaArray
                object with the padded MSA arrays. If return_mask is True, also returns
                a mask indicating the padded regions.
        """
        current_size = self.msa.shape[axis]
        pad_width = target_length - current_size

        # Error if padding is negative
        if pad_width < 0:
            raise ValueError(
                f"MsaArray of shape {self.msa.shape} cannot be padded to "
                f"a smaller size {target_length} along axis {axis}."
            )

        # Return unmodified array if no padding is needed
        elif pad_width == 0:
            if inplace:
                if return_mask:
                    return None, np.ones(self.msa.shape, dtype=int)
                else:
                    return None
            else:
                msa_array_padded = MsaArray(
                    msa=self.msa.copy(),
                    deletion_matrix=self.deletion_matrix.copy(),
                    metadata=deepcopy(self.metadata),
                )
                if return_mask:
                    mask = np.ones(self.msa.shape, dtype=int)
                    return msa_array_padded, mask
                else:
                    return msa_array_padded

        # Actually pad
        else:
            pad_widths = [(0, 0)] * self.msa.ndim
            pad_widths[axis] = (0, pad_width)
            if inplace:
                self.msa = np.pad(
                    self.msa,
                    pad_widths,
                    mode="constant",
                    constant_values=pad_value,
                )
                self.deletion_matrix = np.pad(
                    self.deletion_matrix,
                    pad_widths,
                    mode="constant",
                    constant_values=0,
                )
                self.metadata = pd.DataFrame()
                if return_mask:
                    mask = self._make_padding_mask(self.msa, axis, current_size)
                    return None, mask
                else:
                    return None

            else:
                padded_msa = np.pad(
                    self.msa,
                    pad_widths,
                    mode="constant",
                    constant_values=pad_value,
                )
                padded_deletion_matrix = np.pad(
                    self.deletion_matrix,
                    pad_widths,
                    mode="constant",
                    constant_values=0,
                )
                msa_array_padded = MsaArray(
                    msa=padded_msa,
                    deletion_matrix=padded_deletion_matrix,
                    metadata=pd.DataFrame(),
                )
                if return_mask:
                    mask = self._make_padding_mask(padded_msa, axis, current_size)
                    return msa_array_padded, mask
                else:
                    return msa_array_padded

    def _make_padding_mask(
        self, padded_msa: np.ndarray, axis: int, current_size: int
    ) -> np.ndarray:
        """Makes mask for the padded MSA."""
        # Init mask
        mask = np.ones(padded_msa.shape, dtype=int)
        # Create slice that selects full array
        indexer = [slice(None)] * padded_msa.ndim
        # Replace with slice for padded region from the unpadded size to the end of the
        # padding and replace with 0s
        indexer[axis] = slice(current_size, None)
        mask[tuple(indexer)] = 0
        return mask

    def to_dict(self):
        return {
            "msa": self.msa,
            "deletion_matrix": self.deletion_matrix,
            "metadata": np.array(self.metadata),
        }


@dataclasses.dataclass(frozen=False)
class MsaArrayCollection:
    """Class representing a collection MSAs for a single sample.

    This class can be in one of two states:
        1.) parsed state:
            attributes rep_id_to_msa and rep_id_to_query_seq populated after parsing and
            chain_id_to_query_seq, chain_id_to_paired_msa, chain_id_to_main_msa
            unpopulated.
        2.) processed state:
            attributes rep_id_to_msa and rep_id_to_query_seq unpopulated and
            chain_id_to_query_seq, chain_id_to_paired_msa, chain_id_to_main_msa
            populated after processing. Attribute chain_id_to_row_count is populated in
            the processed state, separately from the other processed attributes.

    Attributes chain_id_to_rep_id, chain_id_to_mol_type are populated in both states.

    Attributes:
        rep_id_to_msa (dict[str, dict[str, MsaArray]]):
            Dictionary mapping representative chain IDs to dictionaries of Msa objects.
        rep_id_to_query_seq (dict[str, np.ndarray[str]]):
            Dictionary mapping representative chain IDs to numpy arrays of their
            corresponding query sequences.
        chain_id_to_query_seq (dict[str, MsaArray]):
            Dictionary mapping chain IDs to Msa objects containing query sequence data.
        chain_id_to_paired_msa (dict[str, MsaArray]):
            Dictionary mapping chain IDs to Msa objects containing paired MSA data.
        chain_id_to_main_msa (dict[str, MsaArray]):
            Dictionary mapping chain IDs to Msa objects containing main MSA data.
        chain_id_to_rep_id (dict[str, str]):
            Dictionary mapping chain IDs to representative chain IDs.
        chain_id_to_mol_type (dict[str, str]):
            Dictionary mapping chain IDs to the molecule type.
        chain_id_to_row_count (dict[str, int]):
            Dict mapping representative chain ID to the number of rows in the
            unprocessed main MSA.
    """

    # Core attributes
    chain_id_to_rep_id: dict[str, str]
    chain_id_to_mol_type: dict[str, str]
    chain_id_to_row_count: dict[str, int] = dataclasses.field(default_factory=dict)

    # State parsed attributes
    rep_id_to_msa: dict[str, dict[str, MsaArray]] = dataclasses.field(
        default_factory=dict
    )
    rep_id_to_query_seq: dict[str, np.ndarray[str]] = dataclasses.field(
        default_factory=dict
    )

    # State processed attributes
    chain_id_to_query_seq: dict[str, MsaArray] = dataclasses.field(default_factory=dict)
    chain_id_to_paired_msa: dict[str, MsaArray] = dataclasses.field(
        default_factory=dict
    )
    chain_id_to_main_msa: dict[str, MsaArray] = dataclasses.field(default_factory=dict)

    def set_state_parsed(self, rep_id_to_msa, rep_id_to_query_seq):
        """Set the state to parsed."""
        self.rep_id_to_msa = rep_id_to_msa
        self.rep_id_to_query_seq = rep_id_to_query_seq
        self.chain_id_to_query_seq = {}
        self.chain_id_to_paired_msa = {}
        self.chain_id_to_main_msa = {}

    def set_state_processed(
        self, chain_id_to_query_seq, chain_id_to_paired_msa, chain_id_to_main_msa
    ):
        """Set the state to processed."""
        self.chain_id_to_query_seq = chain_id_to_query_seq
        self.chain_id_to_paired_msa = chain_id_to_paired_msa
        self.chain_id_to_main_msa = chain_id_to_main_msa
        self.rep_id_to_msa = {}
        self.rep_id_to_query_seq = {}


@log_runtime_memory(runtime_dict_key="runtime-msa-proc-homo-mono")
def find_monomer_homomer(msa_array_collection: MsaArrayCollection) -> bool:
    """Determines if the sample is a monomer or homomer.

    Args:
        msa_collection (MsaCollection):
            A collection of Msa objects and chain IDs for a single sample.

    Returns:
        bool: Whether the sample is a monomer or a full homomer.
    """
    # Extract chain IDs and representative chain IDs
    chain_id_to_rep_id = {
        chain_id: rep_id
        for chain_id, rep_id in msa_array_collection.chain_id_to_rep_id.items()
        if msa_array_collection.chain_id_to_mol_type[chain_id] == "PROTEIN"
    }
    chain_ids, representative_chain_ids = (
        list(chain_id_to_rep_id.keys()),
        list(set(chain_id_to_rep_id.values())),
    )

    return (len(chain_ids) == 1) | (
        (len(representative_chain_ids) == 1) & (len(chain_ids) > 1)
    )


@log_runtime_memory(runtime_dict_key="runtime-msa-proc-create-query")
def create_query_seqs(msa_collection: MsaArrayCollection) -> dict[int, MsaArray]:
    """Extracts and expands the query sequences and deletion matrices.

    Args:
        msa_collection (MsaArrayCollection):
            A collection of Msa objects and chain IDs for a single sample.

    Returns:
        dict[int, Msa]:
            Dict of Msa objects containing the query sequence and deletion matrix
            for each chain, indexed by chain id.
    """
    return {
        k: MsaArray(
            msa=msa_collection.rep_id_to_query_seq[v],
            deletion_matrix=np.zeros(
                msa_collection.rep_id_to_query_seq[v].shape, dtype=int
            ),
            metadata=pd.DataFrame(),
        )
        for (k, v) in msa_collection.chain_id_to_rep_id.items()
    }


def extract_uniprot_hits(
    msa_array_collection: MsaArrayCollection,
) -> dict[str, MsaArray]:
    """Parses out UniProt Msa objects for unique protein chains from the MsaCollection.

    This function does not return UniProt MSAs for chains that only contain the query
    i.e. single sequence MSAs.

    Args:
        msa_array_collection (MsaCollection):
            A collection of Msa objects and chain IDs for a single sample.

    Returns:
        dict[str, Msa]:
            Dict mapping chain IDs to Msa objects containing UniProt MSAs.
    """
    protein_rep_ids = set(
        rep_id
        for chain_id, rep_id in msa_array_collection.chain_id_to_rep_id.items()
        if msa_array_collection.chain_id_to_mol_type[chain_id] == "PROTEIN"
    )
    rep_ids = msa_array_collection.rep_id_to_msa.keys()

    # Get uniprot hits, exclude MSAs only with query
    uniprot_hits = {}
    for rep_id in rep_ids:
        if rep_id not in protein_rep_ids:
            continue

        rep_msa_map_per_chain = msa_array_collection.rep_id_to_msa[rep_id]
        uniprot_msa = (
            rep_msa_map_per_chain.get("uniprot_hits")
            if "uniprot_hits" in rep_msa_map_per_chain
            else rep_msa_map_per_chain.get("uniprot")
        )
        if uniprot_msa is not None and len(uniprot_msa) > 1:
            uniprot_hits[rep_id] = uniprot_msa

    return uniprot_hits


def process_uniprot_metadata(msa: MsaArray) -> None:
    """Reformats the metadata of an Msa object parsed from a UniProt MSA.

    This function expects
    1) the 1st row to contain the query header - it is excluded from the
    metadata DataFrame.
    2) the rest of the rows to be of the format
        tr|<UniProt ID>|<UniProt ID>_<species ID>/<start idx>-end idx;
    for example:
        tr|A0A1W9RZR3|A0A1W9RZR3_9BACT/19-121

    The list of headers are converted into a DataFrame containing the uniprot_id,
    species_id, chain_start and chain_end columns. If the Msa only contains the
    query sequence, an empty DataFrame is assigned to the metadata attribute.

    Args:
        msa (Msa): parsed Msa object

    Returns:
        None
    """

    # Embed into DataFrame
    if len(msa.metadata) == 1:
        # Empty DataFrame for UniProt MSAs that only contain the query sequence
        metadata = pd.DataFrame({"raw": msa.metadata})
        metadata = pd.DataFrame()
    else:
        metadata = pd.DataFrame({"raw": msa.metadata[1:]})
        metadata = metadata["raw"].str.split(r"[|_/:-]", expand=True)
        metadata.columns = [
            "tr",
            "uniprot_id",
            "uniprot_id_copy",
            "species_id",
            "chain_start",
            "chain_end",
        ]
        metadata = metadata[["uniprot_id", "species_id"]]

    msa.metadata = metadata


def sort_msa_by_distance_to_query(msa: MsaArray) -> None:
    """Reorders the MSA array based on the distance to the query sequence.

    Reorders all class attributes of the MSA object.

    Args:
        msa (Msa): parsed Msa object

    Returns:
        None
    """
    msa_array = msa.msa
    distance_to_query = np.sum(msa_array == msa_array[0, :], axis=-1) / float(
        sum(msa_array[0, :] != "-")
    )
    sorting_indices = np.argsort(distance_to_query)[::-1]
    msa.msa = msa_array[sorting_indices, :]
    msa.metadata = msa.metadata.iloc[sorting_indices[1:] - 1]
    msa.deletion_matrix = msa.deletion_matrix[sorting_indices, :]


def count_species_per_chain(
    uniprot_hits: dict[str, MsaArray],
) -> tuple[np.ndarray[np.int32], list[str]]:
    """Counts the occurrences of sequences from species in each chain's UniProt MSA.

    Args:
        uniprot_hits (dict[str, Msa]):
            Dict mapping chain IDs to Msa objects containing UniProt MSAs.

    Returns:
        np.ndarray[np.int32], list[str]:
            The array of occurrence counts (number of chains x number of unique species)
            and the list species with at least one sequence among MSAs of all chains.
    """
    species = []
    for chain_id in uniprot_hits:
        species.extend(set(uniprot_hits[chain_id].metadata["species_id"]))
    species = np.array(list(set(species)))
    species_index = np.arange(len(species))
    species_index_map = {species[i]: i for i in species_index}

    # Get lists of species per chain
    species_index_per_chain = [
        np.array(
            uniprot_hits[chain_id]
            .metadata["species_id"]
            .apply(lambda x: species_index_map[x])
        )
        for chain_id in uniprot_hits
    ]

    # Combine all lists into one array
    all_lists = np.concatenate(species_index_per_chain)

    # List to keep track of which list each element came from
    list_indices = np.concatenate(
        [np.array([i] * len(lst)) for i, lst in enumerate(species_index_per_chain)]
    )

    # Get unique integers and their inverse mapping to reconstruct original array
    unique_integers, inverse_indices = np.unique(all_lists, return_inverse=True)

    # Initialize the 2D array to count occurrences
    count_array = np.zeros((len(uniprot_hits), len(unique_integers)), dtype=int)

    # Use np.add.at for unbuffered in-place addition
    np.add.at(count_array, (list_indices, inverse_indices), 1)

    return count_array, species


def get_pairing_masks(
    count_array: np.ndarray[np.int32], mask_keys: Sequence[str]
) -> np.ndarray[np.bool_]:
    """Generates masks for the pairing process.

    Useful for excluding things like species that occur only in one chain (will not be
    pairable) or species that occur too frequently in the MSA of a single chain (as done
    in the AF2-Multimer pairing code:
    https://github.com/google-deepmind/alphafold/blob/main/alphafold/data/msa_pairing.py#L216).

    Args:
        count_array (np.ndarray[np.int32]):
            The array of species occurrence counts per chain.
        mask_keys (Sequence[str]):
            List of strings indicating which mask to add.

    Returns:
        np.ndarray[np.bool_]: The union of all masks to apply during pairing.
    """
    pairing_masks = np.ones(count_array.shape[1], dtype=bool)

    if "shared_by_two" in mask_keys:
        # Find species that are shared by at least two chains
        pairing_masks = pairing_masks & (np.sum(count_array != 0, axis=0) > 1)

    if "less_than_600" in mask_keys:
        # Find species that occur not more than 600 times in any single chain
        pairing_masks = pairing_masks & (
            np.sum(count_array <= 600, axis=0) == count_array.shape[0]
        )

    return pairing_masks


def find_pairing_indices(
    count_array: np.ndarray[np.int32],
    pairing_masks: np.ndarray[np.bool_],
    max_rows_paired: int,
) -> tuple[np.ndarray, np.ndarray]:
    """The main function for finding indices that pair rows in the MSA arrays.

    This function follows the AF2-Multimer strategy for pairing rows of UniProt MSAs but
    excludes block-diagonal elements (unpaired rows).

    Args:
        count_array (np.ndarray[np.int32]):
            The array of species occurrence counts per chain
        pairing_masks (np.ndarray[np.bool_]):
            The union of all masks to apply during pairing.
        max_rows_paired (int):
            The maximum number of rows to pair.

    Returns:
        tuple[np.ndarray, np.ndarray]:
            A tuple of arrays containing the indices that pair rows in MSAs of an
            assembly across chains and the mask for partially paired rows for each chain
            that cannot be fully paired.
    """
    # Apply filters
    count_array_filtered = count_array[:, pairing_masks]
    species_index_filtered = np.arange(count_array.shape[-1])[pairing_masks]

    # Iterative row-subtraction
    n_unique_chains = count_array.shape[0]
    paired_species_rows = []  # species indices in the MSA feature format
    n_rows = 0  # number of paired rows

    # Iterate over number of chains from max to 2
    for n in np.arange(2, n_unique_chains + 1)[::-1]:
        # Find which species are shared by exactly n chains
        is_in_n_chains = np.sum(count_array_filtered > 0, axis=0) == n
        # skip if no species are shared by exactly n chains in the filtered array
        if sum(is_in_n_chains) == 0:
            continue

        # Find the lowest nonzero number of sequences across chains from shared species
        count_array_in_n_chains = count_array_filtered[:, is_in_n_chains]
        k_in_n_chains = np.where(
            count_array_in_n_chains > 0, count_array_in_n_chains, np.nan
        )
        min_in_n_chains = np.nanmin(k_in_n_chains, axis=0).astype(int)

        # Subset species indices to those shared by n chains
        species_in_n_chains = species_index_filtered[is_in_n_chains]

        # Expand filtered species index across occurrences and chains
        col_expand = np.repeat(species_in_n_chains, min_in_n_chains)
        chain_col_expand = np.tile(col_expand, (n_unique_chains, 1))
        n_rows += chain_col_expand.shape[1]

        # Mask missing species and add to chain list
        np.copyto(
            chain_col_expand,
            -1,
            where=np.repeat(count_array_in_n_chains, min_in_n_chains, axis=1) == 0,
        )
        paired_species_rows.append(chain_col_expand.T)

        # Subtract min per row for shared species at non-zero values
        paired_cols = count_array_filtered[:, is_in_n_chains].copy()
        count_array_filtered[:, is_in_n_chains] = np.where(
            paired_cols != 0, paired_cols - min_in_n_chains, paired_cols
        )

        # If row cutoff reached, crop final arrays to the row cutoff and break
        if n_rows >= max_rows_paired:
            n_rows_final = max_rows_paired - sum(
                [rows.shape[0] for rows in paired_species_rows[:-1]]
            )
            # Ensure n_rows_final is not negative
            n_rows_final = max(n_rows_final, 0)
            paired_species_rows[-1] = paired_species_rows[-1][:n_rows_final, :]
            break

    # Concatenate all paired arrays into a single paired array
    paired_rows_index = np.concatenate(paired_species_rows, axis=0)

    return paired_rows_index


def _num_encode_species(
    species: np.ndarray[str], species_array: np.ndarray[str]
) -> np.ndarray[int]:
    """Creates a numerical encoding of species names.

    Args:
        species (np.ndarray[str]):
            The order based on which to create the numerical encoding.
        species_array (np.ndarray[str]):
            The array of species names to encode.

    Returns:
        np.ndarray[int]:
            The numerical encoding of the species names, containing positional indices
            of the species names in the species array.
    """

    # Sort the species names and get the sorted indices
    species_sort_order = np.argsort(species)
    sorted_species = species[species_sort_order]

    # Assume species_array is your NumPy array of species names (strings)
    # Use searchsorted to find indices in the sorted array
    indices_in_sorted = np.searchsorted(sorted_species, species_array)

    # Verify matches to handle any possible mismatches
    matches = sorted_species[indices_in_sorted] == species_array

    # Initialize an array to hold the indices, defaulting to -1 for non-matches
    row_to_species = np.full(species_array.shape, -1, dtype=int)

    # Map the indices back to the original order
    row_to_species[matches] = species_sort_order[indices_in_sorted[matches]]

    return row_to_species


def map_to_paired_msa_per_chain(
    msa_array_collection: MsaArrayCollection,
    uniprot_hits: dict[str, MsaArray],
    paired_rows_index: np.ndarray[int],
    species: np.ndarray[str],
    mode: str = "deque",
) -> dict[str, MsaArray]:
    """Maps paired species indices to MSA row indices.

    Args:
        msa_collection (MsaCollection):
            A collection of Msa objects and chain IDs for a single sample.
        uniprot_hits (dict[str, Msa]):
            Dict mapping chain IDs to Msa objects containing UniProt MSAs.
        paired_rows_index (np.ndarray[np.int32]):
            Array containing the indices that pair rows in MSAs of an assembly across
            chains.
        species (list):
            List of species with at least one sequence among MSAs of all chains, in the
            order used by entries ofe th paired_rows_index.

    Returns:
        dict[str, Msa]:
            Dict mapping chain IDs to Msa objects containing the paired MSAs and paired
            deletion matrices. Metadata fields are empty.
    """

    # Map species indices back to MSA row indices
    # Pre-allocate MSA objects, including those without UniProt hits
    paired_msa_per_chain = {
        rep_id: MsaArray(
            msa=np.full((paired_rows_index.shape[0], seq.shape[-1]), "-"),
            deletion_matrix=np.zeros(
                (paired_rows_index.shape[0], seq.shape[-1]),
                dtype=int,
            ),
            metadata=pd.DataFrame(),
        )
        for rep_id, seq in msa_array_collection.rep_id_to_query_seq.items()
    }

    # For each chain, sort MSA rows by the paired species indices
    for chain_idx, (chain_id, msa_array) in enumerate(uniprot_hits.items()):
        # Get the array of species for each aligned sequences to the query chain
        species_array = np.array(msa_array.metadata["species_id"].to_numpy())

        # Map to numerical using the species index
        row_to_species = _num_encode_species(species, species_array)

        # Get paired species ids for chain
        paired_row_index_of_chain = paired_rows_index[:, chain_idx]

        if mode == "deque":
            # Build a mapping from species index to deque of MSA row indices
            species_to_msa_rows = defaultdict(deque)
            for msa_row_idx, species_idx in enumerate(row_to_species):
                # Add 1 to msa_row_idx as the first rows is the query itself
                species_to_msa_rows[species_idx].append(msa_row_idx + 1)

            msa_rows = np.full(paired_row_index_of_chain.shape[0], -1, dtype=int)
            for i, species_idx in enumerate(paired_row_index_of_chain):
                if species_idx != -1:
                    msa_row_deque = species_to_msa_rows.get(species_idx)
                    if msa_row_deque and len(msa_row_deque) > 0:
                        msa_rows[i] = msa_row_deque.popleft()

        elif mode == "outer_product":
            # For each paired species row for the chain, find the position of
            # msa rows with the same species
            species_matches = row_to_species == paired_row_index_of_chain[:, np.newaxis]

            # Find MSA row indices for each paired species row
            used_rows = set()
            msa_rows = np.full(paired_row_index_of_chain.shape[0], -1, dtype=int)
            for row_idx, row in enumerate(species_matches):
                # Skip if the paired rows whose species index doesn't match any species
                # indices in the MSA: these are the masked rows
                if row.any():
                    species_matches_row = np.where(row)[0]
                    unused_rows_mask = ~np.isin(species_matches_row, list(used_rows))
                    if np.any(unused_rows_mask):
                        # Get first MSA row that hasn't been used yet
                        first_true_row = species_matches_row[
                            np.argmax(unused_rows_mask)
                        ]
                        # add 1 because the 1st row is the query itself
                        msa_rows[row_idx] = first_true_row + 1
                        used_rows.add(first_true_row)

        else:
            raise ValueError(
                f"Invalid mode: {mode}. Must be 'deque' or 'outer_product'."
            )

        valid_rows = msa_rows != -1
        # Update MSA and deletion matrix with paired data
        paired_msa_per_chain[chain_id].msa[paired_row_index_of_chain != -1] = (
            msa_array.msa[msa_rows[valid_rows]]
        )
        paired_msa_per_chain[chain_id].deletion_matrix[
            paired_row_index_of_chain != -1
        ] = msa_array.deletion_matrix[msa_rows[valid_rows]]

    return paired_msa_per_chain

    # paired_msa_per_chain[chain_id].msa[
    #     missing_rows_index[valid_rows, chain_idx], :
    # ] = msa_array.msa[msa_rows[valid_rows], :]
    # paired_msa_per_chain[chain_id].deletion_matrix[
    #     missing_rows_index[valid_rows, chain_idx], :
    # ] = msa_array.deletion_matrix[msa_rows[valid_rows], :]

    return paired_msa_per_chain


@log_runtime_memory(runtime_dict_key="runtime-msa-proc-create-paired")
def create_paired(
    msa_array_collection: MsaArrayCollection, max_rows_paired: int
) -> dict[str, MsaArray]:
    """Creates paired MSA arrays from UniProt MSAs.

    Follows the AF2-Multimer strategy for pairing rows of UniProt MSAs based on species
    IDs, but excludes the block-diagonal rows, i.e. only includes rows which can be at
    least partially paired, as suggested by the AF3 SI.

    Args:
        msa_collection (MsaCollection):
            A collection of Msa objects and chain IDs for a single sample.
        paired_row_cutoff (int):
            The maximum number of rows to pair.

    Returns:
        dict[str, Msa]:
            Paired MSAs and deletion matrices for each chain.
    """
    # Get parsed uniprot hits
    uniprot_hits = extract_uniprot_hits(msa_array_collection)

    # Ensure there are at least two chains with UniProt hits after filtering
    if len(uniprot_hits) <= 1:
        return {}

    # Process uniprot headers and calculate distance to query
    for chain_id in uniprot_hits:
        process_uniprot_metadata(uniprot_hits[chain_id])
        sort_msa_by_distance_to_query(uniprot_hits[chain_id])

    # Count species occurrences per chain
    count_array, species = count_species_per_chain(uniprot_hits)

    # Get pairing masks
    pairing_masks = get_pairing_masks(count_array, ["shared_by_two", "less_than_600"])

    # No valid pairs, skip MSA pairing
    if not np.any(pairing_masks):
        return {}

    # Find species indices that pair rows
    paired_rows_index = find_pairing_indices(
        count_array,
        pairing_masks,
        max_rows_paired,
    )

    # Map species indices back to MSA row indices
    paired_msa_per_chain = map_to_paired_msa_per_chain(
        msa_array_collection,
        uniprot_hits,
        paired_rows_index,
        species,
    )

    # Expand paired MSAs across all chains
    chain_id_to_paired_msa = {}
    for chain_id, rep_id in msa_array_collection.chain_id_to_rep_id.items():
        rep_paired_msa = paired_msa_per_chain[rep_id]
        chain_id_to_paired_msa[chain_id] = MsaArray(
            msa=rep_paired_msa.msa,
            deletion_matrix=rep_paired_msa.deletion_matrix,
            metadata=pd.DataFrame(),
        )

    return chain_id_to_paired_msa


@log_runtime_memory(runtime_dict_key="runtime-msa-proc-create-main")
def create_main(
    msa_array_collection: MsaArrayCollection,
    chain_id_to_paired_msa: dict[str, MsaArray],
    aln_order: list[str],
) -> dict[str, MsaArray]:
    """Creates main MSA arrays from non-UniProt MSAs.

    Args:
        msa_collection (MsaCollection):
            A collection of Msa objects and chain IDs for a single sample.
        chain_id_to_paired_msa (Union[dict[str, Msa], None]):
            Dict of paired Msa objects per chain.
        aln_order (list[str]):
            The order in which to concatenate the MSA arrays vertically.

    Returns:
        dict[str, Msa]:
            List of Msa objects containing the main MSA arrays and deletion matrices
            for each chain.
    """
    # Iterate over representatives
    rep_main_msas = {}
    for rep_id, chain_data in msa_array_collection.rep_id_to_msa.items():
        chain_data = msa_array_collection.rep_id_to_msa[rep_id]

        # Get MSAs forming the main MSA and deletion matrices from all non-UniProt MSAs
        main_msa_redundant = np.concatenate(
            [chain_data[aln].msa for aln in aln_order if aln in chain_data],
            axis=0,
        )
        main_deletion_matrix_redundant = np.concatenate(
            [chain_data[aln].deletion_matrix for aln in aln_order if aln in chain_data],
            axis=0,
        )

        # Get paired MSAs if any and deduplicate
        if len(chain_id_to_paired_msa) > 0:
            # Create reprepsentative to chain ID mapping
            seen = set()
            rep_id_to_chain_id = {
                value: key
                for key, value in msa_array_collection.chain_id_to_rep_id.items()
                if value not in seen and not seen.add(value)
            }
            # Get set of paired rows and find unpaired rows not in this set
            paired_row_set = {
                tuple(i) for i in chain_id_to_paired_msa[rep_id_to_chain_id[rep_id]].msa
            }
            is_unique = ~np.array(
                [tuple(row) in paired_row_set for row in main_msa_redundant]
            )
        else:
            is_unique = np.ones(main_msa_redundant.shape[0], dtype=bool)

        rep_main_msas[rep_id] = MsaArray(
            msa=main_msa_redundant[is_unique, :],
            deletion_matrix=main_deletion_matrix_redundant[is_unique, :],
            metadata=pd.DataFrame(),
        )

    # Reindex dicts from representatives to chain IDs
    main_msas = {}
    for chain_id, rep_id in msa_array_collection.chain_id_to_rep_id.items():
        main_msas[chain_id] = rep_main_msas[rep_id]

    return main_msas<|MERGE_RESOLUTION|>--- conflicted
+++ resolved
@@ -4,15 +4,9 @@
 
 import dataclasses
 import logging
-<<<<<<< HEAD
-from collections import defaultdict, deque
-from copy import deepcopy
-from typing import Sequence
-=======
 import math
 from collections.abc import Sequence
 from typing import Optional, Union
->>>>>>> 923896b8
 
 import numpy as np
 import pandas as pd
