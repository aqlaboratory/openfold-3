--- conflicted
+++ resolved
@@ -35,19 +35,14 @@
         # https://github.com/Lightning-AI/pytorch-lightning/discussions/13615
         self.save_hyperparameters()
         self.config = config
-<<<<<<< HEAD
-        self.model = model_class(config)
-        self.ema = ExponentialMovingAverage(
-            model=self.model, decay=config.settings.ema.decay
-        )
-=======
 
         self.model = (
             torch.compile(model_class(config)) if _compile else model_class(config)
         )
 
-        self.ema = ExponentialMovingAverage(model=self.model, decay=config.ema.decay)
->>>>>>> 9dce156a
+        self.ema = ExponentialMovingAverage(
+            model=self.model, decay=config.settings.ema.decay
+        )
         self.cached_weights = None
         self.last_lr_step = -1
 
