--- conflicted
+++ resolved
@@ -39,13 +39,7 @@
 
         self.model = model_class(self.config)
 
-<<<<<<< HEAD
-        self.ema = ExponentialMovingAverage(
-            model=self.model, decay=self.config.settings.ema.decay
-        )
-=======
         self.ema = ExponentialMovingAverage(model=self.model, **config.settings.ema)
->>>>>>> d6d988da
         self.cached_weights = None
         self.last_lr_step = -1
 
