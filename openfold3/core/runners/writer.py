"""A module for containing writing tools and callbacks for model outputs."""

import json
import logging
from pathlib import Path

import numpy as np
import torch
from biotite import structure
from pytorch_lightning.callbacks import BasePredictionWriter

from openfold3.core.data.io.structure.cif import write_structure

logger = logging.getLogger(__name__)


class OF3OutputWriter(BasePredictionWriter):
    """Callback for writing AF3 predicted structure and confidence outputs"""

    def __init__(self, output_dir, structure_format, full_confidence_out_format):
        super().__init__(write_interval="batch")
        self.output_dir = output_dir
        self.structure_format = structure_format
        self.full_confidence_format = full_confidence_out_format

    @staticmethod
    def write_structure_prediction(
        atom_array: structure.AtomArray,
        predicted_coords: np.ndarray,
        plddt: np.ndarray,
        output_file: Path,
    ):
        """Writes predicted coordinates to atom_array and writes mmcif file to disk.

        pLDDT scores are written to the B-factor column of the output file.
        """

        # Set coordinates and plddt scores
        atom_array.coord = predicted_coords
        atom_array.set_annotation("b_factor", plddt)

        # Write the output file
        logger.info(f"Writing predicted structure to {output_file}")
        write_structure(atom_array, output_file, include_bonds=True)

    def write_confidence_scores(self, confidence_scores: dict, output_prefix: Path):
        """Writes confidence scores to disk"""
        plddt = confidence_scores["plddt"]
        pde = confidence_scores["predicted_distance_error"]
        gpde = confidence_scores["global_predicted_distance_error"]

        # Single-valued aggregated confidence scores
        aggregated_confidence_scores = {
            "avg_plddt": torch.mean(plddt).item(),
            "gpde": gpde,
        }
        out_file_agg = output_prefix / "confidences_aggregated.json"
        out_file_agg.write_text(json.dumps(aggregated_confidence_scores, indent=4))

        # Full confience scores
        full_confidence_scores = {"plddt": plddt, "pde": pde}
        out_fmt = self.full_confidence_format
        out_file_full = output_prefix / "confidences" / f".{out_fmt}"

        if out_fmt == "json":
            out_file_full.write_text(
                json.dumps(
                    full_confidence_scores, indent=4, default=lambda x: x.tolist()
                )
            )
        elif out_fmt == "npz":
            np.savez_compressed(out_file_full, **full_confidence_scores)

    def on_predict_batch_end(
        self,
        trainer,
        pl_module,
        outputs,
        batch,
        batch_idx,
    ):
        is_repeated_sample = batch.get("repeated_sample")
        if outputs is None or is_repeated_sample:
            return

        batch, outputs = outputs
        confidence_scores = outputs["confidence_scores"]

<<<<<<< HEAD
        for i in range(len(batch["atom_array"])):
            seed = batch["seed"][i]
            pdb_id = batch["query_id"][i]
=======
        batch_size = len(batch["atom_array"])
        sample_size = outputs["atom_positions_predicted"].shape[1]

        # Iterate over all predictions in the batch
        for b in range(batch_size):
            seed = batch["seed"][b]
            query_id = batch["query_id"][b]
>>>>>>> 8172d64f

            output_subdir = Path(self.output_dir) / query_id / f"seed_{seed}"

            # Extract attributes for the current batch
            atom_array_batch = batch["atom_array"][b]
            predicted_coords_batch = (
                outputs["atom_positions_predicted"][b].cpu().float().numpy()
            )
            confidence_scores_batch = {
                key: value[b].cpu().float() if len(value.shape) > 1 else value
                for key, value in confidence_scores.items()
            }
<<<<<<< HEAD

            # TODO: UPDATE THIS WHEN WE HAVE THE CONFIDENCE SCORES: pTM, Sample Ranking
            # NOW ONLY KEEP PLDDT SCORES
            confidence_scores_sample = {"plddt": confidence_scores_bs["plddt"]}

            write_structure_prediction(
                seed,
                atom_array,
                predicted_coords,
                pdb_id,
                self.output_dir,
            )

            for sample in range(predicted_coords.shape[0]):
                confidence_filename = (
                    f"{pdb_id}_predicted_seed_{seed}_sample_"
                    f"{sample + 1}_confidence_scores.json"
                )
                output_confidence_path = (
                    Path(
                        self.output_dir,
                    )
                    / pdb_id
                    / f"model_{seed}"
                    / confidence_filename
                )
                write_confidence_scores(
                    confidence_scores_sample, output_confidence_path, sample
=======

            # Iterate over all diffusion samples
            for s in range(sample_size):
                file_prefix = output_subdir / f"{query_id}_seed_{seed}_sample_{s + 1}"

                confidence_scores_sample = {
                    key: value[s] if len(value.shape) > 1 else value.item()
                    for key, value in confidence_scores_batch.items()
                }

                predicted_coords_sample = predicted_coords_batch[s]

                # Save predicted structure
                structure_file = file_prefix / f"_model.{self.structure_format}"
                self.write_structure_prediction(
                    atom_array=atom_array_batch,
                    predicted_coords=predicted_coords_sample,
                    plddt=confidence_scores_sample["plddt"],
                    output_file=structure_file,
                )

                # Save confidence metrics
                self.write_confidence_scores(
                    confidence_scores=confidence_scores_sample,
                    file_prefix=file_prefix,
>>>>>>> 8172d64f
                )<|MERGE_RESOLUTION|>--- conflicted
+++ resolved
@@ -86,11 +86,6 @@
         batch, outputs = outputs
         confidence_scores = outputs["confidence_scores"]
 
-<<<<<<< HEAD
-        for i in range(len(batch["atom_array"])):
-            seed = batch["seed"][i]
-            pdb_id = batch["query_id"][i]
-=======
         batch_size = len(batch["atom_array"])
         sample_size = outputs["atom_positions_predicted"].shape[1]
 
@@ -98,7 +93,6 @@
         for b in range(batch_size):
             seed = batch["seed"][b]
             query_id = batch["query_id"][b]
->>>>>>> 8172d64f
 
             output_subdir = Path(self.output_dir) / query_id / f"seed_{seed}"
 
@@ -111,36 +105,6 @@
                 key: value[b].cpu().float() if len(value.shape) > 1 else value
                 for key, value in confidence_scores.items()
             }
-<<<<<<< HEAD
-
-            # TODO: UPDATE THIS WHEN WE HAVE THE CONFIDENCE SCORES: pTM, Sample Ranking
-            # NOW ONLY KEEP PLDDT SCORES
-            confidence_scores_sample = {"plddt": confidence_scores_bs["plddt"]}
-
-            write_structure_prediction(
-                seed,
-                atom_array,
-                predicted_coords,
-                pdb_id,
-                self.output_dir,
-            )
-
-            for sample in range(predicted_coords.shape[0]):
-                confidence_filename = (
-                    f"{pdb_id}_predicted_seed_{seed}_sample_"
-                    f"{sample + 1}_confidence_scores.json"
-                )
-                output_confidence_path = (
-                    Path(
-                        self.output_dir,
-                    )
-                    / pdb_id
-                    / f"model_{seed}"
-                    / confidence_filename
-                )
-                write_confidence_scores(
-                    confidence_scores_sample, output_confidence_path, sample
-=======
 
             # Iterate over all diffusion samples
             for s in range(sample_size):
@@ -166,5 +130,4 @@
                 self.write_confidence_scores(
                     confidence_scores=confidence_scores_sample,
                     file_prefix=file_prefix,
->>>>>>> 8172d64f
                 )