--- conflicted
+++ resolved
@@ -1,4 +1,3 @@
-# Copyright 2021 AlQuraishi Laboratory
 # Copyright 2021 DeepMind Technologies Limited
 #
 # Licensed under the Apache License, Version 2.0 (the "License");
@@ -18,28 +17,18 @@
 Supplementary Information.
 """
 
-from typing import Dict, Tuple
+from typing import Dict
 
 import torch
 import torch.nn as nn
 
-<<<<<<< HEAD
-=======
-from openfold3.core.model.feature_embedders.input_embedders import RelposAllAtom
-from openfold3.core.model.layers.diffusion_transformer import DiffusionTransformer
-from openfold3.core.model.layers.sequence_local_atom_attention import (
+from openfold3.core.model.layers import (
     AtomAttentionDecoder,
     AtomAttentionEncoder,
+    DiffusionTransformer,
 )
-from openfold3.core.model.layers.transition import SwiGLUTransition
->>>>>>> 8623bea6
+from openfold3.core.model.layers.diffusion_conditioning import DiffusionConditioning
 from openfold3.core.model.primitives import LayerNorm, Linear
-from openfold3.core.model.layers.diffusion_conditioning import DiffusionConditioning
-from openfold3.core.model.layers import (
-    DiffusionTransformer,
-    AtomAttentionEncoder,
-    AtomAttentionDecoder
-)
 
 
 def centre_random_augmentation(
@@ -76,17 +65,7 @@
 
 # Move this somewhere else?
 def create_noise_schedule(
-    no_rollout_steps: float,
-    sigma_data: float,
-<<<<<<< HEAD
-    s_max: float,
-    s_min: float,
-    p: int
-=======
-    s_max: float = 160.0,
-    s_min: float = 4e-4,
-    p: int = 7,
->>>>>>> 8623bea6
+    no_rollout_steps: float, sigma_data: float, s_max: float, s_min: float, p: int
 ):
     """
     Implements AF3 noise schedule (Page 24).
@@ -106,267 +85,46 @@
     Returns:
         Noise schedule
     """
-<<<<<<< HEAD
     t = torch.arange(0, 1 + no_rollout_steps) / no_rollout_steps
-    return sigma_data * (s_max ** (1/p) + t * (s_min ** (1/p) - s_max ** (1/p))) ** p
-
-
-class DiffusionModule(nn.Module):
-=======
-    t = torch.arange(0, 1 + step_size, step=step_size)
     return (
         sigma_data * (s_max ** (1 / p) + t * (s_min ** (1 / p) - s_max ** (1 / p))) ** p
     )
 
 
-# Should this be moved to embedders?
-class FourierEmbedding(nn.Module):
-    """
-    Implements AF3 Algorithm 22.
-    """
-
-    def __init__(self, c: int):
-        """
-        Args:
-            c:
-                Embedding dimension
-        """
-        super().__init__()
-
-        self.linear = Linear(in_dim=1, out_dim=c, bias=True, init="fourier")
-
-    def forward(self, x: torch.Tensor) -> torch.Tensor:
-        """
-        Args:
-            x:
-                [*, 1] Input tensor
-        Returns:
-            [*, c] Embedding
-        """
-        return torch.cos(2 * torch.pi * self.linear(x))
-
-
-class DiffusionConditioning(nn.Module):
->>>>>>> 8623bea6
+class DiffusionModule(nn.Module):
     """
     Implements AF3 Algorithm 20.
     """
-<<<<<<< HEAD
+
     def __init__(self, config):
-=======
-
-    def __init__(
-        self,
-        c_s_input: int,
-        c_s: int,
-        c_z: int,
-        c_fourier_emb: int,
-        max_relative_idx: int,
-        max_relative_chain: int,
-        sigma_data: float,
-    ):
-        """
-        Args:
-            c_s_input:
-                Per token input representation channel dimension
-            c_s:
-                Single representation channel dimension
-            c_z:
-                Pair representation channel dimension
-            c_fourier_emb:
-                Fourier embedding channel diemnsion
-            max_relative_idx:
-                Maximum relative position and token indices clipped
-            max_relative_chain:
-                Maximum relative chain indices clipped
-            sigma_data:
-                Constant determined by data variance
-        """
-        super().__init__()
-
-        self.c_s_input = c_s_input
-        self.c_s = c_s
-        self.c_z = c_z
-        self.c_fourier_emb = c_fourier_emb
-        self.sigma_data = sigma_data
-
-        self.relpos = RelposAllAtom(
-            c_z=self.c_z,
-            max_relative_idx=max_relative_idx,
-            max_relative_chain=max_relative_chain,
-        )
-
-        self.layer_norm_z = LayerNorm(2 * self.c_z)
-        self.linear_z = Linear(2 * self.c_z, self.c_z, bias=False)
-
-        self.transition_z = nn.ModuleList(
-            [SwiGLUTransition(c_in=self.c_z, n=2) for _ in range(2)]
-        )
-
-        self.layer_norm_s = LayerNorm(self.c_s + self.c_s_input)
-        self.linear_s = Linear(self.c_s + self.c_s_input, self.c_s, bias=False)
-
-        self.fourier_emb = FourierEmbedding(c=c_fourier_emb)
-        self.layer_norm_n = LayerNorm(self.c_fourier_emb)
-        self.linear_n = Linear(self.c_fourier_emb, self.c_s, bias=False)
-
-        self.transition_s = nn.ModuleList(
-            [SwiGLUTransition(c_in=self.c_s, n=2) for _ in range(2)]
-        )
-
-    def forward(
-        self,
-        batch: Dict,
-        t: torch.Tensor,
-        s_input: torch.Tensor,
-        s_trunk: torch.Tensor,
-        z_trunk: torch.Tensor,
-        token_mask: torch.Tensor,
-        pair_token_mask: torch.Tensor,
-    ) -> Tuple[torch.Tensor, torch.Tensor]:
->>>>>>> 8623bea6
         """
         Args:
             config:
                 Configuration dictionary for diffusion module
         """
-        super(DiffusionModule, self).__init__()
+        super().__init__()
         self.c_s = config.diffusion_module.c_s
         self.c_token = config.diffusion_module.c_token
         self.sigma_data = config.diffusion_module.sigma_data
 
-        self.diffusion_conditioning = DiffusionConditioning(**config.diffusion_conditioning)
-
-        self.atom_attn_enc = AtomAttentionEncoder(**config.atom_attn_enc,
-                                                  add_noisy_pos=True)
+        self.diffusion_conditioning = DiffusionConditioning(
+            **config.diffusion_conditioning
+        )
+
+        self.atom_attn_enc = AtomAttentionEncoder(
+            **config.atom_attn_enc, add_noisy_pos=True
+        )
 
         self.layer_norm_s = LayerNorm(self.c_s)
         self.linear_s = Linear(self.c_s, self.c_token, bias=False)
 
-        self.diffusion_transformer = DiffusionTransformer(**config.diffusion_transformer)
+        self.diffusion_transformer = DiffusionTransformer(
+            **config.diffusion_transformer
+        )
 
         self.layer_norm_a = LayerNorm(self.c_token)
 
-<<<<<<< HEAD
         self.atom_attn_dec = AtomAttentionDecoder(**config.atom_attn_dec)
-=======
-
-class DiffusionModule(nn.Module):
-    """
-    Implements AF3 Algorithm 20.
-    """
-
-    def __init__(
-        self,
-        c_s_input: int,
-        c_s: int,
-        c_z: int,
-        c_fourier_emb: int,
-        max_relative_idx: int,
-        max_relative_chain: int,
-        sigma_data: float,
-        c_atom_ref: int,
-        c_atom: int,
-        c_atom_pair: int,
-        c_token: int,
-        c_hidden_att: int,
-        no_heads: int,
-        no_blocks: int,
-        n_transition: int,
-        inf: float,
-    ):
-        """
-        Args:
-            c_s_input:
-                Per token input representation channel dimension
-            c_s:
-                Single representation channel dimension
-            c_z:
-                Pair representation channel dimension
-            c_fourier_emb:
-                Fourier embedding channel dimension
-            max_relative_idx:
-                Maximum relative position and token indices clipped
-            max_relative_chain:
-                Maximum relative chain indices clipped
-            sigma_data:
-                Constant determined by data variance
-            c_atom_ref:
-                Reference per-atom feature dimension
-            c_atom:
-                Atom emebedding channel dimension
-            c_atom_pair:
-                Atom pair embedding channel dimension
-            c_token:
-                Token representation channel dimension
-            c_hidden_att:
-                Hidden channel dimension
-            no_heads:
-                Number of attention heads (for diffusion transformer)
-            no_blocks:
-                Number of attention blocks (for diffusion transformer)
-            n_transition:
-                Dimension multiplication factor used in transition layer
-                (for diffusion transformer)
-            inf:
-                Large number used for attention masking
-        """
-        super().__init__()
-        self.sigma_data = sigma_data
-
-        self.diffusion_conditioning = DiffusionConditioning(
-            c_s_input=c_s_input,
-            c_s=c_s,
-            c_z=c_z,
-            c_fourier_emb=c_fourier_emb,
-            max_relative_idx=max_relative_idx,
-            max_relative_chain=max_relative_chain,
-            sigma_data=sigma_data,
-        )
-
-        self.atom_attn_enc = AtomAttentionEncoder(
-            c_s=c_s,
-            c_z=c_z,
-            c_atom_ref=c_atom_ref,
-            c_atom=c_atom,
-            c_atom_pair=c_atom_pair,
-            c_token=c_token,
-            add_noisy_pos=True,
-            c_hidden=c_hidden_att,
-            # no_heads=encoder_no_heads,
-            # no_blocks=no_blocks,
-            # n_transition=n_transition,
-            inf=inf,
-        )
-
-        self.layer_norm_s = LayerNorm(c_s)
-        self.linear_s = Linear(c_s, c_token, bias=False)
-
-        self.diffusion_transformer = DiffusionTransformer(
-            c_a=c_token,
-            c_s=c_s,
-            c_z=c_z,
-            c_hidden=c_hidden_att,
-            no_heads=no_heads,
-            no_blocks=no_blocks,
-            n_transition=n_transition,
-            inf=inf,
-        )
-
-        self.layer_norm_a = LayerNorm(c_token)
-
-        # c_hidden is shared across encoder, transformer and decoder. Intended?
-        self.atom_attn_dec = AtomAttentionDecoder(
-            c_atom=c_atom,
-            c_atom_pair=c_atom_pair,
-            c_token=c_token,
-            c_hidden=c_hidden_att,
-            # no_heads=no_heads,
-            # no_blocks=no_blocks,
-            # n_transition=n_transition,
-            inf=inf,
-        )
->>>>>>> 8623bea6
 
     def forward(
         self,
@@ -394,77 +152,37 @@
         Returns:
             [*, N_atom, 3] Denoised atom positions
         """
-<<<<<<< HEAD
-        si, zij = self.diffusion_conditioning(batch=batch,
-                                              t=t,
-                                              si_input=si_input,
-                                              si_trunk=si_trunk,
-                                              zij_trunk=zij_trunk)
-
-        rl_noisy = xl_noisy / torch.sqrt(t[..., None, None] ** 2 + self.sigma_data ** 2)
-
-        ai, ql, cl, plm = self.atom_attn_enc(batch=batch,
-                                             rl=rl_noisy,
-                                             si_trunk=si_trunk, 
-                                             zij_trunk=zij_trunk) # differ from AF3
-=======
-        s, z = self.diffusion_conditioning(
-            batch=batch,
-            t=t,
-            s_input=s_input,
-            s_trunk=s_trunk,
-            z_trunk=z_trunk,
-            token_mask=token_mask,
-            pair_token_mask=pair_token_mask,
-        )
-
-        r_noisy = x_noisy / torch.sqrt(t**2 + self.sigma_data**2)
-
-        a, q, c, p = self.atom_attn_enc(
-            atom_feats=batch,
-            atom_mask=atom_mask,
-            rl=r_noisy,
-            si_trunk=s_trunk,
-            zij=z_trunk,
+        si, zij = self.diffusion_conditioning(
+            batch=batch, t=t, si_input=si_input, si_trunk=si_trunk, zij_trunk=zij_trunk
+        )
+
+        rl_noisy = xl_noisy / torch.sqrt(t[..., None, None] ** 2 + self.sigma_data**2)
+
+        ai, ql, cl, plm = self.atom_attn_enc(
+            batch=batch, rl=rl_noisy, si_trunk=si_trunk, zij_trunk=zij_trunk
         )  # differ from AF3
->>>>>>> 8623bea6
 
         ai = ai + self.linear_s(self.layer_norm_s(si))
 
-<<<<<<< HEAD
-        ai = self.diffusion_transformer(a=ai,
-                                        s=si,
-                                        z=zij,
-                                        beta=None,
-                                        mask=batch['token_mask'])
-=======
-        a = self.diffusion_transformer(a=a, s=s, z=z, beta=None, mask=token_mask)
->>>>>>> 8623bea6
+        ai = self.diffusion_transformer(
+            a=ai, s=si, z=zij, beta=None, mask=batch["token_mask"]
+        )
 
         ai = self.layer_norm_a(ai)
 
-<<<<<<< HEAD
-        rl_update = self.atom_attn_dec(batch=batch,
-                                      ai=ai, 
-                                      ql=ql,
-                                      cl=cl, 
-                                      plm=plm)
-
-        xl_out = self.sigma_data ** 2 / (self.sigma_data ** 2 + t[..., None, None] ** 2) * xl_noisy + \
-            self.sigma_data * t[..., None, None] / torch.sqrt(self.sigma_data ** 2 + t[..., None, None] ** 2) * rl_update
+        rl_update = self.atom_attn_dec(batch=batch, ai=ai, ql=ql, cl=cl, plm=plm)
+
+        xl_out = (
+            self.sigma_data**2
+            / (self.sigma_data**2 + t[..., None, None] ** 2)
+            * xl_noisy
+            + self.sigma_data
+            * t[..., None, None]
+            / torch.sqrt(self.sigma_data**2 + t[..., None, None] ** 2)
+            * rl_update
+        )
 
         return xl_out
-=======
-        r_update = self.atom_attn_dec(
-            atom_feats=batch, ai=a, ql_skip=q, cl_skip=c, plm=p, atom_mask=atom_mask
-        )
-
-        x_out = (
-            self.sigma_data**2 / (self.sigma_data**2 + t**2) * x_noisy
-            + self.sigma_data * t / torch.sqrt(self.sigma_data**2 + t**2) * r_update
-        )
->>>>>>> 8623bea6
-
 
 
 class SampleDiffusion(nn.Module):
@@ -514,35 +232,15 @@
         self.gamma_min = gamma_min
         self.noise_scale = noise_scale
         self.step_scale = step_scale
-<<<<<<< HEAD
         self.diffusion_module = diffusion_module
-    
-        self.noise_schedule = create_noise_schedule(no_rollout_steps=no_rollout_steps,
-                                                    sigma_data=sigma_data,
-                                                    s_max=s_max,
-                                                    s_min=s_min,
-                                                    p=p)
-=======
-
-        self.diffusion_module = DiffusionModule(
-            c_s_input=c_s_input,
-            c_s=c_s,
-            c_z=c_z,
-            c_fourier_emb=c_fourier_emb,
-            max_relative_idx=max_relative_idx,
-            max_relative_chain=max_relative_chain,
+
+        self.noise_schedule = create_noise_schedule(
+            no_rollout_steps=no_rollout_steps,
             sigma_data=sigma_data,
-            c_atom_ref=c_atom_ref,
-            c_atom=c_atom,
-            c_atom_pair=c_atom_pair,
-            c_token=c_token,
-            c_hidden_att=c_hidden_att,
-            no_heads=no_heads,
-            no_blocks=no_blocks,
-            n_transition=n_transition,
-            inf=inf,
-        )
->>>>>>> 8623bea6
+            s_max=s_max,
+            s_min=s_min,
+            p=p,
+        )
 
     def forward(
         self,
@@ -564,62 +262,38 @@
         Returns:
             [*, N_atom, 3] Sampled atom positions
         """
-<<<<<<< HEAD
-
-        atom_mask = torch.einsum('...li,...i->...l', batch['atom_to_token_index'], batch['token_mask'])
-
-        xl = self.noise_schedule[0] * torch.randn((*atom_mask.shape, 3), device=atom_mask.device)
+
+        atom_mask = torch.einsum(
+            "...li,...i->...l", batch["atom_to_token_index"], batch["token_mask"]
+        )
+
+        xl = self.noise_schedule[0] * torch.randn(
+            (*atom_mask.shape, 3), device=atom_mask.device
+        )
 
         for tau, c_tau in enumerate(self.noise_schedule[1:]):
-
             xl = centre_random_augmentation(pos=xl, pos_mask=atom_mask)
 
             gamma = self.gamma_0 if c_tau > self.gamma_min else 0
 
-            t = self.noise_schedule[tau-1] * (gamma + 1)
-
-            noise = self.noise_scale * torch.sqrt(t ** 2 - self.noise_schedule[tau-1] ** 2) * torch.randn_like(xl)
-=======
-        x = noise_schedule[0] * torch.randn(
-            (*atom_mask.shape, 3), device=atom_mask.device
-        )
-
-        for tau, c_tau in enumerate(noise_schedule[1:]):
-            x = centre_random_augmentation(pos=x, pos_mask=atom_mask)
-
-            gamma = self.gamma_0 if c_tau > self.gamma_min else 0
-
-            t = noise_schedule[tau - 1] * (gamma + 1)
-
-            xi = (
+            t = self.noise_schedule[tau - 1] * (gamma + 1)
+
+            noise = (
                 self.noise_scale
-                * torch.sqrt(t**2 - noise_schedule[tau - 1] ** 2)
-                * torch.randn_like(x)
+                * torch.sqrt(t**2 - self.noise_schedule[tau - 1] ** 2)
+                * torch.randn_like(xl)
             )
->>>>>>> 8623bea6
 
             xl_noisy = xl + noise
 
-<<<<<<< HEAD
-            xl_denoised = self.diffusion_module(batch=batch,
-                                                xl_noisy=xl_noisy,
-                                                t=t,
-                                                si_input=si_input,
-                                                si_trunk=si_trunk,
-                                                zij_trunk=zij_trunk)
-=======
-            x_denoised = self.diffusion_module(
+            xl_denoised = self.diffusion_module(
                 batch=batch,
-                x_noisy=x_noisy,
+                xl_noisy=xl_noisy,
                 t=t,
-                s_input=s_input,
-                s_trunk=s_trunk,
-                z_trunk=z_trunk,
-                token_mask=token_mask,
-                pair_token_mask=pair_token_mask,
-                atom_mask=atom_mask,
+                si_input=si_input,
+                si_trunk=si_trunk,
+                zij_trunk=zij_trunk,
             )
->>>>>>> 8623bea6
 
             delta = (xl - xl_denoised) / t
             dt = c_tau - t
