# Copyright 2021 DeepMind Technologies Limited
#
# Licensed under the Apache License, Version 2.0 (the "License");
# you may not use this file except in compliance with the License.
# You may obtain a copy of the License at
#
#      http://www.apache.org/licenses/LICENSE-2.0
#
# Unless required by applicable law or agreed to in writing, software
# distributed under the License is distributed on an "AS IS" BASIS,
# WITHOUT WARRANTIES OR CONDITIONS OF ANY KIND, either express or implied.
# See the License for the specific language governing permissions and
# limitations under the License.

"""
Diffusion module. Implements the algorithms in section 3.7 of the
Supplementary Information.
"""

from typing import Dict, Optional

import torch
import torch.nn as nn

import openfold3.core.config.default_linear_init_config as lin_init
from openfold3.core.model.layers import (
    AtomAttentionDecoder,
    AtomAttentionEncoder,
    DiffusionTransformer,
)
from openfold3.core.model.layers.diffusion_conditioning import DiffusionConditioning
from openfold3.core.model.primitives import LayerNorm, Linear
<<<<<<< HEAD
from openfold3.core.utils.atomize_utils import broadcast_token_feat_to_atoms
=======
from openfold3.core.utils.rigid_utils import quat_to_rot


def sample_rotations(shape, dtype: torch.dtype, device: torch.device) -> torch.Tensor:
    """Sample random quaternions"""
    q = torch.randn(*shape, 4, dtype=dtype, device=device)
    q = q / torch.linalg.norm(q, dim=-1, keepdim=True)

    rots = quat_to_rot(q)

    return rots
>>>>>>> 1079f606


def centre_random_augmentation(
    xl: torch.Tensor, atom_mask: torch.Tensor, scale_trans: float = 1.0
) -> torch.Tensor:
    """
    Implements AF3 Algorithm 19.

    Args:
        xl:
            [*, N_atom, 3] Atom positions
        atom_mask:
            [*, N_atom] Atom mask
        scale_trans:
            Translation scaling factor
    Returns:
        Updated atom position with random global rotation and translation
    """
    rots = sample_rotations(shape=xl.shape[:-2], dtype=xl.dtype, device=xl.device)

    trans = scale_trans * torch.randn(
        (*xl.shape[:-2], 3), dtype=xl.dtype, device=xl.device
    )

    mean_xl = torch.sum(
        xl * atom_mask[..., None],
        dim=-2,
        keepdim=True,
    ) / torch.sum(atom_mask[..., None], dim=-2, keepdim=True)

    # center coordinates
    pos_centered = xl - mean_xl
    return pos_centered @ rots.transpose(-1, -2) + trans[..., None, :]


# Move this somewhere else?
def create_noise_schedule(
    no_rollout_steps: float, sigma_data: float, s_max: float, s_min: float, p: int
):
    """
    Implements AF3 noise schedule (Page 24).

     Args:
        no_rollout_steps:
            Number of diffusion rollout steps
        sigma_data:
            Constant determined by data variance
        s_max:
            Maximum standard deviation of noise
        s_min:
            Minimum standard deviation of noise
        p:
            Constant controlling the extent steps near s_min are shortened
            at the cost of longer steps near s_max
    Returns:
        Noise schedule
    """
    t = torch.arange(0, 1 + no_rollout_steps) / no_rollout_steps
    return (
        sigma_data * (s_max ** (1 / p) + t * (s_min ** (1 / p) - s_max ** (1 / p))) ** p
    )


class DiffusionModule(nn.Module):
    """
    Implements AF3 Algorithm 20.
    """

    def __init__(self, config):
        """
        Args:
            config:
                Configuration dictionary for diffusion module
        """
        super().__init__()
        self.c_s = config.diffusion_module.c_s
        self.c_token = config.diffusion_module.c_token
        self.sigma_data = config.diffusion_module.sigma_data

        self.diffusion_conditioning = DiffusionConditioning(
            **config.diffusion_conditioning
        )

        self.atom_attn_enc = AtomAttentionEncoder(
            **config.atom_attn_enc, add_noisy_pos=True
        )

        diff_mod_init = config.diffusion_module.get(
            "linear_init_params", lin_init.diffusion_module_init
        )

        self.layer_norm_s = LayerNorm(self.c_s)
        self.linear_s = Linear(
            self.c_s,
            self.c_token,
            **diff_mod_init.linear_s,
        )

        self.diffusion_transformer = DiffusionTransformer(
            **config.diffusion_transformer
        )

        self.layer_norm_a = LayerNorm(self.c_token)

        self.atom_attn_dec = AtomAttentionDecoder(**config.atom_attn_dec)

    def forward(
        self,
        batch: Dict,
        xl_noisy: torch.Tensor,
        atom_mask: torch.Tensor,
        t: torch.Tensor,
        si_input: torch.Tensor,
        si_trunk: torch.Tensor,
        zij_trunk: torch.Tensor,
        chunk_size: Optional[int] = None,
    ) -> torch.Tensor:
        """
        Args:
            batch:
                Feature dictionary
            xl_noisy:
                [*, N_atom, 3] Noisy atom positions
            atom_mask:
                [*, N_atom] Atom mask
            t:
                [*] Noise level at a diffusion step
            si_input:
                [*, N_token, c_s_input] Input embedding
            si_trunk:
                [*, N_token, c_s] Single representation
            zij_trunk:
                [*, N_token, c_s] Pair representation
            chunk_size:
                Inference-time subbatch size
        Returns:
            [*, N_atom, 3] Denoised atom positions
        """
        si, zij = self.diffusion_conditioning(
            batch=batch, t=t, si_input=si_input, si_trunk=si_trunk, zij_trunk=zij_trunk
        )

        rl_noisy = xl_noisy / torch.sqrt(t[..., None, None] ** 2 + self.sigma_data**2)

        ai, ql, cl, plm = self.atom_attn_enc(
            batch=batch,
            atom_mask=atom_mask,
            rl=rl_noisy,
            si_trunk=si_trunk,
            zij_trunk=zij_trunk,
            chunk_size=chunk_size,
        )  # differ from AF3

        ai = ai + self.linear_s(self.layer_norm_s(si))

        ai = self.diffusion_transformer(
            a=ai, s=si, z=zij, mask=batch["token_mask"], chunk_size=chunk_size
        )

        ai = self.layer_norm_a(ai)

        rl_update = self.atom_attn_dec(
            batch=batch,
            atom_mask=atom_mask,
            ai=ai,
            ql=ql,
            cl=cl,
            plm=plm,
            chunk_size=chunk_size,
        )

        xl_out = (
            self.sigma_data**2
            / (self.sigma_data**2 + t[..., None, None] ** 2)
            * xl_noisy
            + self.sigma_data
            * t[..., None, None]
            / torch.sqrt(self.sigma_data**2 + t[..., None, None] ** 2)
            * rl_update
        )

        return xl_out


class SampleDiffusion(nn.Module):
    """
    Implements AF3 Algorithm 18.
    """

    def __init__(
        self,
        gamma_0: float,
        gamma_min: float,
        noise_scale: float,
        step_scale: float,
        no_rollout_steps: int,
        sigma_data: float,
        s_max: float,
        s_min: float,
        p: int,
        diffusion_module: DiffusionModule,
    ):
        """
        Args:
            gamma_0:
                Schedule controlling factor
            gamma_min:
                Minimum schedule threshold to apply schedule control
            noise_scale:
                Noise scaling factor
            step_scale:
                Step scaling factor
            no_rollout_steps:
                Number of diffusion rollout steps
            sigma_data:
                Constant determined by data variance
            s_max:
                Maximum standard deviation of noise
            s_min:
                Minimum standard deviation of noise
            p:
                Constant controlling the extent steps near s_min are shortened
                at the cost of longer steps near s_max
            diffusion_module:
                An instantiated DiffusionModule
        """
        super().__init__()
        self.gamma_0 = gamma_0
        self.gamma_min = gamma_min
        self.noise_scale = noise_scale
        self.step_scale = step_scale
        self.diffusion_module = diffusion_module

        self.noise_schedule = create_noise_schedule(
            no_rollout_steps=no_rollout_steps,
            sigma_data=sigma_data,
            s_max=s_max,
            s_min=s_min,
            p=p,
        )

    def forward(
        self,
        batch: Dict,
        si_input: torch.Tensor,
        si_trunk: torch.Tensor,
        zij_trunk: torch.Tensor,
        chunk_size: Optional[int] = None,
    ) -> torch.Tensor:
        """
        Args:
            batch:
                Feature dictionary
            si_input:
                [*, N_token, c_s_input] Input embedding
            si_trunk:
                [*, N_token, c_s] Single representation
            zij_trunk:
                [*, N_token, N_token, c_z] Pair representation
            chunk_size:
                Inference-time subbatch size
        Returns:
            [*, N_atom, 3] Sampled atom positions
        """
        atom_mask = broadcast_token_feat_to_atoms(
            token_mask=batch["token_mask"],
            num_atoms_per_token=batch["num_atoms_per_token"],
            token_feat=batch["token_mask"],
        )

        xl = self.noise_schedule[0] * torch.randn(
            (*atom_mask.shape, 3), device=atom_mask.device
        )

        for tau, c_tau in enumerate(self.noise_schedule[1:]):
            xl = centre_random_augmentation(xl=xl, atom_mask=atom_mask)

            gamma = self.gamma_0 if c_tau > self.gamma_min else 0

            t = self.noise_schedule[tau] * (gamma + 1)

            noise = (
                self.noise_scale
                * torch.sqrt(t**2 - self.noise_schedule[tau] ** 2)
                * torch.randn_like(xl)
            )

            xl_noisy = xl + noise

            xl_denoised = self.diffusion_module(
                batch=batch,
                xl_noisy=xl_noisy,
                atom_mask=atom_mask,
                t=t.to(xl_noisy.device),
                si_input=si_input,
                si_trunk=si_trunk,
                zij_trunk=zij_trunk,
                chunk_size=chunk_size,
            )

            delta = (xl - xl_denoised) / t
            dt = c_tau - t
            xl = xl_noisy + self.step_scale * dt * delta

        return xl<|MERGE_RESOLUTION|>--- conflicted
+++ resolved
@@ -30,9 +30,7 @@
 )
 from openfold3.core.model.layers.diffusion_conditioning import DiffusionConditioning
 from openfold3.core.model.primitives import LayerNorm, Linear
-<<<<<<< HEAD
 from openfold3.core.utils.atomize_utils import broadcast_token_feat_to_atoms
-=======
 from openfold3.core.utils.rigid_utils import quat_to_rot
 
 
@@ -44,7 +42,6 @@
     rots = quat_to_rot(q)
 
     return rots
->>>>>>> 1079f606
 
 
 def centre_random_augmentation(
