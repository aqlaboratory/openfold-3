--- conflicted
+++ resolved
@@ -164,16 +164,9 @@
 
         ai = ai + self.linear_s(self.layer_norm_s(si))
 
-<<<<<<< HEAD
-        ai = self.diffusion_transformer(a=ai,
-                                        s=si,
-                                        z=zij,
-                                        mask=batch['token_mask'])
-=======
         ai = self.diffusion_transformer(
-            a=ai, s=si, z=zij, beta=None, mask=batch["token_mask"]
-        )
->>>>>>> b010e270
+            a=ai, s=si, z=zij, mask=batch["token_mask"]
+        )
 
         ai = self.layer_norm_a(ai)
 
