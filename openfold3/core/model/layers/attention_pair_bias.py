--- conflicted
+++ resolved
@@ -15,12 +15,8 @@
 
 """Attention layer with pair bias."""
 
-<<<<<<< HEAD
 import importlib
-from typing import Optional, List
-=======
 from typing import List, Optional
->>>>>>> b010e270
 
 import torch
 
@@ -198,20 +194,22 @@
 
         # Delayed triton init, to make sure that we get the right device
         # Infer device from query
-        if not hasattr(self, ""):
+        if not hasattr(self, "sparse_dot_sdd"):
             self.create_triton_kernels(
-                layout=layout,
-                block_size=block_size,
-                device=q_x.device
+                layout=layout, block_size=block_size, device=q_x.device
             )
 
         # [*, H, Q/K/V, C_hidden]
         q, k, v = self._prep_qkv(q_x, kv_x, apply_scale=True)
 
         def sparsify_tensor(x, mask, block):
-            ret = torch.empty((x.size(0), mask.sum(), block, block), dtype=x.dtype, device=x.device)
+            ret = torch.empty(
+                (x.size(0), mask.sum(), block, block), dtype=x.dtype, device=x.device
+            )
             for idx, (h, i, j) in enumerate(zip(*mask.nonzero(as_tuple=True))):
-                ret[:, idx, :, :] = x[:, h, i * block:(i + 1) * block, j * block:(j + 1) * block]
+                ret[:, idx, :, :] = x[
+                    :, h, i * block : (i + 1) * block, j * block : (j + 1) * block
+                ]
             return ret
 
         w = self.sparse_dot_sdd(q, k)
@@ -274,10 +272,9 @@
 
         biases = self._prep_bias(a, z, beta, mask)
 
-<<<<<<< HEAD
         if not use_block_sparse_attn:
             # Do we support all the memory efficient kernel types?
-            a = super(AttentionPairBias, self).forward(
+            a = super().forward(
                 q_x=a,
                 kv_x=a,
                 biases=biases,
@@ -286,18 +283,9 @@
                 use_lma=use_lma,
             )
         else:
-            a = self.block_sparse_attention(q_x=a, kv_x=a, biases=biases, layout=layout, block_size=block_size)
-=======
-        # Do we support all the memory efficient kernel types?
-        a = super().forward(
-            q_x=a,
-            kv_x=a,
-            biases=biases,
-            use_memory_efficient_kernel=use_memory_efficient_kernel,
-            use_deepspeed_evo_attention=use_deepspeed_evo_attention,
-            use_lma=use_lma,
-        )
->>>>>>> b010e270
+            a = self.block_sparse_attention(
+                q_x=a, kv_x=a, biases=biases, layout=layout, block_size=block_size
+            )
 
         if self.use_ada_layer_norm:
             a = self.sigmoid(self.linear_ada_out(s)) * a
