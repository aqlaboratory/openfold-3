--- conflicted
+++ resolved
@@ -18,10 +18,7 @@
 from typing import List, Optional
 
 import torch
-<<<<<<< HEAD
 from ml_collections import ConfigDict
-=======
->>>>>>> 39ed2fc3
 from torch import nn
 
 from openfold3.core.model.primitives import (
@@ -88,50 +85,25 @@
         super().__init__()
 
         self.use_ada_layer_norm = use_ada_layer_norm
-<<<<<<< HEAD
-=======
         self.use_block_sparse_attn = use_block_sparse_attn
->>>>>>> 39ed2fc3
         self.c_q = c_q
         self.c_s = c_s
         self.c_z = c_z
         self.inf = inf
 
         if self.use_ada_layer_norm:
-<<<<<<< HEAD
             self.layer_norm_a = AdaLN(
                 c_a=self.c_q, c_s=self.c_s, **linear_init_params.ada_ln
             )
             self.linear_ada_out = Linear(
                 self.c_s, self.c_q, **linear_init_params.linear_ada_out
             )
-=======
-            self.layer_norm_a = AdaLN(c_a=self.c_q, c_s=self.c_s)
-            self.linear_ada_out = Linear(self.c_s, self.c_q, init="gating_ada_zero")
->>>>>>> 39ed2fc3
         else:
             self.layer_norm_a = LayerNorm(c_in=self.c_q)
 
         self.layer_norm_z = LayerNorm(self.c_z)
-<<<<<<< HEAD
         self.linear_z = Linear(self.c_z, no_heads, **linear_init_params.linear_z)
 
-        self.mha = Attention(
-            c_q=c_q,
-            c_k=c_k,
-            c_v=c_v,
-            c_hidden=c_hidden,
-            no_heads=no_heads,
-            linear_init_params=linear_init_params.mha,
-            gating=gating,
-        )
-=======
-        self.linear_z = Linear(self.c_z, no_heads, bias=False, init="normal")
-
-        # TODO: The linear layer init changes will be handled in Issue#70
-        # linear_q -> bias=True
-        # linear_g -> bias=False
-        # linear_o -> bias=False
         if self.use_block_sparse_attn:
             self.mha = BlockSparseAttention(
                 c_q=c_q,
@@ -140,6 +112,7 @@
                 c_hidden=c_hidden,
                 no_heads=no_heads,
                 block_size=block_size,
+                linear_init_params=linear_init_params.mha,
                 gating=gating,
             )
         else:
@@ -149,9 +122,9 @@
                 c_v=c_v,
                 c_hidden=c_hidden,
                 no_heads=no_heads,
+                linear_init_params=linear_init_params.mha,
                 gating=gating,
             )
->>>>>>> 39ed2fc3
 
         self.sigmoid = nn.Sigmoid()
 
@@ -228,13 +201,10 @@
                 attention for rectangular blocks along the diagonal.
             mask:
                 [*, N] Mask for token or atom-level embedding
-<<<<<<< HEAD
-=======
             layout:
                 [N / block_size, N / block_size] Layout config for block sparse
                 attention. Dictates which sections of the attention matrix
                 to compute.
->>>>>>> 39ed2fc3
             use_memory_efficient_kernel:
                 Whether to use memory efficient kernel
             use_deepspeed_evo_attention:
@@ -248,17 +218,6 @@
 
         biases = self._prep_bias(a, z, beta, mask)
 
-<<<<<<< HEAD
-        # Do we support all the memory efficient kernel types?
-        a = self.mha(
-            q_x=a,
-            kv_x=a,
-            biases=biases,
-            use_memory_efficient_kernel=use_memory_efficient_kernel,
-            use_deepspeed_evo_attention=use_deepspeed_evo_attention,
-            use_lma=use_lma,
-        )
-=======
         if self.use_block_sparse_attn:
             a = self.mha(q_x=a, kv_x=a, biases=biases, layout=layout)
         else:
@@ -271,7 +230,6 @@
                 use_deepspeed_evo_attention=use_deepspeed_evo_attention,
                 use_lma=use_lma,
             )
->>>>>>> 39ed2fc3
 
         if self.use_ada_layer_norm:
             a = self.sigmoid(self.linear_ada_out(s)) * a
