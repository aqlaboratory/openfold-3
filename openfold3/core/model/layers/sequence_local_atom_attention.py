--- conflicted
+++ resolved
@@ -137,7 +137,6 @@
             - subset_centers.unsqueeze(0)
         ) < (n_query / 2)
         col_mask = torch.abs(
-<<<<<<< HEAD
             torch.arange(n_blocks, device=ql.device).unsqueeze(1)
             - subset_centers.unsqueeze(0)
         ) < (n_key / 2)
@@ -151,22 +150,7 @@
             )
 
         beta = (beta - 1.0) * self.inf  # TODO: check this
-        beta = beta.reshape(len(plm[:-3]) * (1,) + (n_atom, n_atom))
-
-        # Create atom mask
-        # [*, N_atom]
-        atom_mask = torch.einsum(
-            "...li,...i->...l", batch["atom_to_token_index"], batch["token_mask"]
-        )
-=======
-            torch.arange(n_atom).unsqueeze(1) - subset_centers.unsqueeze(0)
-        ) < (self.n_key / 2)
-        blm = (
-            torch.einsum("li,mi->lm", row_mask.to(ql.dtype), col_mask.to(ql.dtype))
-            - 1.0
-        ) * self.inf  # TODO: check this
-        blm = blm.reshape(len(plm[:-3]) * (1,) + (n_atom, n_atom)).to(ql.device)
->>>>>>> 4045f083
+        beta = beta.reshape(len(plm[:-3]) * (1,) + (n_atom, n_atom)).to(ql.device)
 
         # Run diffusion transformer
         # [*, N_atom, c_atom]
