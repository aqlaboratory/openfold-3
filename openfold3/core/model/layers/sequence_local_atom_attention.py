--- conflicted
+++ resolved
@@ -47,15 +47,11 @@
         n_transition: int,
         n_query: int,
         n_key: int,
-<<<<<<< HEAD
         linear_init_params: ConfigDict,
-        inf: float,
-=======
         use_ada_layer_norm: bool = True,
         use_block_sparse_attn: bool = False,
         block_size: Optional[int] = 16,
         inf: float = 1e9,
->>>>>>> 39ed2fc3
     ):
         """
         Args:
@@ -75,15 +71,14 @@
                 Number of queries (block height)
             n_key:
                 Number of keys (block width)
-<<<<<<< HEAD
             linear_init_params:
                 Linear layer initialization parameters
-=======
+            use_ada_layer_norm:
+                Whether to apply AdaLN-Zero conditioning
             use_block_sparse_attn:
                 Whether to use Triton block sparse attention kernels
             block_size:
                 Block size to use in block sparse attention
->>>>>>> 39ed2fc3
             inf:
                 Large number used for attention masking
         """
@@ -102,15 +97,11 @@
             no_heads=no_heads,
             no_blocks=no_blocks,
             n_transition=n_transition,
-<<<<<<< HEAD
             linear_init_params=linear_init_params.diffusion_transformer,
-            inf=inf,
-=======
             use_ada_layer_norm=use_ada_layer_norm,
             use_block_sparse_attn=self.use_block_sparse_attn,
             block_size=self.block_size,
             inf=self.inf,
->>>>>>> 39ed2fc3
         )
 
     def forward(
@@ -415,15 +406,11 @@
         n_transition: int,
         n_query: int,
         n_key: int,
-<<<<<<< HEAD
-        inf: float,
         linear_init_params: ConfigDict,
-=======
         use_ada_layer_norm: bool,
         use_block_sparse_attn: bool,
         block_size: Optional[int] = 16,
         inf: float = 1e9,
->>>>>>> 39ed2fc3
         c_s: Optional[int] = None,
         c_z: Optional[int] = None,
     ):
@@ -451,6 +438,8 @@
                 Number of queries (block height)
             n_key:
                 Number of keys (block width)
+            linear_init_params:
+                Linear layer initialization parameters
             use_ada_layer_norm:
                 Whether to apply AdaLN-Zero conditioning
             use_block_sparse_attn:
@@ -459,8 +448,6 @@
                 Block size to use in block sparse attention
             inf:
                 Large number used for attention masking
-            linear_init_params:
-                Linear layer initialization parameters
             c_s:
                 Single representation channel dimension (optional)
             c_z:
@@ -635,15 +622,11 @@
         n_transition: int,
         n_query: int,
         n_key: int,
-<<<<<<< HEAD
-        inf: float,
         linear_init_params: ConfigDict,
-=======
         use_ada_layer_norm: bool,
         use_block_sparse_attn: bool,
         block_size: Optional[int] = 16,
         inf: float = 1e9,
->>>>>>> 39ed2fc3
     ):
         """
         Args:
@@ -665,6 +648,8 @@
                 Number of queries (block height)
             n_key:
                 Number of keys (block width)
+            linear_init_params:
+                Linear layer initialization parameters
             use_ada_layer_norm:
                 Whether to apply AdaLN-Zero conditioning
             use_block_sparse_attn:
@@ -673,8 +658,6 @@
                 Block size to use in block sparse attention
             inf:
                 Large number used for attention masking
-            linear_init_params:
-                Linear layer initialization parameters
         """
         super().__init__()
 
