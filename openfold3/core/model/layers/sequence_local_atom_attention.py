--- conflicted
+++ resolved
@@ -34,11 +34,7 @@
 from openfold3.core.model.primitives import LayerNorm, Linear
 from openfold3.core.utils.atom_attention_block_utils import (
     convert_single_rep_to_blocks,
-<<<<<<< HEAD
-    convert_trunk_rep_to_blocks,
-=======
     convert_trunk_pair_rep_to_blocks,
->>>>>>> c310b519
 )
 from openfold3.core.utils.atomize_utils import (
     aggregate_atom_feat_to_tokens,
@@ -258,11 +254,7 @@
         # Broadcast trunk pair representation into atom pair conditioning
         zij_trunk = self.linear_z(self.layer_norm_z(zij_trunk))
 
-<<<<<<< HEAD
-        zij_trunk = convert_trunk_rep_to_blocks(
-=======
         zij_trunk = convert_trunk_pair_rep_to_blocks(
->>>>>>> c310b519
             batch=batch, zij_trunk=zij_trunk, n_query=n_query, n_key=n_key
         )
 
