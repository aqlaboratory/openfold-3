--- conflicted
+++ resolved
@@ -56,22 +56,6 @@
             inf:
                 Large constant used to create mask for attention logits
         """
-<<<<<<< HEAD
-        super(DiffusionTransformerBlock, self).__init__()
-
-        self.attention_pair_bias = AttentionPairBias(c_q=c_a,
-                                                     c_k=c_a,
-                                                     c_v=c_a,
-                                                     c_s=c_s,
-                                                     c_z=c_z,
-                                                     c_hidden=c_hidden,
-                                                     no_heads=no_heads,
-                                                     use_ada_layer_norm=True,
-                                                     gating=True,
-                                                     inf=inf)
-
-        self.conditioned_transition = ConditionedTransitionBlock(c_a=c_a, c_s=c_s, n=n_transition)
-=======
         super().__init__()
 
         self.attention_pair_bias = AttentionPairBias(
@@ -90,7 +74,6 @@
         self.conditioned_transition = ConditionedTransitionBlock(
             c_a=c_a, c_s=c_s, n=n_transition
         )
->>>>>>> b010e270
 
     def forward(
         self,
@@ -118,15 +101,8 @@
             mask:
                 [*, N_res] Mask for token-level embedding
             beta:
-<<<<<<< HEAD
-                [*, N_res, N_res] Neighborhood mask. Used in Sequence-local atom attention
-                for rectangular blocks along the diagonal.
-=======
                 [*, N_res, N_res] Neighborhood mask. Used in Sequence-local
                 atom attention for rectangular blocks along the diagonal.
-            mask:
-                [*, N_res] Mask for token-level embedding
->>>>>>> b010e270
             use_memory_efficient_kernel:
                 Whether to use memory efficient kernel
             use_deepspeed_evo_attention:
@@ -140,7 +116,6 @@
             a=a,
             z=z,
             s=s,
-<<<<<<< HEAD
             mask=mask,
             beta=beta,
             layout=layout,
@@ -148,14 +123,7 @@
             block_size=block_size,
             use_memory_efficient_kernel=use_memory_efficient_kernel,
             use_deepspeed_evo_attention=use_deepspeed_evo_attention,
-            use_lma=use_lma
-=======
-            beta=beta,
-            mask=mask,
-            use_memory_efficient_kernel=use_memory_efficient_kernel,
-            use_deepspeed_evo_attention=use_deepspeed_evo_attention,
             use_lma=use_lma,
->>>>>>> b010e270
         )
 
         trans_mask = mask if _mask_trans else None
@@ -198,21 +166,6 @@
             inf:
                 Large constant used to create mask for attention logits
         """
-<<<<<<< HEAD
-        super(DiffusionTransformer, self).__init__()
-
-        self.blocks = nn.ModuleList([
-            DiffusionTransformerBlock(
-                c_a=c_a,
-                c_s=c_s,
-                c_z=c_z,
-                c_hidden=c_hidden,
-                no_heads=no_heads,
-                n_transition=n_transition,
-                inf=inf
-            )
-            for _ in range(no_blocks)])
-=======
         super().__init__()
 
         self.blocks = nn.ModuleList(
@@ -229,13 +182,11 @@
                 for _ in range(no_blocks)
             ]
         )
->>>>>>> b010e270
 
     def forward(
         self,
         a: torch.Tensor,
         s: torch.Tensor,
-<<<<<<< HEAD
         z: torch.Tensor,
         mask: Optional[torch.Tensor] = None,
         beta: Optional[torch.Tensor] = None,
@@ -245,16 +196,7 @@
         use_memory_efficient_kernel: bool = False,
         use_deepspeed_evo_attention: bool = False,
         use_lma: bool = False,
-        _mask_trans: bool = True
-=======
-        z: Optional[torch.Tensor],
-        beta: Optional[torch.Tensor],
-        mask: torch.Tensor,
-        use_memory_efficient_kernel: bool = False,
-        use_deepspeed_evo_attention: bool = False,
-        use_lma: bool = False,
         _mask_trans: bool = True,
->>>>>>> b010e270
     ) -> torch.Tensor:
         """
         Args:
@@ -267,15 +209,8 @@
             mask:
                 [*, N_res] Mask for token-level embedding
             beta:
-<<<<<<< HEAD
-                [*, N_res, N_res] Neighborhood mask. Used in Sequence-local atom attention
-                for rectangular blocks along the diagonal.
-=======
                 [*, N_res, N_res] Neighborhood mask. Used in Sequence-local
                 atom attention for rectangular blocks along the diagonal.
-            mask:
-                [*, N_res] Mask for token-level embedding
->>>>>>> b010e270
             use_memory_efficient_kernel:
                 Whether to use memory efficient kernel
             use_deepspeed_evo_attention:
