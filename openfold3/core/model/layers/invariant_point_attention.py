import importlib
import math
import sys
from _operator import mul
from functools import reduce
from typing import Optional, Sequence, Tuple, Union

import torch
from ml_collections import ConfigDict
from torch import nn as nn

from openfold3.core.config import default_linear_init_config as lin_init
from openfold3.core.model.primitives import Linear, ipa_point_weights_init_
from openfold3.core.utils.geometry.rigid_matrix_vector import Rigid3Array
from openfold3.core.utils.geometry.vector import Vec3Array, square_euclidean_distance
from openfold3.core.utils.precision_utils import is_fp16_enabled
from openfold3.core.utils.rigid_utils import Rigid
from openfold3.core.utils.tensor_utils import flatten_final_dims, permute_final_dims

# To avoid errors if memory-efficient attention kernel is not installed
attn_core_is_installed = importlib.util.find_spec("attn_core_inplace_cuda") is not None
if attn_core_is_installed:
    attn_core_inplace_cuda = importlib.import_module("attn_core_inplace_cuda")


class PointProjection(nn.Module):
    def __init__(
        self,
        c_hidden: int,
        num_points: int,
        no_heads: int,
        precision: Optional[torch.dtype] = None,
        return_local_points: bool = False,
        linear_init_params: ConfigDict = lin_init.point_proj_init,
    ):
        super().__init__()
        self.return_local_points = return_local_points
        self.no_heads = no_heads
        self.num_points = num_points

        # Multimer requires this to be run with fp32 precision during training
        self.linear = Linear(
            c_hidden,
            no_heads * 3 * num_points,
            precision=precision,
            **linear_init_params.linear,
        )

    def forward(
        self,
        activations: torch.Tensor,
        rigids: Union[Rigid, Rigid3Array],
    ) -> Union[torch.Tensor, Tuple[torch.Tensor, torch.Tensor]]:
        # TODO: Needs to run in high precision during training
        points_local = self.linear(activations)
        out_shape = points_local.shape[:-1] + (self.no_heads, self.num_points, 3)

        if isinstance(rigids, Rigid3Array):
            points_local = points_local.view(
                points_local.shape[:-1] + (self.no_heads, -1)
            )

        points_local = torch.split(points_local, points_local.shape[-1] // 3, dim=-1)

        points_local = torch.stack(points_local, dim=-1).view(out_shape)

        points_global = rigids[..., None, None].apply(points_local)

        if self.return_local_points:
            return points_global, points_local

        return points_global


class InvariantPointAttention(nn.Module):
    """
    Implements AF2 Algorithm 22.
    """

    def __init__(
        self,
        c_s: int,
        c_z: int,
        c_hidden: int,
        no_heads: int,
        no_qk_points: int,
        no_v_points: int,
        inf: float = 1e5,
        eps: float = 1e-8,
        linear_init_params: ConfigDict = lin_init.monomer_ipa_init,
    ):
        """
        Args:
            c_s:
                Single representation channel dimension
            c_z:
                Pair representation channel dimension
            c_hidden:
                Hidden channel dimension
            no_heads:
                Number of attention heads
            no_qk_points:
                Number of query/key points to generate
            no_v_points:
                Number of value points to generate
            linear_init_params:
                Initialization parameters for linear layers
        """
        super().__init__()

        self.c_s = c_s
        self.c_z = c_z
        self.c_hidden = c_hidden
        self.no_heads = no_heads
        self.no_qk_points = no_qk_points
        self.no_v_points = no_v_points
        self.inf = inf
        self.eps = eps

        # These linear layers differ from their specifications in the
        # supplement. There, they lack bias and use Glorot initialization.
        # Here as in the official source, they have bias and use the default
        # Lecun initialization.
        hc = self.c_hidden * self.no_heads
        self.linear_q = Linear(self.c_s, hc, **linear_init_params.linear_q)

        self.linear_q_points = PointProjection(
            c_hidden=self.c_s,
            num_points=self.no_qk_points,
            no_heads=self.no_heads,
            linear_init_params=linear_init_params.linear_q_points,
        )

        self.linear_kv = Linear(self.c_s, 2 * hc, **linear_init_params.linear_kv)
        self.linear_kv_points = PointProjection(
            c_hidden=self.c_s,
            num_points=self.no_qk_points + self.no_v_points,
            no_heads=self.no_heads,
            linear_init_params=linear_init_params.linear_kv_points,
        )

        self.linear_b = Linear(self.c_z, self.no_heads, **linear_init_params.linear_b)

        self.head_weights = nn.Parameter(torch.zeros(no_heads))
        ipa_point_weights_init_(self.head_weights)

        concat_out_dim = self.no_heads * (
            self.c_z + self.c_hidden + self.no_v_points * 4
        )
        self.linear_out = Linear(
            concat_out_dim, self.c_s, **linear_init_params.linear_out
        )

        self.softmax = nn.Softmax(dim=-1)
        self.softplus = nn.Softplus()

    def forward(
        self,
        s: torch.Tensor,
        z: torch.Tensor,
        r: Union[Rigid, Rigid3Array],
        mask: torch.Tensor,
        inplace_safe: bool = False,
        _offload_inference: bool = False,
        _z_reference_list: Optional[Sequence[torch.Tensor]] = None,
    ) -> torch.Tensor:
        """
        Args:
            s:
                [*, N_res, C_s] single representation
            z:
                [*, N_res, N_res, C_z] pair representation
            r:
                [*, N_res] transformation object
            mask:
                [*, N_res] mask
        Returns:
            [*, N_res, C_s] single representation update
        """
        if _offload_inference and inplace_safe:
            z = _z_reference_list
        else:
            z = [z]

        #######################################
        # Generate scalar and point activations
        #######################################
        # [*, N_res, H * C_hidden]
        q = self.linear_q(s)

        # [*, N_res, H, C_hidden]
        q = q.view(q.shape[:-1] + (self.no_heads, -1))

        # [*, N_res, H, P_qk]
        q_pts = self.linear_q_points(s, r)

        # [*, N_res, H * 2 * C_hidden]
        kv = self.linear_kv(s)

        # [*, N_res, H, 2 * C_hidden]
        kv = kv.view(kv.shape[:-1] + (self.no_heads, -1))

        # [*, N_res, H, C_hidden]
        k, v = torch.split(kv, self.c_hidden, dim=-1)

        kv_pts = self.linear_kv_points(s, r)

        # [*, N_res, H, P_q/P_v, 3]
        k_pts, v_pts = torch.split(
            kv_pts, [self.no_qk_points, self.no_v_points], dim=-2
        )

        ##########################
        # Compute attention scores
        ##########################
        # [*, N_res, N_res, H]
        b = self.linear_b(z[0])

        if _offload_inference:
            assert sys.getrefcount(z[0]) == 2
            z[0] = z[0].cpu()

        # [*, H, N_res, N_res]
        # Einsum notation: [H:h, N_res:(n,m), C_hidden:c]
        # n,m are used because using n,n would be ambiguous einstein notation
        if is_fp16_enabled():
<<<<<<< HEAD
            with torch.amp.autocast("cuda", enabled=False):
                a = torch.matmul(
                    permute_final_dims(q.float(), (1, 0, 2)),  # [*, H, N_res, C_hidden]
                    permute_final_dims(k.float(), (1, 2, 0)),  # [*, H, C_hidden, N_res]
                )
=======
            with torch.cuda.amp.autocast(enabled=False):
                a = torch.einsum("...nhc,...mhc->...hnm", q.float(), k.float())
>>>>>>> c9801481
        else:
            a = torch.einsum("...nhc,...mhc->...hnm", q, k)

        a *= math.sqrt(1.0 / (3 * self.c_hidden))
        a += math.sqrt(1.0 / 3) * permute_final_dims(b, (2, 0, 1))

        # [*, N_res, N_res, H, P_q, 3]
        pt_att = q_pts.unsqueeze(-4) - k_pts.unsqueeze(-5)

        if inplace_safe:
            pt_att *= pt_att
        else:
            pt_att = pt_att**2

        pt_att = sum(torch.unbind(pt_att, dim=-1))

        head_weights = self.softplus(self.head_weights).view(
            *((1,) * len(pt_att.shape[:-2]) + (-1, 1))
        )
        head_weights = head_weights * math.sqrt(
            1.0 / (3 * (self.no_qk_points * 9.0 / 2))
        )

        if inplace_safe:
            pt_att *= head_weights
        else:
            pt_att = pt_att * head_weights

        # [*, N_res, N_res, H]
        pt_att = torch.sum(pt_att, dim=-1) * (-0.5)

        # [*, N_res, N_res]
        square_mask = mask.unsqueeze(-1) * mask.unsqueeze(-2)
        square_mask = self.inf * (square_mask - 1)

        # [*, H, N_res, N_res]
        pt_att = permute_final_dims(pt_att, (2, 0, 1))

        if inplace_safe and attn_core_is_installed:
            a += pt_att
            del pt_att
            a += square_mask.unsqueeze(-3)
            # in-place softmax
            attn_core_inplace_cuda.forward_(
                a,
                reduce(mul, a.shape[:-1]),
                a.shape[-1],
            )
        else:
            a = a + pt_att
            a = a + square_mask.unsqueeze(-3)
            a = self.softmax(a)

        ################
        # Compute output
        ################

        # This einsum is equivalent to:
        # Transpose v : [*, N_res, H, C_hidden] -> [*, H, N_res, C_hidden]
        # Matmul a, v: [*, H, N_res, N_res] x [*, H, N_res, C_hidden]
        #               -> [*, H, N_res, C_hidden]
        # Transpose o: [*, H, N_res, C_hidden] -> [*, N_res, H, C_hidden]
        # Einsum notation: [H:h, N_res:(n,m), C_hidden:c]
        # n,m are used because using n,n in output would be ambiguous einstein notation
        o = torch.einsum("...hnm,...mhc->...nhc", a, v.to(dtype=a.dtype))

        # [*, N_res, H * C_hidden]
        o = flatten_final_dims(o, 2)

        # IMPORTANT: This has been changed from the original version where there was
        # a very particular indexing to ensure fp32; if precision problems occur,
        # this is a place to look into.
        with torch.cuda.amp.autocast(enabled=False):
            o_pt = torch.einsum("...hnm, ...mhpt->...nhpt", a, v_pts.to(dtype=a.dtype))

        o_pt = r[..., None, None].invert_apply(o_pt)

        # [*, N_res, H * P_v]
        o_pt_norm = flatten_final_dims(
            torch.sqrt(torch.sum(o_pt**2, dim=-1) + self.eps), 2
        )

        # [*, N_res, H * P_v, 3]
        o_pt = o_pt.reshape(*o_pt.shape[:-3], -1, 3)
        o_pt = torch.unbind(o_pt, dim=-1)

        if _offload_inference:
            z[0] = z[0].to(o_pt.device)

        # [*, N_res, H, C_z]
        # This einsum is equivalent to:
        # Transpose a : [*, H, N_res, N_res] -> [*, N_res, H, N_res]
        # Matmul a, z: [*, N_res, H, N_res] x [*, N_res, N_res, C_z]
        #               -> [*, N_res, H, C_z]
        o_pair = torch.einsum("...hnm,...nmc->...nhc", a, z[0].to(dtype=a.dtype))

        # [*, N_res, H * C_z]
        o_pair = flatten_final_dims(o_pair, 2)

        # [*, N_res, C_s]
        s = self.linear_out(
            torch.cat((o, *o_pt, o_pt_norm, o_pair), dim=-1).to(dtype=z[0].dtype)
        )

        return s


class InvariantPointAttentionMultimer(nn.Module):
    """
    Implements AF2-Multimer version of AF2 Algorithm 22.

    Note: This module follows the refactoring done in IPA for multimer.
    The functionality should be the same as the original InvariantPointAttention,
    save for a few linear layer changes.
    """

    def __init__(
        self,
        c_s: int,
        c_z: int,
        c_hidden: int,
        no_heads: int,
        no_qk_points: int,
        no_v_points: int,
        inf: float = 1e5,
        eps: float = 1e-8,
        linear_init_params: ConfigDict = lin_init.multimer_ipa_init,
    ):
        """
        Args:
            c_s:
                Single representation channel dimension
            c_z:
                Pair representation channel dimension
            c_hidden:
                Hidden channel dimension
            no_heads:
                Number of attention heads
            no_qk_points:
                Number of query/key points to generate
            no_v_points:
                Number of value points to generate
            linear_init_params:
                Initialization parameters for linear layers
        """
        super().__init__()

        self.c_s = c_s
        self.c_z = c_z
        self.c_hidden = c_hidden
        self.no_heads = no_heads
        self.no_qk_points = no_qk_points
        self.no_v_points = no_v_points
        self.inf = inf
        self.eps = eps

        # These linear layers differ from their specifications in the
        # supplement. There, they lack bias and use Glorot initialization.
        # Here as in the official source, they have bias and use the default
        # Lecun initialization.
        hc = self.c_hidden * self.no_heads
        self.linear_q = Linear(self.c_s, hc, **linear_init_params.linear_q)

        self.linear_q_points = PointProjection(
            c_hidden=self.c_s,
            num_points=self.no_qk_points,
            no_heads=self.no_heads,
            precision=torch.float32,
            linear_init_params=linear_init_params.linear_q_points,
        )

        self.linear_k = Linear(self.c_s, hc, **linear_init_params.linear_k)
        self.linear_v = Linear(self.c_s, hc, **linear_init_params.linear_v)
        self.linear_k_points = PointProjection(
            c_hidden=self.c_s,
            num_points=self.no_qk_points,
            no_heads=self.no_heads,
            precision=torch.float32,
            linear_init_params=linear_init_params.linear_k_points,
        )

        self.linear_v_points = PointProjection(
            c_hidden=self.c_s,
            num_points=self.no_v_points,
            no_heads=self.no_heads,
            precision=torch.float32,
            linear_init_params=linear_init_params.linear_v_points,
        )

        self.linear_b = Linear(self.c_z, self.no_heads, **linear_init_params.linear_b)

        self.head_weights = nn.Parameter(torch.zeros(no_heads))
        ipa_point_weights_init_(self.head_weights)

        concat_out_dim = self.no_heads * (
            self.c_z + self.c_hidden + self.no_v_points * 4
        )
        self.linear_out = Linear(
            concat_out_dim, self.c_s, **linear_init_params.linear_out
        )

        self.softmax = nn.Softmax(dim=-2)

    def forward(
        self,
        s: torch.Tensor,
        z: Optional[torch.Tensor],
        r: Union[Rigid, Rigid3Array],
        mask: torch.Tensor,
        inplace_safe: bool = False,
        _offload_inference: bool = False,
        _z_reference_list: Optional[Sequence[torch.Tensor]] = None,
    ) -> torch.Tensor:
        """
        Args:
            s:
                [*, N_res, C_s] single representation
            z:
                [*, N_res, N_res, C_z] pair representation
            r:
                [*, N_res] transformation object
            mask:
                [*, N_res] mask
        Returns:
            [*, N_res, C_s] single representation update
        """
        if _offload_inference and inplace_safe:
            z = _z_reference_list
        else:
            z = [z]

        a = 0.0

        point_variance = max(self.no_qk_points, 1) * 9.0 / 2
        point_weights = math.sqrt(1.0 / point_variance)

        # Apply softplus to head weights
        head_weights = torch.logaddexp(
            self.head_weights, torch.zeros_like(self.head_weights)
        )
        point_weights = point_weights * head_weights

        #######################################
        # Generate scalar and point activations
        #######################################

        # [*, N_res, H, P_qk]
        q_pts = Vec3Array.from_array(self.linear_q_points(s, r))

        # [*, N_res, H, P_qk, 3]
        k_pts = Vec3Array.from_array(self.linear_k_points(s, r))

        pt_att = square_euclidean_distance(
            q_pts.unsqueeze(-3), k_pts.unsqueeze(-4), epsilon=0.0
        )
        pt_att = torch.sum(pt_att * point_weights[..., None], dim=-1) * (-0.5)
        pt_att = pt_att.to(dtype=s.dtype)
        a = a + pt_att

        scalar_variance = max(self.c_hidden, 1) * 1.0
        scalar_weights = math.sqrt(1.0 / scalar_variance)

        # [*, N_res, H * C_hidden]
        q = self.linear_q(s)
        k = self.linear_k(s)

        # [*, N_res, H, C_hidden]
        q = q.view(q.shape[:-1] + (self.no_heads, -1))
        k = k.view(k.shape[:-1] + (self.no_heads, -1))

        q = q * scalar_weights
        a = a + torch.einsum("...qhc,...khc->...qkh", q, k)

        ##########################
        # Compute attention scores
        ##########################
        # [*, N_res, N_res, H]
        b = self.linear_b(z[0])

        if _offload_inference:
            assert sys.getrefcount(z[0]) == 2
            z[0] = z[0].cpu()

        a = a + b

        # [*, N_res, N_res]
        square_mask = mask.unsqueeze(-1) * mask.unsqueeze(-2)
        square_mask = self.inf * (square_mask - 1)

        a = a + square_mask.unsqueeze(-1)
        a = a * math.sqrt(1.0 / 3)  # Normalize by number of logit terms (3)
        a = self.softmax(a)

        # [*, N_res, H * C_hidden]
        v = self.linear_v(s)

        # [*, N_res, H, C_hidden]
        v = v.view(v.shape[:-1] + (self.no_heads, -1))

        o = torch.einsum("...qkh, ...khc->...qhc", a, v)

        # [*, N_res, H * C_hidden]
        o = flatten_final_dims(o, 2)

        # [*, N_res, H, P_v, 3]
        v_pts = Vec3Array.from_array(self.linear_v_points(s, r))

        # [*, N_res, H, P_v]
        o_pt = v_pts[..., None, :, :, :] * a.unsqueeze(-1)
        o_pt = o_pt.sum(dim=-3)
        # o_pt = Vec3Array(
        #     torch.sum(a.unsqueeze(-1) * v_pts[..., None, :, :, :].x, dim=-3),
        #     torch.sum(a.unsqueeze(-1) * v_pts[..., None, :, :, :].y, dim=-3),
        #     torch.sum(a.unsqueeze(-1) * v_pts[..., None, :, :, :].z, dim=-3),
        # )

        # [*, N_res, H * P_v, 3]
        o_pt = o_pt.reshape(o_pt.shape[:-2] + (-1,))

        # [*, N_res, H, P_v]
        o_pt = r[..., None].apply_inverse_to_point(o_pt)
        o_pt_flat = [o_pt.x, o_pt.y, o_pt.z]
        o_pt_flat = [x.to(dtype=a.dtype) for x in o_pt_flat]

        # [*, N_res, H * P_v]
        o_pt_norm = o_pt.norm(epsilon=1e-8)

        if _offload_inference:
            z[0] = z[0].to(o_pt.x.device)

        o_pair = torch.einsum("...ijh, ...ijc->...ihc", a, z[0].to(dtype=a.dtype))

        # [*, N_res, H * C_z]
        o_pair = flatten_final_dims(o_pair, 2)

        # [*, N_res, C_s]
        s = self.linear_out(
            torch.cat((o, *o_pt_flat, o_pt_norm, o_pair), dim=-1).to(dtype=z[0].dtype)
        )

        return s<|MERGE_RESOLUTION|>--- conflicted
+++ resolved
@@ -224,16 +224,8 @@
         # Einsum notation: [H:h, N_res:(n,m), C_hidden:c]
         # n,m are used because using n,n would be ambiguous einstein notation
         if is_fp16_enabled():
-<<<<<<< HEAD
             with torch.amp.autocast("cuda", enabled=False):
-                a = torch.matmul(
-                    permute_final_dims(q.float(), (1, 0, 2)),  # [*, H, N_res, C_hidden]
-                    permute_final_dims(k.float(), (1, 2, 0)),  # [*, H, C_hidden, N_res]
-                )
-=======
-            with torch.cuda.amp.autocast(enabled=False):
                 a = torch.einsum("...nhc,...mhc->...hnm", q.float(), k.float())
->>>>>>> c9801481
         else:
             a = torch.einsum("...nhc,...mhc->...hnm", q, k)
 
