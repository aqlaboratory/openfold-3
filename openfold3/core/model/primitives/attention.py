# Copyright 2021 AlQuraishi Laboratory
# Copyright 2021 DeepMind Technologies Limited
# Copyright (c) 2025 NVIDIA CORPORATION & AFFILIATES. All rights reserved.
#
# Licensed under the Apache License, Version 2.0 (the "License");
# you may not use this file except in compliance with the License.
# You may obtain a copy of the License at
#
#      http://www.apache.org/licenses/LICENSE-2.0
#
# Unless required by applicable law or agreed to in writing, software
# distributed under the License is distributed on an "AS IS" BASIS,
# WITHOUT WARRANTIES OR CONDITIONS OF ANY KIND, either express or implied.
# See the License for the specific language governing permissions and
# limitations under the License.

"""
Attention layers. Includes standard multi-head attention and global attention.
Optimizations such as LMA and DeepSpeed EvoformerAttention are included.
"""

import importlib
import math
import warnings

import torch
import torch.nn as nn
from ml_collections import ConfigDict

import openfold3.core.config.default_linear_init_config as lin_init
from openfold3.core.utils.checkpointing import get_checkpoint_fn
from openfold3.core.utils.tensor_utils import flatten_final_dims

from .linear import Linear

warnings.filterwarnings("once")

deepspeed_is_installed = importlib.util.find_spec("deepspeed") is not None
ds4s_is_installed = (
    deepspeed_is_installed
    and importlib.util.find_spec("deepspeed.ops.deepspeed4science") is not None
)
if deepspeed_is_installed:
    import deepspeed

if ds4s_is_installed:
    from deepspeed.ops.deepspeed4science import DS4Sci_EvoformerAttention

cueq_is_installed = importlib.util.find_spec("cuequivariance_torch") is not None
if cueq_is_installed:
    from cuequivariance_ops_torch.triangle_attention import (
        CUEQ_TRIATTN_FALLBACK_THRESHOLD,
    )
    from cuequivariance_torch.primitives.triangle import triangle_attention

<<<<<<< HEAD
    try:
        from cuequivariance_torch.primitives.triangle import should_fall_back
    except ImportError:
        from cuequivariance_ops_torch.triangle_attention import (
            CUEQ_TRIATTN_FALLBACK_THRESHOLD,
        )

        def should_fall_back(q_x):
            # for q_x, dimension -2 is the context length.
            if q_x.shape[-2] <= CUEQ_TRIATTN_FALLBACK_THRESHOLD:
                return True
            hidden_dim = q_x.shape[-1]
            if q_x.dtype == torch.float32:
                if hidden_dim > 32 or hidden_dim % 4 != 0:
                    return True
            else:
                # float16, bfloat16
                if hidden_dim > 128 or hidden_dim % 8 != 0:
                    return True
            return False
=======
    def cueq_would_fall_back(n_token: int, hidden_dim: int, dtype: torch.dtype):
        # for q_x, dimension -2 is the context length
        if n_token <= CUEQ_TRIATTN_FALLBACK_THRESHOLD:
            return True
        if dtype == torch.float32:
            if hidden_dim > 32 or hidden_dim % 4 != 0:
                return True
        else:
            # float16, bfloat16
            if hidden_dim > 128 or hidden_dim % 8 != 0:
                return True
        return False
>>>>>>> 8755cf80


DEFAULT_LMA_Q_CHUNK_SIZE = 1024
DEFAULT_LMA_KV_CHUNK_SIZE = 4096


@torch.jit.ignore
def softmax_no_cast(t: torch.Tensor, dim: int = -1) -> torch.Tensor:
    """
    Softmax, but without automatic casting to fp32 when the input is of
    type bfloat16
    """
    d = t.dtype
    deepspeed_is_initialized = (
        deepspeed_is_installed and deepspeed.comm.comm.is_initialized()
    )
    if d is torch.bfloat16 and not deepspeed_is_initialized:
        with torch.amp.autocast("cuda", enabled=False):
            s = torch.nn.functional.softmax(t, dim=dim)
    else:
        s = torch.nn.functional.softmax(t, dim=dim)

    return s


# @torch.jit.script
def _attention(
    query: torch.Tensor,
    key: torch.Tensor,
    value: torch.Tensor,
    biases: list[torch.Tensor],
    use_high_precision: bool = False,
) -> torch.Tensor:
    """Attention operation with bias terms.

    For clarity, the dimensions are as follows:
        *: Batch dimensions
        H: Number of heads
        K, Q, V: Key, query, value dimensions
        C_hidden: Hidden dimension

    Args:
        query (shape [*, H, Q, C_hidden]): query tensor
        key (shape [*, H, K, C_hidden]): key tensor
        value (shape [*, H, V, C_hidden]): value tensor
        biases : list of bias tensors
        use_high_precision: Whether to use high precision up until
            and including softmax

    Returns:
        shape [*, H, V, C_hidden]: attention output
    """
    attn_dtype = torch.float32 if use_high_precision else query.dtype
    with torch.amp.autocast("cuda", dtype=attn_dtype):
        # Generate attention scores
        scores = torch.einsum("...qc, ...kc->...qk", query, key)

        # Add the biases
        for b in biases:
            scores += b

        # Normalize the scores
        scores = softmax_no_cast(scores, dim=-1)

    # Multiply scores by values
    attention = torch.einsum("...qk, ...kc->...qc", scores.to(dtype=value.dtype), value)

    return attention


@torch.jit.ignore
def attention_chunked_trainable(
    query,
    key,
    value,
    biases,
    chunk_size,
    chunk_dim,
    checkpoint,
):
    if checkpoint and len(biases) > 2:
        raise ValueError("Checkpointed version permits only permits two bias terms")

    def _checkpointable_attention(q, k, v, b1, b2):
        bs = [b for b in [b1, b2] if b is not None]
        a = _attention(q, k, v, bs)
        return a

    o_chunks = []
    checkpoint_fn = get_checkpoint_fn()
    count = query.shape[chunk_dim]
    for start in range(0, count, chunk_size):
        end = start + chunk_size
        idx = [slice(None)] * len(query.shape)
        idx[chunk_dim] = slice(start, end)
        idx_tup = tuple(idx)
        q_chunk = query[idx_tup]
        k_chunk = key[idx_tup]
        v_chunk = value[idx_tup]

        def _slice_bias(b: torch.Tensor, i: list, s: int, e: int) -> torch.Tensor:
            """Slice bias tensor along chunk dimension."""
            i[chunk_dim] = slice(s, e) if b.shape[chunk_dim] != 1 else slice(None)
            return b[tuple(i)]

        if checkpoint:
            bias_1_chunk, bias_2_chunk = (
                _slice_bias(b, i=idx, s=start, e=end) if b is not None else None
                for b in (biases + [None, None])[:2]
            )

            o_chunk = checkpoint_fn(
                _checkpointable_attention,
                q_chunk,
                k_chunk,
                v_chunk,
                bias_1_chunk,
                bias_2_chunk,
            )
        else:
            bias_chunks = [_slice_bias(b, i=idx, s=start, e=end) for b in biases]

            o_chunk = _attention(q_chunk, k_chunk, v_chunk, bias_chunks)

        o_chunk = o_chunk.transpose(-2, -3)
        o_chunks.append(o_chunk)

    o = torch.cat(o_chunks, dim=chunk_dim)
    return o


class Attention(nn.Module):
    """
    Standard multi-head attention using AlphaFold's default layer
    initialization. Allows multiple bias vectors.
    """

    def __init__(
        self,
        c_q: int,
        c_k: int,
        c_v: int,
        c_hidden: int,
        no_heads: int,
        gating: bool = True,
        linear_init_params: ConfigDict = lin_init.mha_init,
    ):
        """
        Args:
            c_q:
                Input dimension of query data
            c_k:
                Input dimension of key data
            c_v:
                Input dimension of value data
            c_hidden:
                Per-head hidden dimension
            no_heads:
                Number of attention heads
            gating:
                Whether the output should be gated using query data
            linear_init_params:
                Linear layer initialization parameters
        """
        super().__init__()

        self.c_q = c_q
        self.c_k = c_k
        self.c_v = c_v
        self.c_hidden = c_hidden
        self.no_heads = no_heads
        self.gating = gating

        # DISCREPANCY: c_hidden is not the per-head channel dimension, as
        # stated in the supplement, but the overall channel dimension.

        self.linear_q = Linear(
            self.c_q, self.c_hidden * self.no_heads, **linear_init_params.linear_q
        )
        self.linear_k = Linear(
            self.c_k, self.c_hidden * self.no_heads, **linear_init_params.linear_k
        )
        self.linear_v = Linear(
            self.c_v, self.c_hidden * self.no_heads, **linear_init_params.linear_v
        )
        self.linear_o = Linear(
            self.c_hidden * self.no_heads, self.c_q, **linear_init_params.linear_o
        )

        self.linear_g = None
        if self.gating:
            self.linear_g = Linear(
                self.c_q, self.c_hidden * self.no_heads, **linear_init_params.linear_g
            )

        self.sigmoid = nn.Sigmoid()

    def _prep_qkv(
        self, q_x: torch.Tensor, kv_x: torch.Tensor, apply_scale: bool = True
    ) -> tuple[torch.Tensor, torch.Tensor, torch.Tensor]:
        # [*, Q/K/V, H * C_hidden]
        q = self.linear_q(q_x)
        k = self.linear_k(kv_x)
        v = self.linear_v(kv_x)

        # [*, Q/K, H, C_hidden]
        q = q.view(q.shape[:-1] + (self.no_heads, -1))
        k = k.view(k.shape[:-1] + (self.no_heads, -1))
        v = v.view(v.shape[:-1] + (self.no_heads, -1))

        # [*, H, Q/K, C_hidden]
        q = q.transpose(-2, -3)
        k = k.transpose(-2, -3)
        v = v.transpose(-2, -3)

        if apply_scale:
            q /= math.sqrt(self.c_hidden)

        return q, k, v

    def _wrap_up(self, o: torch.Tensor, q_x: torch.Tensor) -> torch.Tensor:
        if self.linear_g is not None:
            g = self.sigmoid(self.linear_g(q_x))

            # [*, Q, H, C_hidden]
            g = g.view(g.shape[:-1] + (self.no_heads, -1))
            o = o * g

        # [*, Q, H * C_hidden]
        o = flatten_final_dims(o, 2)

        # [*, Q, C_q]
        o = self.linear_o(o)

        return o

    def forward(
        self,
        q_x: torch.Tensor,
        kv_x: torch.Tensor,
        biases: list[torch.Tensor] | None = None,
        use_deepspeed_evo_attention: bool = False,
        use_cueq_triangle_kernels: bool = False,
        use_lma: bool = False,
        lma_q_chunk_size: int = DEFAULT_LMA_Q_CHUNK_SIZE,
        lma_kv_chunk_size: int = DEFAULT_LMA_KV_CHUNK_SIZE,
        use_high_precision: bool = False,
    ) -> torch.Tensor:
        """
        Args:
            q_x:
                [*, Q, C_q] query data
            kv_x:
                [*, K, C_k] key data
            biases:
                List of biases that broadcast to [*, H, Q, K]
            use_deepspeed_evo_attention:
                Whether to use DeepSpeed memory-efficient attention kernel.
                If none of the "use_<...>" flags are True, a stock PyTorch
                implementation is used instead
            use_cueq_triangle_kernels:
                whether to use cuequivariance triangle kernels. Mutually
                exclusive with use_lma
            use_lma:
                Whether to use low-memory attention (Staats & Rabe 2021). If
                none of the "use_<...>" flags are True, a stock PyTorch
                implementation is used instead
            lma_q_chunk_size:
                Query chunk size (for LMA)
            lma_kv_chunk_size:
                Key/Value chunk size (for LMA)
            use_high_precision:
                Whether to use high precision up until and including softmax.
                This requires using the default implementation and cannot be
                used with the above kernel options.
        Returns
            [*, Q, C_q] attention update
        """
        if use_lma and (lma_q_chunk_size is None or lma_kv_chunk_size is None):
            raise ValueError(
                "If use_lma is specified, lma_q_chunk_size and "
                "lma_kv_chunk_size must be provided"
            )
        # cuEquivariance -> Torch fallback for small sequence length and some shapes
        if use_cueq_triangle_kernels and should_fall_back(q_x):
            use_cueq_triangle_kernels = False

<<<<<<< HEAD
        # TODO: Make this more explicit
=======
        if cueq_is_installed and use_cueq_triangle_kernels:
            # cuEquivariance -> Torch fallback for small sequence length and some shapes
            use_fall_back = cueq_would_fall_back(
                n_token=q_x.shape[-2],
                hidden_dim=q_x.shape[-1] // self.no_heads,
                dtype=q_x.dtype,
            )
            if use_fall_back:
                use_cueq_triangle_kernels = False

>>>>>>> 8755cf80
        # The EvoformerAttention kernel can only be used for sequence lengths > 16
        if use_deepspeed_evo_attention and q_x.shape[-2] <= 16:
            use_deepspeed_evo_attention = False

        attn_options = [
            use_deepspeed_evo_attention or use_cueq_triangle_kernels,
            use_lma,
            use_high_precision,
        ]
        if sum(attn_options) > 1:
            raise ValueError("Choose at most one alternative attention algorithm")

        if biases is None:
            biases = []

        # DeepSpeed attention kernel and cuequivariance kernel apply scaling internally
        q, k, v = self._prep_qkv(
            q_x,
            kv_x,
            apply_scale=not (use_deepspeed_evo_attention or use_cueq_triangle_kernels),
        )

        # cuequivariance kernel takes precedence over use_deepspeed_evo_attention
        if use_cueq_triangle_kernels:
            if not cueq_is_installed:
                raise ValueError(
                    "Running with `use_cueq_triangle_kernels` but package is not "
                    "installed. See documentation for installation instructions."
                )
            scale = 1.0 / math.sqrt(self.c_hidden)
            o = _cueq_triangle_attn(q, k, v, biases, scale=scale)
        elif use_deepspeed_evo_attention:
            if len(biases) > 2:
                raise ValueError(
                    "If use_deepspeed_evo_attention is True, you may only "
                    "provide up to two bias terms"
                )
            o = _deepspeed_evo_attn(q, k, v, biases)
        elif use_lma:
            biases = [
                b.expand(b.shape[:-2] + (q_x.shape[-2],) + (kv_x.shape[-2],))
                for b in biases
            ]
            o = _lma(q, k, v, biases, lma_q_chunk_size, lma_kv_chunk_size)
            o = o.transpose(-2, -3)
        else:
            o = _attention(q, k, v, biases, use_high_precision=use_high_precision)
            o = o.transpose(-2, -3)

        o = self._wrap_up(o, q_x)

        return o


class GlobalAttention(nn.Module):
    def __init__(
        self, c_in, c_hidden, no_heads, inf, eps, linear_init_params=lin_init.mha_init
    ):
        super().__init__()

        self.c_in = c_in
        self.c_hidden = c_hidden
        self.no_heads = no_heads
        self.inf = inf
        self.eps = eps

        self.linear_q = Linear(c_in, c_hidden * no_heads, **linear_init_params.linear_q)

        self.linear_k = Linear(
            c_in,
            c_hidden,
            **linear_init_params.linear_k,
        )
        self.linear_v = Linear(c_in, c_hidden, **linear_init_params.linear_v)
        self.linear_g = Linear(c_in, c_hidden * no_heads, **linear_init_params.linear_g)
        self.linear_o = Linear(c_hidden * no_heads, c_in, **linear_init_params.linear_o)

        self.sigmoid = nn.Sigmoid()

    def forward(
        self,
        m: torch.Tensor,
        mask: torch.Tensor,
        use_lma: bool = False,
    ) -> torch.Tensor:
        # [*, N_res, C_in]
        q = torch.sum(m * mask.unsqueeze(-1), dim=-2) / (
            torch.sum(mask, dim=-1)[..., None] + self.eps
        )

        # [*, N_res, H * C_hidden]
        q = self.linear_q(q)
        q *= self.c_hidden ** (-0.5)

        # [*, N_res, H, C_hidden]
        q = q.view(q.shape[:-1] + (self.no_heads, -1))

        # [*, N_res, N_seq, C_hidden]
        k = self.linear_k(m)
        v = self.linear_v(m)

        bias = (self.inf * (mask - 1))[..., :, None, :]
        if not use_lma:
            o = _attention(q, k, v, [bias])
        else:
            o = _lma(
                q, k, v, [bias], DEFAULT_LMA_Q_CHUNK_SIZE, DEFAULT_LMA_KV_CHUNK_SIZE
            )

        # [*, N_res, N_seq, C_hidden]
        g = self.sigmoid(self.linear_g(m))

        # [*, N_res, N_seq, H, C_hidden]
        g = g.view(g.shape[:-1] + (self.no_heads, -1))

        # [*, N_res, N_seq, H, C_hidden]
        o = o.unsqueeze(-3) * g

        # [*, N_res, N_seq, H * C_hidden]
        o = o.reshape(o.shape[:-2] + (-1,))

        # [*, N_res, N_seq, C_in]
        m = self.linear_o(o)

        return m


@torch.compiler.disable
def _deepspeed_evo_attn(
    q: torch.Tensor,
    k: torch.Tensor,
    v: torch.Tensor,
    biases: list[torch.Tensor],
):
    """ ""
    Compute attention using the DeepSpeed DS4Sci_EvoformerAttention kernel.

    Args:
        q:
            [*, H, Q, C_hidden] query data
        k:
            [*, H, K, C_hidden] key data
        v:
            [*, H, V, C_hidden] value data
        biases:
            List of biases that broadcast to [*, H, Q, K]
    """

    if not ds4s_is_installed:
        raise ValueError(
            "_deepspeed_evo_attn requires that DeepSpeed be installed "
            "and that the deepspeed.ops.deepspeed4science package exists"
        )

    # [*, Q/K, H, C_hidden]
    q = q.transpose(-2, -3)
    k = k.transpose(-2, -3)
    v = v.transpose(-2, -3)

    def reshape_dims(x):
        no_batch_dims = len(x.shape[:-3])
        if no_batch_dims < 2:
            return x.reshape(*((1,) * (2 - no_batch_dims) + x.shape))
        if no_batch_dims > 2:
            return x.reshape(*((x.shape[0], -1) + x.shape[-3:]))
        return x

    # Reshape tensors to match expected input shape [B, N, Q/K, H, C_hidden]
    # for DS4Sci_EvoformerAttention() by adding or flattening batch dims as needed.
    orig_shape = q.shape
    if len(orig_shape[:-3]) != 2:
        q = reshape_dims(q)
        k = reshape_dims(k)
        v = reshape_dims(v)
        biases = [reshape_dims(b) for b in biases]

    def convert_dtype(x: torch.Tensor) -> torch.Tensor:
        if x.dtype not in [torch.bfloat16, torch.float16]:
            return x.to(dtype=torch.bfloat16)
        return x

    # DeepSpeed attn. kernel requires inputs to be type bf16 or fp16
    # Cast to bf16 so kernel can be used during inference
    orig_dtype = q.dtype
    q = convert_dtype(q)
    k = convert_dtype(k)
    v = convert_dtype(v)
    biases = [convert_dtype(b) for b in biases]

    o = DS4Sci_EvoformerAttention(q, k, v, biases)

    # Convert back to original shape and dtype
    o = o.reshape(orig_shape).to(dtype=orig_dtype)

    return o


def _lma(
    q: torch.Tensor,
    k: torch.Tensor,
    v: torch.Tensor,
    biases: list[torch.Tensor],
    q_chunk_size: int,
    kv_chunk_size: int,
):
    no_q, no_kv = q.shape[-2], k.shape[-2]

    # [*, H, Q, C_hidden]
    o = q.new_zeros(q.shape)
    for q_s in range(0, no_q, q_chunk_size):
        q_chunk = q[..., q_s : q_s + q_chunk_size, :]
        large_bias_chunks = [b[..., q_s : q_s + q_chunk_size, :] for b in biases]

        maxes = []
        weights = []
        values = []
        for kv_s in range(0, no_kv, kv_chunk_size):
            k_chunk = k[..., kv_s : kv_s + kv_chunk_size, :]
            v_chunk = v[..., kv_s : kv_s + kv_chunk_size, :]
            small_bias_chunks = [
                b[..., kv_s : kv_s + kv_chunk_size] for b in large_bias_chunks
            ]

            a = torch.einsum(
                "...hqd,...hkd->...hqk",
                q_chunk,
                k_chunk,
            )

            for b in small_bias_chunks:
                a += b

            max_a = torch.max(a, dim=-1, keepdim=True)[0]
            exp_a = torch.exp(a - max_a)
            exp_v = torch.einsum("...hvf,...hqv->...hqf", v_chunk, exp_a)

            maxes.append(max_a.detach().squeeze(-1))
            weights.append(torch.sum(exp_a, dim=-1))
            values.append(exp_v)

        chunk_max = torch.stack(maxes, dim=-3)
        chunk_weights = torch.stack(weights, dim=-3)
        chunk_values = torch.stack(values, dim=-4)

        global_max = torch.max(chunk_max, dim=-3, keepdim=True)[0]
        max_diffs = torch.exp(chunk_max - global_max)
        chunk_values = chunk_values * max_diffs.unsqueeze(-1)
        chunk_weights = chunk_weights * max_diffs

        all_values = torch.sum(chunk_values, dim=-4)
        all_weights = torch.sum(chunk_weights.unsqueeze(-1), dim=-4)

        q_chunk_out = all_values / all_weights

        o[..., q_s : q_s + q_chunk_size, :] = q_chunk_out

    return o


@torch.compiler.disable
def _cueq_triangle_attn(q, k, v, biases, scale):
    is_batched_input = False
    assert len(biases) == 2, (
        "CUEQ triangle attention kernel requires two bias terms: "
        "mask_bias and triangle_bias"
    )
    mask_bias, triangle_bias = biases

    ##VS: the cueq attn kernel only allows up to 5 input dimensions:
    ## (batch,*,n_head, *,c_hidden); batch here denotes multiple
    ## structures in a single fwd pass; while this is fine for the
    ## pairformer, in the template module we have
    ## inputs of shape (batch, n_tmpl, n_res,n_head, n_res, c_in)
    ## so therefore we need to reshape the input to remove the
    ## extra batch dimension, then reshape it back to the original
    if len(q.shape) > 5:
        assert len(q.shape) == 6, (
            "max number of dimensions for CUEQ triangle attention kernel is 6"
        )
        is_batched_input = True
        batch, n_tmpl, n_res, n_head, c_hidden = q.shape[:5]
        q = q.view(batch * n_tmpl, *q.shape[2:])
        k = k.view(batch * n_tmpl, *k.shape[2:])
        v = v.view(batch * n_tmpl, *v.shape[2:])
        mask_bias = mask_bias.view(batch * n_tmpl, *mask_bias.shape[2:])
        triangle_bias = triangle_bias.view(batch * n_tmpl, *triangle_bias.shape[2:])
    ##VS: The mask for the triangle attention kernel needs to be a
    ## boolean mask - the default mask is an additive mask, where
    ## 0 means no masking and -inf means masking. so we need to
    ## convert this to a boolean mask where positions to keep are
    ## True, and positions to mask are False.
    if mask_bias.dtype != torch.bool:
        mask_bias = mask_bias == 0

    o = triangle_attention(q, k, v, bias=triangle_bias, mask=mask_bias, scale=scale)

    if len(q.shape) == 4:
        ##VS: There's a bug in cueq where if the input is missing the batch dim
        ## the outputs adds it in and so we need to remove it here
        o = o.squeeze(0)

    if is_batched_input:
        o = o.view(batch, n_tmpl, *o.shape[1:])

    o = o.transpose(-2, -3)

    return o<|MERGE_RESOLUTION|>--- conflicted
+++ resolved
@@ -53,28 +53,6 @@
     )
     from cuequivariance_torch.primitives.triangle import triangle_attention
 
-<<<<<<< HEAD
-    try:
-        from cuequivariance_torch.primitives.triangle import should_fall_back
-    except ImportError:
-        from cuequivariance_ops_torch.triangle_attention import (
-            CUEQ_TRIATTN_FALLBACK_THRESHOLD,
-        )
-
-        def should_fall_back(q_x):
-            # for q_x, dimension -2 is the context length.
-            if q_x.shape[-2] <= CUEQ_TRIATTN_FALLBACK_THRESHOLD:
-                return True
-            hidden_dim = q_x.shape[-1]
-            if q_x.dtype == torch.float32:
-                if hidden_dim > 32 or hidden_dim % 4 != 0:
-                    return True
-            else:
-                # float16, bfloat16
-                if hidden_dim > 128 or hidden_dim % 8 != 0:
-                    return True
-            return False
-=======
     def cueq_would_fall_back(n_token: int, hidden_dim: int, dtype: torch.dtype):
         # for q_x, dimension -2 is the context length
         if n_token <= CUEQ_TRIATTN_FALLBACK_THRESHOLD:
@@ -87,7 +65,6 @@
             if hidden_dim > 128 or hidden_dim % 8 != 0:
                 return True
         return False
->>>>>>> 8755cf80
 
 
 DEFAULT_LMA_Q_CHUNK_SIZE = 1024
@@ -371,13 +348,7 @@
                 "If use_lma is specified, lma_q_chunk_size and "
                 "lma_kv_chunk_size must be provided"
             )
-        # cuEquivariance -> Torch fallback for small sequence length and some shapes
-        if use_cueq_triangle_kernels and should_fall_back(q_x):
-            use_cueq_triangle_kernels = False
-
-<<<<<<< HEAD
-        # TODO: Make this more explicit
-=======
+
         if cueq_is_installed and use_cueq_triangle_kernels:
             # cuEquivariance -> Torch fallback for small sequence length and some shapes
             use_fall_back = cueq_would_fall_back(
@@ -388,7 +359,6 @@
             if use_fall_back:
                 use_cueq_triangle_kernels = False
 
->>>>>>> 8755cf80
         # The EvoformerAttention kernel can only be used for sequence lengths > 16
         if use_deepspeed_evo_attention and q_x.shape[-2] <= 16:
             use_deepspeed_evo_attention = False
