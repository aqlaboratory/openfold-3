--- conflicted
+++ resolved
@@ -636,13 +636,8 @@
 
     kv_unpad, _, kv_cu_seqlens, kv_max_s = unpad_input(kv, kv_mask)
     kv_unpad = kv_unpad.reshape(-1, *kv_shape[-3:])
-<<<<<<< HEAD
-
-    out = flash_attn_unpadded_kvpacked_func(
-=======
    
     out = flash_attn_varlen_kvpacked_func(
->>>>>>> 9e0b2822
         q,
         kv_unpad,
         q_cu_seqlens,
