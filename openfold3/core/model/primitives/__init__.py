from .activations import SwiGLU
from .attention import Attention, GlobalAttention, DEFAULT_LMA_Q_CHUNK_SIZE, DEFAULT_LMA_KV_CHUNK_SIZE
from .dropout import Dropout, DropoutColumnwise, DropoutRowwise
from .linear import Linear
<<<<<<< HEAD
from .initialization import (
    trunc_normal_init_,
    lecun_normal_init_,
    he_normal_init_,
    glorot_uniform_init_,
    final_init_,
    gating_init_,
    normal_init_,
    ipa_point_weights_init_
)
from .normalization import AdaLN, LayerNorm

__all__ = [
    'SwiGLU',
    'Attention',
    'GlobalAttention',
    'DEFAULT_LMA_Q_CHUNK_SIZE',
    'DEFAULT_LMA_KV_CHUNK_SIZE',
    'Dropout',
    'DropoutColumnwise',
    'DropoutRowwise',
    'Linear',
    'trunc_normal_init_',
    'lecun_normal_init_',
    'he_normal_init_',
    'glorot_uniform_init_',
    'final_init_',
    'gating_init_',
    'normal_init_',
    'ipa_point_weights_init_',
    'AdaLN',
    'LayerNorm'
]
=======
from .initialization import (trunc_normal_init_, lecun_normal_init_, he_normal_init_, glorot_uniform_init_,
                             final_init_, gating_init_, kaiming_normal_init_, normal_init_, ipa_point_weights_init_)
from .normalization import AdaLN, LayerNorm

__all__ = ['ReLULayer', 'SwiGLU', 'Attention', 'GlobalAttention', 'DEFAULT_LMA_Q_CHUNK_SIZE',
           'DEFAULT_LMA_KV_CHUNK_SIZE', 'Dropout', 'DropoutColumnwise', 'DropoutRowwise',
           'Linear', 'trunc_normal_init_', 'lecun_normal_init_', 'he_normal_init_', 'glorot_uniform_init_',
           'final_init_', 'gating_init_', 'kaiming_normal_init_', 'normal_init_', 'ipa_point_weights_init_', 
           'AdaLN', 'LayerNorm']
>>>>>>> 9866b37d
<|MERGE_RESOLUTION|>--- conflicted
+++ resolved
@@ -2,7 +2,6 @@
 from .attention import Attention, GlobalAttention, DEFAULT_LMA_Q_CHUNK_SIZE, DEFAULT_LMA_KV_CHUNK_SIZE
 from .dropout import Dropout, DropoutColumnwise, DropoutRowwise
 from .linear import Linear
-<<<<<<< HEAD
 from .initialization import (
     trunc_normal_init_,
     lecun_normal_init_,
@@ -10,6 +9,7 @@
     glorot_uniform_init_,
     final_init_,
     gating_init_,
+    kaiming_normal_init_,
     normal_init_,
     ipa_point_weights_init_
 )
@@ -31,19 +31,9 @@
     'glorot_uniform_init_',
     'final_init_',
     'gating_init_',
+    'kaiming_normal_init_',
     'normal_init_',
     'ipa_point_weights_init_',
     'AdaLN',
     'LayerNorm'
-]
-=======
-from .initialization import (trunc_normal_init_, lecun_normal_init_, he_normal_init_, glorot_uniform_init_,
-                             final_init_, gating_init_, kaiming_normal_init_, normal_init_, ipa_point_weights_init_)
-from .normalization import AdaLN, LayerNorm
-
-__all__ = ['ReLULayer', 'SwiGLU', 'Attention', 'GlobalAttention', 'DEFAULT_LMA_Q_CHUNK_SIZE',
-           'DEFAULT_LMA_KV_CHUNK_SIZE', 'Dropout', 'DropoutColumnwise', 'DropoutRowwise',
-           'Linear', 'trunc_normal_init_', 'lecun_normal_init_', 'he_normal_init_', 'glorot_uniform_init_',
-           'final_init_', 'gating_init_', 'kaiming_normal_init_', 'normal_init_', 'ipa_point_weights_init_', 
-           'AdaLN', 'LayerNorm']
->>>>>>> 9866b37d
+]