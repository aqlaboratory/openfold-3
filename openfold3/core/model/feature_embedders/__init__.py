from .input_embedders import (
    ExtraMSAEmbedder,
    InputEmbedder,
    InputEmbedderAllAtom,
<<<<<<< HEAD
    RelposAllAtom,
    FourierEmbedding,
=======
    InputEmbedderMultimer,
>>>>>>> 8623bea6
    MSAModuleEmbedder,
    PreembeddingEmbedder,
    RecyclingEmbedder,
)
from .template_embedders import (
    TemplatePairEmbedderAllAtom,
    TemplatePairEmbedderMonomer,
    TemplatePairEmbedderMultimer,
    TemplateSingleEmbedderMonomer,
    TemplateSingleEmbedderMultimer,
)

__all__ = [
<<<<<<< HEAD
    'InputEmbedder',
    'InputEmbedderMultimer',
    'InputEmbedderAllAtom',
    'RelposAllAtom',
    'FourierEmbedding',
    'MSAModuleEmbedder',
    'PreembeddingEmbedder',
    'RecyclingEmbedder',
    'ExtraMSAEmbedder',
    'TemplateSingleEmbedderMonomer',
    'TemplatePairEmbedderMonomer',
    'TemplateSingleEmbedderMultimer',
    'TemplatePairEmbedderMultimer',
    'TemplatePairEmbedderAllAtom'
=======
    "InputEmbedder",
    "InputEmbedderMultimer",
    "InputEmbedderAllAtom",
    "MSAModuleEmbedder",
    "PreembeddingEmbedder",
    "RecyclingEmbedder",
    "ExtraMSAEmbedder",
    "TemplateSingleEmbedderMonomer",
    "TemplatePairEmbedderMonomer",
    "TemplateSingleEmbedderMultimer",
    "TemplatePairEmbedderMultimer",
    "TemplatePairEmbedderAllAtom",
>>>>>>> 8623bea6
]<|MERGE_RESOLUTION|>--- conflicted
+++ resolved
@@ -1,16 +1,13 @@
 from .input_embedders import (
     ExtraMSAEmbedder,
+    FourierEmbedding,
     InputEmbedder,
     InputEmbedderAllAtom,
-<<<<<<< HEAD
-    RelposAllAtom,
-    FourierEmbedding,
-=======
     InputEmbedderMultimer,
->>>>>>> 8623bea6
     MSAModuleEmbedder,
     PreembeddingEmbedder,
     RecyclingEmbedder,
+    RelposAllAtom,
 )
 from .template_embedders import (
     TemplatePairEmbedderAllAtom,
@@ -21,25 +18,11 @@
 )
 
 __all__ = [
-<<<<<<< HEAD
-    'InputEmbedder',
-    'InputEmbedderMultimer',
-    'InputEmbedderAllAtom',
-    'RelposAllAtom',
-    'FourierEmbedding',
-    'MSAModuleEmbedder',
-    'PreembeddingEmbedder',
-    'RecyclingEmbedder',
-    'ExtraMSAEmbedder',
-    'TemplateSingleEmbedderMonomer',
-    'TemplatePairEmbedderMonomer',
-    'TemplateSingleEmbedderMultimer',
-    'TemplatePairEmbedderMultimer',
-    'TemplatePairEmbedderAllAtom'
-=======
     "InputEmbedder",
     "InputEmbedderMultimer",
     "InputEmbedderAllAtom",
+    "RelposAllAtom",
+    "FourierEmbedding",
     "MSAModuleEmbedder",
     "PreembeddingEmbedder",
     "RecyclingEmbedder",
@@ -49,5 +32,4 @@
     "TemplateSingleEmbedderMultimer",
     "TemplatePairEmbedderMultimer",
     "TemplatePairEmbedderAllAtom",
->>>>>>> 8623bea6
 ]