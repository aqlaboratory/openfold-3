# Copyright 2021 AlQuraishi Laboratory
# Copyright 2021 DeepMind Technologies Limited
#
# Licensed under the Apache License, Version 2.0 (the "License");
# you may not use this file except in compliance with the License.
# You may obtain a copy of the License at
#
#      http://www.apache.org/licenses/LICENSE-2.0
#
# Unless required by applicable law or agreed to in writing, software
# distributed under the License is distributed on an "AS IS" BASIS,
# WITHOUT WARRANTIES OR CONDITIONS OF ANY KIND, either express or implied.
# See the License for the specific language governing permissions and
# limitations under the License.

"""
Embedders for input features. Includes InputEmbedders for monomer, multimer, soloseq,
and all-atom models. Also includes the RecyclingEmbedder and ExtraMSAEmbedder.
"""

import random
from typing import Dict, Tuple

import torch
import torch.nn as nn
from ml_collections import ConfigDict

from openfold3.core.model.layers import AtomAttentionEncoder
from openfold3.core.model.primitives import LayerNorm, Linear
from openfold3.core.utils.tensor_utils import add, one_hot


class InputEmbedder(nn.Module):
    """
    Embeds a subset of the input features.

    Implements AF2 Algorithms 3 (InputEmbedder) and 4 (relpos).
    """

    def __init__(
        self,
        tf_dim: int,
        msa_dim: int,
        c_z: int,
        c_m: int,
        relpos_k: int,
        linear_init_params: ConfigDict,
        **kwargs,
    ):
        """
        Args:
            tf_dim:
                Final dimension of the target features
            msa_dim:
                Final dimension of the MSA features
            c_z:
                Pair embedding dimension
            c_m:
                MSA embedding dimension
            relpos_k:
                Window size used in relative positional encoding
            linear_init_params:
                Linear layer initialization parameters
        """
        super().__init__()

        self.tf_dim = tf_dim
        self.msa_dim = msa_dim

        self.c_z = c_z
        self.c_m = c_m

        self.linear_tf_z_i = Linear(tf_dim, c_z, **linear_init_params.linear_tf_z_i)
        self.linear_tf_z_j = Linear(tf_dim, c_z, **linear_init_params.linear_tf_z_j)
        self.linear_tf_m = Linear(tf_dim, c_m, **linear_init_params.linear_tf_m)
        self.linear_msa_m = Linear(msa_dim, c_m, **linear_init_params.linear_msa_m)

        # RPE stuff
        self.relpos_k = relpos_k
        self.no_bins = 2 * relpos_k + 1
        self.linear_relpos = Linear(self.no_bins, c_z, **linear_init_params.linear_relpos)

    def relpos(self, ri: torch.Tensor):
        """
        Computes relative positional encodings

        Implements AF2 Algorithm 4.

        Args:
            ri:
                "residue_index" features of shape [*, N]
        """
        d = ri[..., None] - ri[..., None, :]
        boundaries = torch.arange(
            start=-self.relpos_k, end=self.relpos_k + 1, device=d.device
        )
        reshaped_bins = boundaries.view(((1,) * len(d.shape)) + (len(boundaries),))
        d = d[..., None] - reshaped_bins
        d = torch.abs(d)
        d = torch.argmin(d, dim=-1)
        d = nn.functional.one_hot(d, num_classes=len(boundaries)).float()
        d = d.to(ri.dtype)
        return self.linear_relpos(d)

    def forward(
        self,
        tf: torch.Tensor,
        ri: torch.Tensor,
        msa: torch.Tensor,
        inplace_safe: bool = False,
    ) -> Tuple[torch.Tensor, torch.Tensor]:
        """
        Args:
            tf:
                [*, N_res, tf_dim] Target features
            ri:
                [*, N_res] Residue index
            msa:
                [*, N_clust, N_res, msa_dim] MSA features
            inplace_safe:
                Bool determining if operations can be done in place (inference only)
        Returns:
            msa_emb:
                [*, N_clust, N_res, C_m] MSA embedding
            pair_emb:
                [*, N_res, N_res, C_z] pair embedding

        """
        # [*, N_res, c_z]
        tf_emb_i = self.linear_tf_z_i(tf)
        tf_emb_j = self.linear_tf_z_j(tf)

        # [*, N_res, N_res, c_z]
        pair_emb = self.relpos(ri.type(tf_emb_i.dtype))
        pair_emb = add(pair_emb, tf_emb_i[..., None, :], inplace=inplace_safe)
        pair_emb = add(pair_emb, tf_emb_j[..., None, :, :], inplace=inplace_safe)

        # [*, N_clust, N_res, c_m]
        n_clust = msa.shape[-3]
        tf_m = (
            self.linear_tf_m(tf)
            .unsqueeze(-3)
            .expand((-1,) * len(tf.shape[:-2]) + (n_clust, -1, -1))
        )
        msa_emb = self.linear_msa_m(msa) + tf_m

        return msa_emb, pair_emb


class InputEmbedderMultimer(nn.Module):
    """
    Embeds a subset of the input features.

    Implements AF2-Multimer Algorithms 3 (InputEmbedder) and 4 (relpos).
    """

    def __init__(
        self,
        tf_dim: int,
        msa_dim: int,
        c_z: int,
        c_m: int,
        max_relative_idx: int,
        use_chain_relative: bool,
        max_relative_chain: int,
        linear_init_params: ConfigDict,
        **kwargs,
    ):
        """
        Args:
            tf_dim:
                Final dimension of the target features
            msa_dim:
                Final dimension of the MSA features
            c_z:
                Pair embedding dimension
            c_m:
                MSA embedding dimension
            max_relative_idx:
                Maximum relative position and token indices clipped
            use_chain_relative:
                Whether to add relative chain encoding
            max_relative_chain:
                Maximum relative chain indices clipped
            linear_init_params:
                Linear layer initialization parameters
        """
        super().__init__()

        self.tf_dim = tf_dim
        self.msa_dim = msa_dim

        self.c_z = c_z
        self.c_m = c_m

        self.linear_tf_z_i = Linear(tf_dim, c_z)
        self.linear_tf_z_j = Linear(tf_dim, c_z)
        self.linear_tf_m = Linear(tf_dim, c_m)
        self.linear_msa_m = Linear(msa_dim, c_m)

        # RPE stuff
        self.max_relative_idx = max_relative_idx
        self.use_chain_relative = use_chain_relative
        self.max_relative_chain = max_relative_chain
        if self.use_chain_relative:
            self.no_bins = 2 * max_relative_idx + 2 + 1 + 2 * max_relative_chain + 2
        else:
            self.no_bins = 2 * max_relative_idx + 1
        self.linear_relpos = Linear(self.no_bins, c_z)

    def relpos(self, batch):
        pos = batch["residue_index"]
        asym_id = batch["asym_id"]
        asym_id_same = asym_id[..., None] == asym_id[..., None, :]
        offset = pos[..., None] - pos[..., None, :]

        clipped_offset = torch.clamp(
            offset + self.max_relative_idx, 0, 2 * self.max_relative_idx
        )

        rel_feats = []
        if self.use_chain_relative:
            final_offset = torch.where(
                asym_id_same,
                clipped_offset,
                (2 * self.max_relative_idx + 1) * torch.ones_like(clipped_offset),
            )
            boundaries = torch.arange(
                start=0, end=2 * self.max_relative_idx + 2, device=final_offset.device
            )
            rel_pos = one_hot(
                final_offset,
                boundaries,
            )

            rel_feats.append(rel_pos)

            entity_id = batch["entity_id"]
            entity_id_same = entity_id[..., None] == entity_id[..., None, :]
            rel_feats.append(entity_id_same[..., None].to(dtype=rel_pos.dtype))

            sym_id = batch["sym_id"]
            rel_sym_id = sym_id[..., None] - sym_id[..., None, :]

            max_rel_chain = self.max_relative_chain
            clipped_rel_chain = torch.clamp(
                rel_sym_id + max_rel_chain,
                0,
                2 * max_rel_chain,
            )

            final_rel_chain = torch.where(
                entity_id_same,
                clipped_rel_chain,
                (2 * max_rel_chain + 1) * torch.ones_like(clipped_rel_chain),
            )

            boundaries = torch.arange(
                start=0, end=2 * max_rel_chain + 2, device=final_rel_chain.device
            )
            rel_chain = one_hot(
                final_rel_chain,
                boundaries,
            )

            rel_feats.append(rel_chain)
        else:
            boundaries = torch.arange(
                start=0, end=2 * self.max_relative_idx + 1, device=clipped_offset.device
            )
            rel_pos = one_hot(
                clipped_offset,
                boundaries,
            )
            rel_feats.append(rel_pos)

        rel_feat = torch.cat(rel_feats, dim=-1).to(self.linear_relpos.weight.dtype)

        return self.linear_relpos(rel_feat)

    def forward(self, batch: Dict) -> Tuple[torch.Tensor, torch.Tensor]:
        """
        Args:
            batch:
                Input feature dictionary

        Returns:
            msa_emb:
                [*, N_clust, N_res, C_m] MSA embedding
            pair_emb:
                [*, N_res, N_res, C_z] pair embedding
        """
        tf = batch["target_feat"]
        msa = batch["msa_feat"]

        # [*, N_res, c_z]
        tf_emb_i = self.linear_tf_z_i(tf)
        tf_emb_j = self.linear_tf_z_j(tf)

        # [*, N_res, N_res, c_z]
        pair_emb = tf_emb_i[..., None, :] + tf_emb_j[..., None, :, :]
        pair_emb = pair_emb + self.relpos(batch)

        # [*, N_clust, N_res, c_m]
        n_clust = msa.shape[-3]
        tf_m = (
            self.linear_tf_m(tf)
            .unsqueeze(-3)
            .expand((-1,) * len(tf.shape[:-2]) + (n_clust, -1, -1))
        )
        msa_emb = self.linear_msa_m(msa) + tf_m

        return msa_emb, pair_emb


class RelposAllAtom(nn.Module):
    """AF3 Algorithm 3 implementation."""

    def __init__(
        self,
        c_z: int,
        max_relative_idx: int,
        max_relative_chain: int,
        linear_init_params: ConfigDict,
    ):
        """
        Args:
            c_z:
                Pair embedding dimension
            max_relative_idx:
                Maximum relative position and token indices clipped
            max_relative_chain:
                Maximum relative chain indices clipped
            linear_init_params:
                Linear layer initialization parameters
            **kwargs:
        """
        super().__init__()

        # RPE stuff
        self.max_relative_idx = max_relative_idx
        self.max_relative_chain = max_relative_chain

        self.no_bins = (
            2 * max_relative_idx
            + 2
            + 2 * max_relative_idx
            + 2
            + 1
            + 2 * max_relative_chain
            + 2
        )

        self.linear_relpos = Linear(self.no_bins, c_z, **linear_init_params.linear_relpos)

    @staticmethod
    def relpos(
        pos: torch.Tensor, condition: torch.BoolTensor, rel_clip_idx: int
    ) -> torch.Tensor:
        """
        Args:
            pos:
                [*, N_token] Residue index
            condition:
                [*, N_token, N_token] Condition for clipping
            rel_clip_idx:
                Max idx for clipping (max_relative_idx or max_relative_chain)
        Returns:
            rel_pos:
                [*, N_token, N_token, 2 * rel_clip_idx + 2] Relative position embedding
        """
        offset = pos[..., None] - pos[..., None, :]
        clipped_offset = torch.clamp(offset + rel_clip_idx, 0, 2 * rel_clip_idx)
        final_offset = torch.where(
            condition,
            clipped_offset,
            (2 * rel_clip_idx + 1) * torch.ones_like(clipped_offset),
        )
        boundaries = torch.arange(
            start=0, end=2 * rel_clip_idx + 2, device=final_offset.device
        )
        rel_pos = one_hot(
            final_offset,
            boundaries,
        )

        return rel_pos

    def forward(self, batch: Dict) -> torch.Tensor:
        """
        Args:
            batch:
                Input feature dictionary

        Returns:
            [*, N_token, N_token, C_z] Relative position embedding
        """
        res_idx = batch["residue_index"]
        asym_id = batch["asym_id"]
        entity_id = batch["entity_id"]
        same_chain = asym_id[..., None] == asym_id[..., None, :]
        same_res = res_idx[..., None] == res_idx[..., None, :]

        rel_pos = self.relpos(
            pos=res_idx, condition=same_chain, rel_clip_idx=self.max_relative_idx
        )
        rel_token = self.relpos(
            pos=batch["token_index"],
            condition=same_chain & same_res,
            rel_clip_idx=self.max_relative_idx,
        )

        same_entity = entity_id[..., None] == entity_id[..., None, :]
        same_entity = same_entity[..., None].to(dtype=rel_pos.dtype)

        rel_chain = self.relpos(
            pos=batch["sym_id"],
            condition=~same_chain,
            rel_clip_idx=self.max_relative_chain,
        )

        rel_feat = torch.cat([rel_pos, rel_token, same_entity, rel_chain], dim=-1).to(
            self.linear_relpos.weight.dtype
        )

        return self.linear_relpos(rel_feat)


class InputEmbedderAllAtom(nn.Module):
    """
    Embeds a subset of the input features.

    AF3 Algorithm 1 lines 1-5. Includes Algorithms 2 (InputFeatureEmbedder)
    and 3 (RelativePositionEncoding).
    """

    def __init__(
        self,
        c_s_input: int,
        c_s: int,
        c_z: int,
        max_relative_idx: int,
        max_relative_chain: int,
<<<<<<< HEAD
        linear_init_params: ConfigDict,
=======
        atom_attn_enc: Dict,
>>>>>>> 39ed2fc3
    ):
        """
        Args:
            c_s_input:
                Per token input representation channel dimension
            c_s:
                Single representation channel dimension
            c_z:
                Pair representation channel dimension
            max_relative_idx:
                Maximum relative position and token indices clipped
            max_relative_chain:
                Maximum relative chain indices clipped
<<<<<<< HEAD
            linear_init_params:
                Linear layer initialization parameters
            **kwargs:
        """
        super().__init__()

        self.atom_attn_enc = AtomAttentionEncoder(
            c_atom_ref=c_atom_ref,
            c_atom=c_atom,
            c_atom_pair=c_atom_pair,
            c_token=c_token,
            add_noisy_pos=False,
            c_hidden=c_hidden,
            no_heads=no_heads,
            no_blocks=no_blocks,
            n_transition=n_transition,
            n_query=n_query,
            n_key=n_key,
            inf=inf,
            linear_init_params=linear_init_params.atom_att_enc
        )
=======
            atom_attn_enc:
                Config for the AtomAttentionEncoder
        """
        super().__init__()

        self.atom_attn_enc = AtomAttentionEncoder(**atom_attn_enc, add_noisy_pos=False)
>>>>>>> 39ed2fc3

        self.linear_s = Linear(c_s_input, c_s, **linear_init_params.linear_s)
        self.linear_z_i = Linear(c_s_input, c_z, **linear_init_params.linear_z_i)
        self.linear_z_j = Linear(c_s_input, c_z, **linear_init_params.linear_z_j)

        self.relpos = RelposAllAtom(
            c_z=c_z,
            max_relative_idx=max_relative_idx,
            max_relative_chain=max_relative_chain,
            linear_init_params=linear_init_params.relpos_emb,
        )

        self.linear_token_bonds = Linear(1, c_z, **linear_init_params.linear_token_bonds)

    def forward(
        self, batch: Dict, inplace_safe: bool = False
    ) -> Tuple[torch.Tensor, torch.Tensor, torch.Tensor]:
        """
        Args:
            batch:
                Input feature dictionary
            inplace_safe:
                Whether inplace operations can be performed
        Returns:
            s_input:
                [*, N_token, C_s_input] Single (input) representation
            s:
                [*, N_token, C_s] Single representation
            z:
                [*, N_token, N_token, C_z] Pair representation
        """
        n_token = batch["token_mask"].shape[-1]
        atom_to_onehot_token_index = torch.nn.functional.one_hot(
            batch["atom_to_token_index"].to(torch.int64), num_classes=n_token
        ).to(batch["atom_to_token_index"].dtype)
        atom_mask = torch.einsum(
            "...li,...i->...l", atom_to_onehot_token_index, batch["token_mask"]
        )

        a, _, _, _ = self.atom_attn_enc(batch=batch, atom_mask=atom_mask)

        # [*, N_token, C_s_input]
        s_input = torch.cat(
            [
                a,
                batch["restype"],
                batch["profile"],
                batch["deletion_mean"].unsqueeze(-1),
            ],
            dim=-1,
        )

        # [*, N_token, C_s]
        s = self.linear_s(s_input)

        s_input_emb_i = self.linear_z_i(s_input)
        s_input_emb_j = self.linear_z_j(s_input)
        token_bonds_emb = self.linear_token_bonds(batch["token_bonds"].unsqueeze(-1))

        # [*, N_token, N_token, C_z]
        z = self.relpos(batch)
        z = add(z, s_input_emb_i[..., None, :], inplace=inplace_safe)
        z = add(z, s_input_emb_j[..., None, :, :], inplace=inplace_safe)
        z = add(z, token_bonds_emb, inplace=inplace_safe)

        return s_input, s, z


class MSAModuleEmbedder(nn.Module):
    """Sample MSA features and embed them. Implements AF3 Algorithm 8 lines 1-4.
    This section of the MSAModule is separated from the main stack to allow for
    tensor offloading during inference.
    """

    def __init__(self, c_m_feats: int, c_m: int, c_s_input: int, linear_init_params: ConfigDict):
        """
        Args:
            c_m_feats:
                MSA input features channel dimension
            c_m:
                MSA channel dimension
            c_s_input:
                Single (s_input) channel dimension
            linear_init_params:
                Linear layer initialization parameters
        """
        super().__init__()

        self.linear_m = Linear(c_m_feats, c_m, **linear_init_params.linear_m)
        self.linear_s_input = Linear(c_s_input, c_m, **linear_init_params.linear_s_input)

    def forward(
        self, batch: Dict, s_input: torch.Tensor
    ) -> Tuple[torch.Tensor, torch.Tensor]:
        """
        Args:
            batch:
                Input feature dictionary. Features used in this function:
                    - "msa": [*, N_msa, N_token, 32]
                    - "has_deletion": [*, N_msa, N_token]
                    - "deletion_value": [*, N_msa, N_token]
                    - "msa_mask": [*, N_msa, N_token]
                    - "num_main_msa_seqs": []
            s_input:
                [*, N_token, C_s_input] single embedding

        Returns:
            m:
                [*, N_seq, N_token, C_m] MSA embedding
            msa_mask:
                [*, N_seq, N_token] MSA mask
        """
        msa_feat = torch.cat(
            [
                batch["msa"],
                batch["has_deletion"].unsqueeze(-1),
                batch["deletion_value"].unsqueeze(-1),
            ],
            dim=-1,
        )
        msa_mask = batch["msa_mask"]

        total_msa_seq = batch["msa"].shape[-3]

        # Split uniprot and main MSA sequences. Only main MSA seqs will be sampled.
        # All uniprot seqs are in the final MSA representation.
        num_main_msa_seqs = int(batch["num_main_msa_seqs"].item())
        split_sections = [total_msa_seq - num_main_msa_seqs, num_main_msa_seqs]
        uniprot_msa, main_msa = torch.split(msa_feat, split_sections, dim=-3)
        uniprot_msa_mask, main_msa_mask = torch.split(msa_mask, split_sections, dim=-2)

        # Sample Uniform[1, num_main_msa_seqs] sequences from the main MSA
        n_seq_sample = random.randint(1, num_main_msa_seqs)
        index_order = torch.randperm(num_main_msa_seqs, device=msa_feat.device)
        index_order = index_order[:n_seq_sample]

        main_msa = torch.index_select(main_msa, dim=-3, index=index_order)
        main_msa_mask = torch.index_select(main_msa_mask, dim=-2, index=index_order)

        # Combine uniprot and sampled main MSA sequences
        sampled_msa = torch.cat([uniprot_msa, main_msa], dim=-3)
        msa_mask = torch.cat([uniprot_msa_mask, main_msa_mask], dim=-2)

        m = self.linear_m(sampled_msa)
        m = m + self.linear_s_input(s_input).unsqueeze(-3)
        return m, msa_mask


class PreembeddingEmbedder(nn.Module):
    """
    Embeds the sequence pre-embedding passed to the model and the target_feat features.
    """

    def __init__(
        self,
        tf_dim: int,
        preembedding_dim: int,
        c_z: int,
        c_m: int,
        relpos_k: int,
        linear_init_params: ConfigDict,
        **kwargs,
    ):
        """
        Args:
            tf_dim:
                End channel dimension of the incoming target features
            preembedding_dim:
                End channel dimension of the incoming embeddings
            c_z:
                Pair embedding dimension
            c_m:
                Single-Seq embedding dimension
            relpos_k:
                Window size used in relative position encoding
            linear_init_params:
                Linear layer initialization parameters
        """
        super().__init__()

        self.tf_dim = tf_dim
        self.preembedding_dim = preembedding_dim

        self.c_z = c_z
        self.c_m = c_m

        self.linear_tf_m = Linear(tf_dim, c_m, **linear_init_params.linear_tf_m)
        self.linear_preemb_m = Linear(self.preembedding_dim, c_m, **linear_init_params.linear_preemb_m)
        self.linear_preemb_z_i = Linear(self.preembedding_dim, c_z, **linear_init_params.linear_preemb_z_i)
        self.linear_preemb_z_j = Linear(self.preembedding_dim, c_z, **linear_init_params.linear_preemb_z_j)

        # Relative Positional Encoding
        self.relpos_k = relpos_k
        self.no_bins = 2 * relpos_k + 1
        self.linear_relpos = Linear(self.no_bins, c_z, **linear_init_params.linear_relpos)

    def relpos(self, ri: torch.Tensor):
        """
        Computes relative positional encodings
        Args:
            ri:
                "residue_index" feature of shape [*, N]
        Returns:
                Relative positional encoding of protein using the
                residue_index feature
        """
        d = ri[..., None] - ri[..., None, :]
        boundaries = torch.arange(
            start=-self.relpos_k, end=self.relpos_k + 1, device=d.device
        )
        reshaped_bins = boundaries.view(((1,) * len(d.shape)) + (len(boundaries),))
        d = d[..., None] - reshaped_bins
        d = torch.abs(d)
        d = torch.argmin(d, dim=-1)
        d = nn.functional.one_hot(d, num_classes=len(boundaries)).float()
        d = d.to(ri.dtype)
        return self.linear_relpos(d)

    def forward(
        self,
        tf: torch.Tensor,
        ri: torch.Tensor,
        preemb: torch.Tensor,
        inplace_safe: bool = False,
    ) -> Tuple[torch.Tensor, torch.Tensor]:
        tf_m = self.linear_tf_m(tf).unsqueeze(-3)
        preemb_emb = self.linear_preemb_m(preemb[..., None, :, :]) + tf_m
        preemb_emb_i = self.linear_preemb_z_i(preemb)
        preemb_emb_j = self.linear_preemb_z_j(preemb)

        pair_emb = self.relpos(ri.type(preemb_emb_i.dtype))
        pair_emb = add(pair_emb, preemb_emb_i[..., None, :], inplace=inplace_safe)
        pair_emb = add(pair_emb, preemb_emb_j[..., None, :, :], inplace=inplace_safe)

        return preemb_emb, pair_emb


class RecyclingEmbedder(nn.Module):
    """
    Embeds the output of an iteration of the model for recycling.

    Implements AF2 Algorithm 32.
    """

    def __init__(
        self,
        c_m: int,
        c_z: int,
        min_bin: float,
        max_bin: float,
        no_bins: int,
        linear_init_params: ConfigDict,
        inf: float = 1e8,
        **kwargs,
    ):
        """
        Args:
            c_m:
                MSA channel dimension
            c_z:
                Pair embedding channel dimension
            min_bin:
                Smallest distogram bin (Angstroms)
            max_bin:
                Largest distogram bin (Angstroms)
            no_bins:
                Number of distogram bins
            linear_init_params:
                Linear layer initialization parameters
        """
        super().__init__()

        self.c_m = c_m
        self.c_z = c_z
        self.min_bin = min_bin
        self.max_bin = max_bin
        self.no_bins = no_bins
        self.inf = inf

        self.linear = Linear(self.no_bins, self.c_z, **linear_init_params.linear)
        self.layer_norm_m = LayerNorm(self.c_m)
        self.layer_norm_z = LayerNorm(self.c_z)

    def forward(
        self,
        m: torch.Tensor,
        z: torch.Tensor,
        x: torch.Tensor,
        inplace_safe: bool = False,
    ) -> Tuple[torch.Tensor, torch.Tensor]:
        """
        Args:
            m:
                First row of the MSA embedding. [*, N_res, C_m]
            z:
                [*, N_res, N_res, C_z] pair embedding
            x:
                [*, N_res, 3] predicted C_beta coordinates
        Returns:
            m:
                [*, N_res, C_m] MSA embedding update
            z:
                [*, N_res, N_res, C_z] pair embedding update
        """
        # [*, N, C_m]
        m_update = self.layer_norm_m(m)
        if inplace_safe:
            m.copy_(m_update)
            m_update = m

        # [*, N, N, C_z]
        z_update = self.layer_norm_z(z)
        if inplace_safe:
            z.copy_(z_update)
            z_update = z

        # This squared method might become problematic in FP16 mode.
        bins = torch.linspace(
            self.min_bin,
            self.max_bin,
            self.no_bins,
            dtype=x.dtype,
            device=x.device,
            requires_grad=False,
        )
        squared_bins = bins**2
        upper = torch.cat(
            [squared_bins[1:], squared_bins.new_tensor([self.inf])], dim=-1
        )
        d = torch.sum(
            (x[..., None, :] - x[..., None, :, :]) ** 2, dim=-1, keepdims=True
        )

        # [*, N, N, no_bins]
        d = ((d > squared_bins) * (d < upper)).type(x.dtype)

        # [*, N, N, C_z]
        d = self.linear(d)
        z_update = add(z_update, d, inplace_safe)

        return m_update, z_update


class ExtraMSAEmbedder(nn.Module):
    """
    Embeds unclustered MSA sequences.

    Implements AF2 Algorithm 2, line 15
    """

    def __init__(
        self,
        c_in: int,
        c_out: int,
        linear_init_params: ConfigDict,
        **kwargs,
    ):
        """
        Args:
            c_in:
                Input channel dimension
            c_out:
                Output channel dimension
            linear_init_params:
                Linear layer initialization parameters
        """
        super().__init__()

        self.c_in = c_in
        self.c_out = c_out

        self.linear = Linear(self.c_in, self.c_out, **linear_init_params.linear)

    def forward(self, x: torch.Tensor) -> torch.Tensor:
        """
        Args:
            x:
                [*, N_extra_seq, N_res, C_in] "extra_msa_feat" features
        Returns:
            [*, N_extra_seq, N_res, C_out] embedding
        """
        x = self.linear(x)

        return x


class FourierEmbedding(nn.Module):
    """
    Implements AF3 Algorithm 22.
    """

    def __init__(self, c: int, linear_init_params: ConfigDict):
        """
        Args:
            c:
                Embedding dimension
        """
        super().__init__()

        self.linear = Linear(in_dim=1, out_dim=c, **linear_init_params.linear)

    def forward(self, x: torch.Tensor) -> torch.Tensor:
        """
        Args:
            x:
                [*, 1] Input tensor
        Returns:
            [*, c] Embedding
        """
        return torch.cos(2 * torch.pi * self.linear(x))<|MERGE_RESOLUTION|>--- conflicted
+++ resolved
@@ -78,7 +78,9 @@
         # RPE stuff
         self.relpos_k = relpos_k
         self.no_bins = 2 * relpos_k + 1
-        self.linear_relpos = Linear(self.no_bins, c_z, **linear_init_params.linear_relpos)
+        self.linear_relpos = Linear(
+            self.no_bins, c_z, **linear_init_params.linear_relpos
+        )
 
     def relpos(self, ri: torch.Tensor):
         """
@@ -351,7 +353,9 @@
             + 2
         )
 
-        self.linear_relpos = Linear(self.no_bins, c_z, **linear_init_params.linear_relpos)
+        self.linear_relpos = Linear(
+            self.no_bins, c_z, **linear_init_params.linear_relpos
+        )
 
     @staticmethod
     def relpos(
@@ -441,11 +445,8 @@
         c_z: int,
         max_relative_idx: int,
         max_relative_chain: int,
-<<<<<<< HEAD
+        atom_attn_enc: Dict,
         linear_init_params: ConfigDict,
-=======
-        atom_attn_enc: Dict,
->>>>>>> 39ed2fc3
     ):
         """
         Args:
@@ -459,7 +460,8 @@
                 Maximum relative position and token indices clipped
             max_relative_chain:
                 Maximum relative chain indices clipped
-<<<<<<< HEAD
+            atom_attn_enc:
+                Config for the AtomAttentionEncoder
             linear_init_params:
                 Linear layer initialization parameters
             **kwargs:
@@ -467,28 +469,10 @@
         super().__init__()
 
         self.atom_attn_enc = AtomAttentionEncoder(
-            c_atom_ref=c_atom_ref,
-            c_atom=c_atom,
-            c_atom_pair=c_atom_pair,
-            c_token=c_token,
+            **atom_attn_enc,
             add_noisy_pos=False,
-            c_hidden=c_hidden,
-            no_heads=no_heads,
-            no_blocks=no_blocks,
-            n_transition=n_transition,
-            n_query=n_query,
-            n_key=n_key,
-            inf=inf,
-            linear_init_params=linear_init_params.atom_att_enc
-        )
-=======
-            atom_attn_enc:
-                Config for the AtomAttentionEncoder
-        """
-        super().__init__()
-
-        self.atom_attn_enc = AtomAttentionEncoder(**atom_attn_enc, add_noisy_pos=False)
->>>>>>> 39ed2fc3
+            linear_init_params=linear_init_params.atom_att_enc,
+        )
 
         self.linear_s = Linear(c_s_input, c_s, **linear_init_params.linear_s)
         self.linear_z_i = Linear(c_s_input, c_z, **linear_init_params.linear_z_i)
@@ -501,7 +485,9 @@
             linear_init_params=linear_init_params.relpos_emb,
         )
 
-        self.linear_token_bonds = Linear(1, c_z, **linear_init_params.linear_token_bonds)
+        self.linear_token_bonds = Linear(
+            1, c_z, **linear_init_params.linear_token_bonds
+        )
 
     def forward(
         self, batch: Dict, inplace_safe: bool = False
@@ -563,7 +549,9 @@
     tensor offloading during inference.
     """
 
-    def __init__(self, c_m_feats: int, c_m: int, c_s_input: int, linear_init_params: ConfigDict):
+    def __init__(
+        self, c_m_feats: int, c_m: int, c_s_input: int, linear_init_params: ConfigDict
+    ):
         """
         Args:
             c_m_feats:
@@ -578,7 +566,9 @@
         super().__init__()
 
         self.linear_m = Linear(c_m_feats, c_m, **linear_init_params.linear_m)
-        self.linear_s_input = Linear(c_s_input, c_m, **linear_init_params.linear_s_input)
+        self.linear_s_input = Linear(
+            c_s_input, c_m, **linear_init_params.linear_s_input
+        )
 
     def forward(
         self, batch: Dict, s_input: torch.Tensor
@@ -676,14 +666,22 @@
         self.c_m = c_m
 
         self.linear_tf_m = Linear(tf_dim, c_m, **linear_init_params.linear_tf_m)
-        self.linear_preemb_m = Linear(self.preembedding_dim, c_m, **linear_init_params.linear_preemb_m)
-        self.linear_preemb_z_i = Linear(self.preembedding_dim, c_z, **linear_init_params.linear_preemb_z_i)
-        self.linear_preemb_z_j = Linear(self.preembedding_dim, c_z, **linear_init_params.linear_preemb_z_j)
+        self.linear_preemb_m = Linear(
+            self.preembedding_dim, c_m, **linear_init_params.linear_preemb_m
+        )
+        self.linear_preemb_z_i = Linear(
+            self.preembedding_dim, c_z, **linear_init_params.linear_preemb_z_i
+        )
+        self.linear_preemb_z_j = Linear(
+            self.preembedding_dim, c_z, **linear_init_params.linear_preemb_z_j
+        )
 
         # Relative Positional Encoding
         self.relpos_k = relpos_k
         self.no_bins = 2 * relpos_k + 1
-        self.linear_relpos = Linear(self.no_bins, c_z, **linear_init_params.linear_relpos)
+        self.linear_relpos = Linear(
+            self.no_bins, c_z, **linear_init_params.linear_relpos
+        )
 
     def relpos(self, ri: torch.Tensor):
         """
