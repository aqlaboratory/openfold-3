# Copyright 2021 AlQuraishi Laboratory
# Copyright 2021 DeepMind Technologies Limited
#
# Licensed under the Apache License, Version 2.0 (the "License");
# you may not use this file except in compliance with the License.
# You may obtain a copy of the License at
#
#      http://www.apache.org/licenses/LICENSE-2.0
#
# Unless required by applicable law or agreed to in writing, software
# distributed under the License is distributed on an "AS IS" BASIS,
# WITHOUT WARRANTIES OR CONDITIONS OF ANY KIND, either express or implied.
# See the License for the specific language governing permissions and
# limitations under the License.

"""
Embedders for input features. Includes InputEmbedders for monomer, multimer, soloseq,
and all-atom models. Also includes the RecyclingEmbedder and ExtraMSAEmbedder.
"""

from typing import Optional

import torch
import torch.nn as nn
from ml_collections import ConfigDict

import openfold3.core.config.default_linear_init_config as lin_init
from openfold3.core.model.layers.sequence_local_atom_attention import (
    AtomAttentionEncoder,
)
from openfold3.core.model.primitives import LayerNorm, Linear, normal_init_
from openfold3.core.utils.tensor_utils import add, binned_one_hot


class InputEmbedder(nn.Module):
    """
    Embeds a subset of the input features.

    Implements AF2 Algorithms 3 (InputEmbedder) and 4 (relpos).
    """

    def __init__(
        self,
        tf_dim: int,
        msa_dim: int,
        c_z: int,
        c_m: int,
        relpos_k: int,
        linear_init_params: ConfigDict = lin_init.monomer_input_emb_init,
        **kwargs,
    ):
        """
        Args:
            tf_dim:
                Final dimension of the target features
            msa_dim:
                Final dimension of the MSA features
            c_z:
                Pair embedding dimension
            c_m:
                MSA embedding dimension
            relpos_k:
                Window size used in relative positional encoding
            linear_init_params:
                Linear layer initialization parameters
        """
        super().__init__()

        self.tf_dim = tf_dim
        self.msa_dim = msa_dim

        self.c_z = c_z
        self.c_m = c_m

        self.linear_tf_z_i = Linear(tf_dim, c_z, **linear_init_params.linear_tf_z_i)
        self.linear_tf_z_j = Linear(tf_dim, c_z, **linear_init_params.linear_tf_z_j)
        self.linear_tf_m = Linear(tf_dim, c_m, **linear_init_params.linear_tf_m)
        self.linear_msa_m = Linear(msa_dim, c_m, **linear_init_params.linear_msa_m)

        # RPE stuff
        self.relpos_k = relpos_k
        self.no_bins = 2 * relpos_k + 1
        self.linear_relpos = Linear(
            self.no_bins, c_z, **linear_init_params.linear_relpos
        )

    def relpos(self, ri: torch.Tensor):
        """
        Computes relative positional encodings

        Implements AF2 Algorithm 4.

        Args:
            ri:
                "residue_index" features of shape [*, N]
        """
        d = ri[..., None] - ri[..., None, :]
        boundaries = torch.arange(
            start=-self.relpos_k, end=self.relpos_k + 1, device=d.device
        )
        reshaped_bins = boundaries.view(((1,) * len(d.shape)) + (len(boundaries),))
        d = d[..., None] - reshaped_bins
        d = torch.abs(d)
        d = torch.argmin(d, dim=-1)
        d = nn.functional.one_hot(d, num_classes=len(boundaries)).float()
        d = d.to(ri.dtype)
        return self.linear_relpos(d)

    def forward(
        self,
        tf: torch.Tensor,
        ri: torch.Tensor,
        msa: torch.Tensor,
        inplace_safe: bool = False,
    ) -> tuple[torch.Tensor, torch.Tensor]:
        """
        Args:
            tf:
                [*, N_res, tf_dim] Target features
            ri:
                [*, N_res] Residue index
            msa:
                [*, N_clust, N_res, msa_dim] MSA features
            inplace_safe:
                Bool determining if operations can be done in place (inference only)
        Returns:
            msa_emb:
                [*, N_clust, N_res, C_m] MSA embedding
            pair_emb:
                [*, N_res, N_res, C_z] pair embedding

        """
        # [*, N_res, c_z]
        tf_emb_i = self.linear_tf_z_i(tf)
        tf_emb_j = self.linear_tf_z_j(tf)

        # [*, N_res, N_res, c_z]
        pair_emb = self.relpos(ri.type(tf_emb_i.dtype))
        pair_emb = add(pair_emb, tf_emb_i[..., None, :], inplace=inplace_safe)
        pair_emb = add(pair_emb, tf_emb_j[..., None, :, :], inplace=inplace_safe)

        # [*, N_clust, N_res, c_m]
        n_clust = msa.shape[-3]
        tf_m = (
            self.linear_tf_m(tf)
            .unsqueeze(-3)
            .expand((-1,) * len(tf.shape[:-2]) + (n_clust, -1, -1))
        )
        msa_emb = self.linear_msa_m(msa) + tf_m

        return msa_emb, pair_emb


class InputEmbedderMultimer(nn.Module):
    """
    Embeds a subset of the input features.

    Implements AF2-Multimer Algorithms 3 (InputEmbedder) and 4 (relpos).
    """

    def __init__(
        self,
        tf_dim: int,
        msa_dim: int,
        c_z: int,
        c_m: int,
        max_relative_idx: int,
        use_chain_relative: bool,
        max_relative_chain: int,
        linear_init_params: ConfigDict = lin_init.multimer_input_emb_init,
        **kwargs,
    ):
        """
        Args:
            tf_dim:
                Final dimension of the target features
            msa_dim:
                Final dimension of the MSA features
            c_z:
                Pair embedding dimension
            c_m:
                MSA embedding dimension
            max_relative_idx:
                Maximum relative position and token indices clipped
            use_chain_relative:
                Whether to add relative chain encoding
            max_relative_chain:
                Maximum relative chain indices clipped
            linear_init_params:
                Linear layer initialization parameters
        """
        super().__init__()

        self.tf_dim = tf_dim
        self.msa_dim = msa_dim

        self.c_z = c_z
        self.c_m = c_m

        self.linear_tf_z_i = Linear(tf_dim, c_z, **linear_init_params.linear_tf_z_i)
        self.linear_tf_z_j = Linear(tf_dim, c_z, **linear_init_params.linear_tf_z_j)
        self.linear_tf_m = Linear(tf_dim, c_m, **linear_init_params.linear_tf_m)
        self.linear_msa_m = Linear(msa_dim, c_m, **linear_init_params.linear_msa_m)

        # RPE stuff
        self.max_relative_idx = max_relative_idx
        self.use_chain_relative = use_chain_relative
        self.max_relative_chain = max_relative_chain
        if self.use_chain_relative:
            self.no_bins = 2 * max_relative_idx + 2 + 1 + 2 * max_relative_chain + 2
        else:
            self.no_bins = 2 * max_relative_idx + 1
        self.linear_relpos = Linear(
            self.no_bins, c_z, **linear_init_params.linear_relpos
        )

    def relpos(self, batch):
        pos = batch["residue_index"]
        asym_id = batch["asym_id"]
        asym_id_same = asym_id[..., None] == asym_id[..., None, :]
        offset = pos[..., None] - pos[..., None, :]

        clipped_offset = torch.clamp(
            offset + self.max_relative_idx, 0, 2 * self.max_relative_idx
        )

        rel_feats = []
        if self.use_chain_relative:
            final_offset = torch.where(
                asym_id_same,
                clipped_offset,
                (2 * self.max_relative_idx + 1) * torch.ones_like(clipped_offset),
            )
            boundaries = torch.arange(
                start=0, end=2 * self.max_relative_idx + 2, device=final_offset.device
            )
            rel_pos = binned_one_hot(
                final_offset,
                boundaries,
            )

            rel_feats.append(rel_pos)

            entity_id = batch["entity_id"]
            entity_id_same = entity_id[..., None] == entity_id[..., None, :]
            rel_feats.append(entity_id_same[..., None].to(dtype=rel_pos.dtype))

            sym_id = batch["sym_id"]
            rel_sym_id = sym_id[..., None] - sym_id[..., None, :]

            max_rel_chain = self.max_relative_chain
            clipped_rel_chain = torch.clamp(
                rel_sym_id + max_rel_chain,
                0,
                2 * max_rel_chain,
            )

            final_rel_chain = torch.where(
                entity_id_same,
                clipped_rel_chain,
                (2 * max_rel_chain + 1) * torch.ones_like(clipped_rel_chain),
            )

            boundaries = torch.arange(
                start=0, end=2 * max_rel_chain + 2, device=final_rel_chain.device
            )
            rel_chain = binned_one_hot(
                final_rel_chain,
                boundaries,
            )

            rel_feats.append(rel_chain)
        else:
            boundaries = torch.arange(
                start=0, end=2 * self.max_relative_idx + 1, device=clipped_offset.device
            )
            rel_pos = binned_one_hot(
                clipped_offset,
                boundaries,
            )
            rel_feats.append(rel_pos)

        rel_feat = torch.cat(rel_feats, dim=-1).to(self.linear_relpos.weight.dtype)

        return self.linear_relpos(rel_feat)

    def forward(self, batch: dict) -> tuple[torch.Tensor, torch.Tensor]:
        """
        Args:
            batch:
                Input feature dictionary

        Returns:
            msa_emb:
                [*, N_clust, N_res, C_m] MSA embedding
            pair_emb:
                [*, N_res, N_res, C_z] pair embedding
        """
        tf = batch["target_feat"]
        msa = batch["msa_feat"]

        # [*, N_res, c_z]
        tf_emb_i = self.linear_tf_z_i(tf)
        tf_emb_j = self.linear_tf_z_j(tf)

        # [*, N_res, N_res, c_z]
        pair_emb = tf_emb_i[..., None, :] + tf_emb_j[..., None, :, :]
        pair_emb = pair_emb + self.relpos(batch)

        # [*, N_clust, N_res, c_m]
        n_clust = msa.shape[-3]
        tf_m = (
            self.linear_tf_m(tf)
            .unsqueeze(-3)
            .expand((-1,) * len(tf.shape[:-2]) + (n_clust, -1, -1))
        )
        msa_emb = self.linear_msa_m(msa) + tf_m

        return msa_emb, pair_emb


class RelposAllAtom(nn.Module):
    """Relative Positional Encoding. Implements AF3 Algorithm 3."""

    def __init__(
        self,
        c_z: int,
        max_relative_idx: int,
        max_relative_chain: int,
        linear_init_params: ConfigDict = lin_init.relpos_emb_init,
    ):
        """
        Args:
            c_z:
                Pair embedding dimension
            max_relative_idx:
                Maximum relative position and token indices clipped
            max_relative_chain:
                Maximum relative chain indices clipped
            linear_init_params:
                Linear layer initialization parameters
        """
        super().__init__()

        self.max_relative_idx = max_relative_idx
        self.max_relative_chain = max_relative_chain

        num_rel_pos_bins = 2 * max_relative_idx + 2
        num_rel_token_bins = 2 * max_relative_idx + 2
        num_rel_chain_bins = 2 * max_relative_chain + 2
        num_same_entity_features = 1
        self.num_dims = (
            num_rel_pos_bins
            + num_rel_token_bins
            + num_rel_chain_bins
            + num_same_entity_features
        )

        self.linear_relpos = Linear(
            self.num_dims, c_z, **linear_init_params.linear_relpos
        )

    @staticmethod
    def relpos(
        pos: torch.Tensor, condition: torch.BoolTensor, rel_clip_idx: int
    ) -> torch.Tensor:
        """
        Args:
            pos:
                [*, N_token] Token index
            condition:
                [*, N_token, N_token] Condition for clipping
            rel_clip_idx:
                Max idx for clipping (max_relative_idx or max_relative_chain)
        Returns:
            rel_pos:
                [*, N_token, N_token, 2 * rel_clip_idx + 2] Relative position embedding
        """
        offset = pos[..., None] - pos[..., None, :]
        clipped_offset = torch.clamp(offset + rel_clip_idx, min=0, max=2 * rel_clip_idx)
        final_offset = torch.where(
            condition,
            clipped_offset,
            (2 * rel_clip_idx + 1) * torch.ones_like(clipped_offset),
        )
        boundaries = torch.arange(
            start=0, end=2 * rel_clip_idx + 2, device=final_offset.device
        )
        rel_pos = binned_one_hot(
            final_offset,
            boundaries,
        )

        return rel_pos

    def forward(self, batch: dict) -> torch.Tensor:
        """
        Args:
            batch:
                Input feature dictionary

        Returns:
            [*, N_token, N_token, C_z] Relative position embedding
        """
        res_idx = batch["residue_index"]
        asym_id = batch["asym_id"]
        entity_id = batch["entity_id"]
        same_chain = asym_id[..., None] == asym_id[..., None, :]
        same_res = res_idx[..., None] == res_idx[..., None, :]
        same_entity = entity_id[..., None] == entity_id[..., None, :]

        rel_pos = self.relpos(
            pos=res_idx, condition=same_chain, rel_clip_idx=self.max_relative_idx
        )
        rel_token = self.relpos(
            pos=batch["token_index"],
            condition=same_chain & same_res,
            rel_clip_idx=self.max_relative_idx,
        )
        rel_chain = self.relpos(
            pos=batch["sym_id"],
            condition=same_entity,
            rel_clip_idx=self.max_relative_chain,
        )

        same_entity = same_entity[..., None].to(dtype=rel_pos.dtype)

        rel_feat = torch.cat([rel_pos, rel_token, same_entity, rel_chain], dim=-1).to(
            self.linear_relpos.weight.dtype
        )

        return self.linear_relpos(rel_feat)


class InputEmbedderAllAtom(nn.Module):
    """
    Embeds a subset of the input features.

    AF3 Algorithm 1 lines 1-5. Includes Algorithms 2 (InputFeatureEmbedder)
    and 3 (RelativePositionEncoding).
    """

    def __init__(
        self,
        c_s_input: int,
        c_s: int,
        c_z: int,
        max_relative_idx: int,
        max_relative_chain: int,
        atom_attn_enc: dict,
        linear_init_params: ConfigDict = lin_init.all_atom_input_emb_init,
    ):
        """
        Args:
            c_s_input:
                Per token input representation channel dimension
            c_s:
                Single representation channel dimension
            c_z:
                Pair representation channel dimension
            max_relative_idx:
                Maximum relative position and token indices clipped
            max_relative_chain:
                Maximum relative chain indices clipped
            atom_attn_enc:
                Config for the AtomAttentionEncoder
            linear_init_params:
                Linear layer initialization parameters
            **kwargs:
        """
        super().__init__()

        self.atom_attn_enc = AtomAttentionEncoder(
            **atom_attn_enc,
            add_noisy_pos=False,
        )

        self.linear_s = Linear(c_s_input, c_s, **linear_init_params.linear_s)
        self.linear_z_i = Linear(c_s_input, c_z, **linear_init_params.linear_z_i)
        self.linear_z_j = Linear(c_s_input, c_z, **linear_init_params.linear_z_j)

        self.relpos = RelposAllAtom(
            c_z=c_z,
            max_relative_idx=max_relative_idx,
            max_relative_chain=max_relative_chain,
            linear_init_params=linear_init_params.relpos_emb,
        )

        # Expecting binary feature "token_bonds" of shape [*, N_token, N_token, 1]
        self.linear_token_bonds = Linear(
            1, c_z, **linear_init_params.linear_token_bonds
        )

    def forward(
        self,
        batch: dict,
        inplace_safe: bool = False,
        use_deepspeed_evo_attention: Optional[bool] = False,
    ) -> tuple[torch.Tensor, torch.Tensor, torch.Tensor]:
        """
        Args:
            batch:
                Input feature dictionary
            inplace_safe:
                Whether inplace operations can be performed
        Returns:
            s_input:
                [*, N_token, C_s_input] Single (input) representation
            s:
                [*, N_token, C_s] Single representation
            z:
                [*, N_token, N_token, C_z] Pair representation
            use_deepspeed_evo_attention:
                Whether to use DeepSpeed Evo Attention kernel
        """
        a, _, _, _ = self.atom_attn_enc(
            batch=batch,
            atom_mask=batch["atom_mask"],
            use_deepspeed_evo_attention=use_deepspeed_evo_attention,
        )

        # [*, N_token, C_s_input]
        s_input = torch.cat(
            [
                a,
                batch["restype"],
                batch["profile"],
                batch["deletion_mean"].unsqueeze(-1),
            ],
            dim=-1,
        )

        # [*, N_token, C_s]
        s = self.linear_s(s_input)

        s_input_emb_i = self.linear_z_i(s_input)
        s_input_emb_j = self.linear_z_j(s_input)
        token_bonds_emb = self.linear_token_bonds(
            batch["token_bonds"].unsqueeze(-1).to(dtype=s.dtype)
        )

        # [*, N_token, N_token, C_z]
        z = self.relpos(batch)
        z = add(z, s_input_emb_i[..., None, :], inplace=inplace_safe)
        z = add(z, s_input_emb_j[..., None, :, :], inplace=inplace_safe)
        z = add(z, token_bonds_emb, inplace=inplace_safe)

        return s_input, s, z


class MSAModuleEmbedder(nn.Module):
    """Sample MSA features and embed them. Implements AF3 Algorithm 8 lines 1-4.
    This section of the MSAModule is separated from the main stack to allow for
    tensor offloading during inference.
    """

    def __init__(
        self,
        c_m_feats: int,
        c_m: int,
        c_s_input: int,
        linear_init_params: ConfigDict = lin_init.msa_module_emb_init,
    ):
        """
        Args:
            c_m_feats:
                MSA input features channel dimension
            c_m:
                MSA channel dimension
            c_s_input:
                Single (s_input) channel dimension
            linear_init_params:
                Linear layer initialization parameters
        """
        super().__init__()

        self.linear_m = Linear(c_m_feats, c_m, **linear_init_params.linear_m)
        self.linear_s_input = Linear(
            c_s_input, c_m, **linear_init_params.linear_s_input
        )

    @staticmethod
    def subsample_msa(
        msa_feat: torch.Tensor,
        msa_mask: torch.Tensor,
        num_paired_seqs: torch.Tensor,
<<<<<<< HEAD
        asym_id: torch.Tensor,
    ) -> Tuple[torch.Tensor, torch.Tensor]:
        """Subsample main MSA features for a single sample in the batch.
        The subsampling is independent per each chain.

        Args:
            msa_feat:
                [N_msa, N_token, 32] MSA features
            msa_mask:
                [N_msa, N_token] MSA mask
            num_paired_seqs:
                [] Number of paired MSA sequences
            asym_id:
                [N_token] Id of the chain each token belongs to
        Returns:
            sampled_msa:
                [N_seq, N_token, c_m_feats] Sampled MSA features
            msa_mask:
                [N_seq, N_token] Sampled MSA mask
        """
        # Set the sequence dimension for the two tensors, the chain dimension is this +1
        feat_seq_dim = -3
        mask_seq_dim = -2

        num_paired_seqs = int(num_paired_seqs.item())

        # Separate UniProt paired sequences and main MSA (only the latter is subsampled)
        total_msa_seq = msa_feat.shape[feat_seq_dim]
        num_main_msa_seqs = total_msa_seq - num_paired_seqs

        split_sections = [num_paired_seqs, num_main_msa_seqs]

        uniprot_msa_feat, main_msa_feat = torch.split(
            msa_feat, split_sections, dim=feat_seq_dim
        )
        uniprot_msa_mask, main_msa_mask = torch.split(
            msa_mask, split_sections, dim=mask_seq_dim
        )

        # Get the length of each chain using consecutive unique asym_id
        _, chain_splits = torch.unique_consecutive(asym_id, return_counts=True)

        # Split the tensor obtaining separate tensors for each chain
        per_chain_msa_feat = torch.split(
            main_msa_feat, chain_splits.tolist(), dim=feat_seq_dim + 1
        )
        per_chain_msa_mask = torch.split(
            main_msa_mask, chain_splits.tolist(), dim=mask_seq_dim + 1
        )

        # Get the number of main msa seqs per chain
        # summing the ones in the seq dimension in the mask
        # Use float32 as bf16 precision is not enough to distinguish all 16384 integers
        per_chain_main_msa_dim = [
            int(torch.sum(mask, dim=-2, dtype=torch.float32)[0])
            for mask in per_chain_msa_mask
        ]

        # Max number of sequences across chains
        max_msa_seqs_across_chains = max(per_chain_main_msa_dim)

        # Dimension to subsample all chains to
        seq_subsample_dim = torch.randint(
            low=1,
            high=int(max_msa_seqs_across_chains + 1),
            size=(1,),
            device=msa_feat.device,
        )

        # Get a random permutation of the sequence indexes for each chain
        # Pad it with padding row indexes until max_msa_seqs_across_chains
        chain_index_permutations = [
            torch.cat(
                [
                    torch.randperm(num_seqs, device=msa_feat.device),
                    torch.arange(
                        num_seqs, max_msa_seqs_across_chains, device=msa_feat.device
                    ),
                ]
            )[:seq_subsample_dim]
            for num_seqs in per_chain_main_msa_dim
        ]

        # Apply the permutation and keep seq_subsample_dim sequences
        sampled_chain_feats = [
            feat[..., perm, :, :]
            for feat, perm in zip(per_chain_msa_feat, chain_index_permutations)
        ]
        sampled_chain_masks = [
            mask[..., perm, :]
            for mask, perm in zip(per_chain_msa_mask, chain_index_permutations)
        ]

        # Concatenate the chains back together
        sampled_main_msa_feat = torch.cat(sampled_chain_feats, dim=feat_seq_dim + 1)
        sampled_main_msa_mask = torch.cat(sampled_chain_masks, dim=mask_seq_dim + 1)

        # Stack with the uniprot features and mask
        sampled_msa_feat = torch.cat(
            [uniprot_msa_feat, sampled_main_msa_feat], dim=feat_seq_dim
        )
        sampled_msa_mask = torch.cat(
            [uniprot_msa_mask, sampled_main_msa_mask], dim=mask_seq_dim
        )

        return sampled_msa_feat, sampled_msa_mask
=======
    ) -> tuple[torch.Tensor, torch.Tensor]:
        """Subsample main MSA features for a single element in the batch.

        Args:
            msa_feat:
                [N_seq, N_token, c_m_feats] MSA features
            msa_mask:
                [N_seq, N_token] MSA mask
            num_paired_seqs:
                Number of paired MSA sequences
        Returns:
            sampled_msa:
                [N_seq_sampled, N_token, c_m_feats] Sampled MSA features
            msa_mask:
                [N_seq_sampled, N_token] Sampled MSA mask
        """
        total_msa_seq = msa_feat.shape[-3]

        # Split uniprot and main MSA sequences. Only main MSA seqs will be sampled.
        # All uniprot seqs are in the final MSA representation.
        num_main_msa_seqs = total_msa_seq - num_paired_seqs

        if num_main_msa_seqs.any():
            split_sections = [num_paired_seqs, num_main_msa_seqs]
            uniprot_msa, main_msa = torch.split(msa_feat, split_sections, dim=-3)
            uniprot_msa_mask, main_msa_mask = torch.split(
                msa_mask, split_sections, dim=-2
            )

            # Sample Uniform[1, num_main_msa_seqs] sequences from the main MSA
            n_seq_sample = torch.randint(low=1, high=num_main_msa_seqs + 1, size=(1,))
            index_order = torch.randperm(num_main_msa_seqs, device=msa_feat.device)
            index_order = index_order[:n_seq_sample]

            main_msa = torch.index_select(main_msa, dim=-3, index=index_order)
            main_msa_mask = torch.index_select(main_msa_mask, dim=-2, index=index_order)

            # Combine uniprot and sampled main MSA sequences
            sampled_msa = torch.cat([uniprot_msa, main_msa], dim=-3)
            msa_mask = torch.cat([uniprot_msa_mask, main_msa_mask], dim=-2)

        else:
            sampled_msa = msa_feat

        return sampled_msa, msa_mask
>>>>>>> 283181e5

    def forward(
        self, batch: dict, s_input: torch.Tensor
    ) -> tuple[torch.Tensor, torch.Tensor]:
        """
        Args:
            batch:
                Input feature dictionary. Features used in this function:
                    - "msa": [*, N_msa, N_token, 32]
                    - "has_deletion": [*, N_msa, N_token]
                    - "deletion_value": [*, N_msa, N_token]
                    - "msa_mask": [*, N_msa, N_token]
                    - "num_paired_seqs": []
                    - "asym_id": [*, N_token]
            s_input:
                [*, N_token, C_s_input] single embedding

        Returns:
            m:
                [*, N_seq, N_token, C_m] MSA embedding
            msa_mask:
                [*, N_seq, N_token] MSA mask
        """
        batch_dims = batch["msa"].shape[:-3]
<<<<<<< HEAD

        # [*, N_msa, N_token, 34]
=======
>>>>>>> 283181e5
        msa_feat = torch.cat(
            [
                batch["msa"],
                batch["has_deletion"].unsqueeze(-1),
                batch["deletion_value"].unsqueeze(-1),
            ],
            dim=-1,
        )

<<<<<<< HEAD
        # [*, N_msa, N_token]
        msa_mask = batch["msa_mask"]

        # [*, N_tok]
        asym_id = batch["asym_id"]

        # [*]
        num_paired_seqs = batch["num_paired_seqs"]

        if len(batch_dims) > 0:
            # Unbind the batch dimension to get lists of samples
            per_sample_msa_feat = torch.unbind(msa_feat, dim=0)
            per_sample_mask = torch.unbind(msa_mask, dim=0)
            per_sample_num_paired_seq = torch.unbind(num_paired_seqs, dim=0)
            per_sample_asym_id = torch.unbind(asym_id, dim=0)

            # Subsample the MSA for each sample in the batch
            per_sample_subsampled_msa = []
            per_sample_subsampled_msa_mask = []
            for msa_feat, mask, num_paired, asym_id in zip(
                per_sample_msa_feat,
                per_sample_mask,
                per_sample_num_paired_seq,
                per_sample_asym_id,
            ):
                subsampled_msa, subsampled_mask = self.subsample_msa(
                    msa_feat, mask, num_paired, asym_id
                )
                per_sample_subsampled_msa.append(subsampled_msa)
                per_sample_subsampled_msa_mask.append(subsampled_mask)

            # Number of sequences to pad to for all the batch
            max_msa_seqs_batch = max([m.shape[-3] for m in per_sample_subsampled_msa])

            def pad_sequences_dim(m, max_seqs, seq_dim):
                """Pad the msa to max_seqs along seq_dim to stack them in a batch"""

                # Add zero padding at start and end for all dimensions after seq_dim
                non_pad_dims = (0, 0) * (abs(seq_dim) - 1)

                # Pad the seq_dim to max_msa_seqs length
                pad = non_pad_dims + (0, max_seqs - m.shape[seq_dim])

                return torch.nn.functional.pad(m, pad)

            # Pad the sequences to same seq length and stack them in a batch
            sampled_msa = torch.stack(
                [
                    pad_sequences_dim(m, max_msa_seqs_batch, seq_dim=-3)
                    for m in per_sample_subsampled_msa
                ],
                dim=0,
            )
            sampled_msa_mask = torch.stack(
                [
                    pad_sequences_dim(m, max_msa_seqs_batch, seq_dim=-2)
                    for m in per_sample_subsampled_msa_mask
                ],
                dim=0,
            )

        else:
            # If no batch dimension, just subsample the MSA
            sampled_msa, sampled_msa_mask = self.subsample_msa(
                msa_feat, msa_mask, num_paired_seqs, asym_id
=======
        # Unbind batch dim if it exists, and subsample msa seqs per batch
        if len(batch_dims) > 0:
            per_batch_msa = torch.unbind(msa_feat, dim=0)
            per_batch_mask = torch.unbind(msa_mask, dim=0)
            num_paired_seqs = torch.unbind(batch["num_paired_seqs"], dim=0)

            per_batch_sampled_msa = [
                self.subsample_msa(m, mask, n)
                for m, mask, n in zip(per_batch_msa, per_batch_mask, num_paired_seqs)
            ]

            sampled_msa = [m[0] for m in per_batch_sampled_msa]
            msa_mask = [m[1] for m in per_batch_sampled_msa]
            max_msa_seqs = max([m.shape[-3] for m in sampled_msa])

            def pad_batch_msas(m: torch.Tensor, seq_dim: int) -> torch.Tensor:
                # Pad MSA sequence dimension to max seqs in batch
                non_pad_dims = (0,) * 2 * (abs(seq_dim) - 1)
                return torch.nn.functional.pad(
                    m, (*non_pad_dims, 0, max_msa_seqs - m.shape[seq_dim])
                )

            sampled_msa = torch.stack(
                [pad_batch_msas(m, seq_dim=-3) for m in sampled_msa], dim=0
            )
            msa_mask = torch.stack(
                [pad_batch_msas(m, seq_dim=-2) for m in msa_mask], dim=0
            )

        else:
            sampled_msa, msa_mask = self.subsample_msa(
                msa_feat, msa_mask, batch["num_paired_seqs"]
>>>>>>> 283181e5
            )

        # [*, N_seq, N_token, C_m]
        m = self.linear_m(sampled_msa)
        m = m + self.linear_s_input(s_input).unsqueeze(-3)

        return m, sampled_msa_mask


class PreembeddingEmbedder(nn.Module):
    """
    Embeds the sequence pre-embedding passed to the model and the target_feat features.
    """

    def __init__(
        self,
        tf_dim: int,
        preembedding_dim: int,
        c_z: int,
        c_m: int,
        relpos_k: int,
        linear_init_params: ConfigDict = lin_init.preembed_init,
        **kwargs,
    ):
        """
        Args:
            tf_dim:
                End channel dimension of the incoming target features
            preembedding_dim:
                End channel dimension of the incoming embeddings
            c_z:
                Pair embedding dimension
            c_m:
                Single-Seq embedding dimension
            relpos_k:
                Window size used in relative position encoding
            linear_init_params:
                Linear layer initialization parameters
        """
        super().__init__()

        self.tf_dim = tf_dim
        self.preembedding_dim = preembedding_dim

        self.c_z = c_z
        self.c_m = c_m

        self.linear_tf_m = Linear(tf_dim, c_m, **linear_init_params.linear_tf_m)
        self.linear_preemb_m = Linear(
            self.preembedding_dim, c_m, **linear_init_params.linear_preemb_m
        )
        self.linear_preemb_z_i = Linear(
            self.preembedding_dim, c_z, **linear_init_params.linear_preemb_z_i
        )
        self.linear_preemb_z_j = Linear(
            self.preembedding_dim, c_z, **linear_init_params.linear_preemb_z_j
        )

        # Relative Positional Encoding
        self.relpos_k = relpos_k
        self.no_bins = 2 * relpos_k + 1
        self.linear_relpos = Linear(
            self.no_bins, c_z, **linear_init_params.linear_relpos
        )

    def relpos(self, ri: torch.Tensor):
        """
        Computes relative positional encodings
        Args:
            ri:
                "residue_index" feature of shape [*, N]
        Returns:
                Relative positional encoding of protein using the
                residue_index feature
        """
        d = ri[..., None] - ri[..., None, :]
        boundaries = torch.arange(
            start=-self.relpos_k, end=self.relpos_k + 1, device=d.device
        )
        reshaped_bins = boundaries.view(((1,) * len(d.shape)) + (len(boundaries),))
        d = d[..., None] - reshaped_bins
        d = torch.abs(d)
        d = torch.argmin(d, dim=-1)
        d = nn.functional.one_hot(d, num_classes=len(boundaries)).float()
        d = d.to(ri.dtype)
        return self.linear_relpos(d)

    def forward(
        self,
        tf: torch.Tensor,
        ri: torch.Tensor,
        preemb: torch.Tensor,
        inplace_safe: bool = False,
    ) -> tuple[torch.Tensor, torch.Tensor]:
        tf_m = self.linear_tf_m(tf).unsqueeze(-3)
        preemb_emb = self.linear_preemb_m(preemb[..., None, :, :]) + tf_m
        preemb_emb_i = self.linear_preemb_z_i(preemb)
        preemb_emb_j = self.linear_preemb_z_j(preemb)

        pair_emb = self.relpos(ri.type(preemb_emb_i.dtype))
        pair_emb = add(pair_emb, preemb_emb_i[..., None, :], inplace=inplace_safe)
        pair_emb = add(pair_emb, preemb_emb_j[..., None, :, :], inplace=inplace_safe)

        return preemb_emb, pair_emb


class RecyclingEmbedder(nn.Module):
    """
    Embeds the output of an iteration of the model for recycling.

    Implements AF2 Algorithm 32.
    """

    def __init__(
        self,
        c_m: int,
        c_z: int,
        min_bin: float,
        max_bin: float,
        no_bins: int,
        linear_init_params: ConfigDict = lin_init.recycling_emb_init,
        inf: float = 1e8,
        **kwargs,
    ):
        """
        Args:
            c_m:
                MSA channel dimension
            c_z:
                Pair embedding channel dimension
            min_bin:
                Smallest distogram bin (Angstroms)
            max_bin:
                Largest distogram bin (Angstroms)
            no_bins:
                Number of distogram bins
            linear_init_params:
                Linear layer initialization parameters
        """
        super().__init__()

        self.c_m = c_m
        self.c_z = c_z
        self.min_bin = min_bin
        self.max_bin = max_bin
        self.no_bins = no_bins
        self.inf = inf

        self.linear = Linear(self.no_bins, self.c_z, **linear_init_params.linear)
        self.layer_norm_m = LayerNorm(self.c_m)
        self.layer_norm_z = LayerNorm(self.c_z)

    def forward(
        self,
        m: torch.Tensor,
        z: torch.Tensor,
        x: torch.Tensor,
        inplace_safe: bool = False,
    ) -> tuple[torch.Tensor, torch.Tensor]:
        """
        Args:
            m:
                First row of the MSA embedding. [*, N_res, C_m]
            z:
                [*, N_res, N_res, C_z] pair embedding
            x:
                [*, N_res, 3] predicted C_beta coordinates
        Returns:
            m:
                [*, N_res, C_m] MSA embedding update
            z:
                [*, N_res, N_res, C_z] pair embedding update
        """
        # [*, N, C_m]
        m_update = self.layer_norm_m(m)
        if inplace_safe:
            m.copy_(m_update)
            m_update = m

        # [*, N, N, C_z]
        z_update = self.layer_norm_z(z)
        if inplace_safe:
            z.copy_(z_update)
            z_update = z

        # This squared method might become problematic in FP16 mode.
        bins = torch.linspace(
            self.min_bin,
            self.max_bin,
            self.no_bins,
            dtype=x.dtype,
            device=x.device,
            requires_grad=False,
        )
        squared_bins = bins**2
        upper = torch.cat(
            [squared_bins[1:], squared_bins.new_tensor([self.inf])], dim=-1
        )
        d = torch.sum(
            (x[..., None, :] - x[..., None, :, :]) ** 2, dim=-1, keepdims=True
        )

        # [*, N, N, no_bins]
        d = ((d > squared_bins) * (d < upper)).type(x.dtype)

        # [*, N, N, C_z]
        d = self.linear(d)
        z_update = add(z_update, d, inplace_safe)

        return m_update, z_update


class ExtraMSAEmbedder(nn.Module):
    """
    Embeds unclustered MSA sequences.

    Implements AF2 Algorithm 2, line 15
    """

    def __init__(
        self,
        c_in: int,
        c_out: int,
        linear_init_params: ConfigDict = lin_init.extra_msa_emb_init,
        **kwargs,
    ):
        """
        Args:
            c_in:
                Input channel dimension
            c_out:
                Output channel dimension
            linear_init_params:
                Linear layer initialization parameters
        """
        super().__init__()

        self.c_in = c_in
        self.c_out = c_out

        self.linear = Linear(self.c_in, self.c_out, **linear_init_params.linear)

    def forward(self, x: torch.Tensor) -> torch.Tensor:
        """
        Args:
            x:
                [*, N_extra_seq, N_res, C_in] "extra_msa_feat" features
        Returns:
            [*, N_extra_seq, N_res, C_out] embedding
        """
        x = self.linear(x)

        return x


class FourierEmbedding(nn.Module):
    """
    Implements AF3 Algorithm 22.
    """

    def __init__(self, c: int):
        """
        Args:
            c:
                Embedding dimension
        """
        super().__init__()
        w = torch.empty((c, 1))
        b = torch.empty(c)

        normal_init_(w)
        normal_init_(b)

        self.register_buffer("w", w)
        self.register_buffer("b", b)

    def forward(self, x: torch.Tensor) -> torch.Tensor:
        """
        Args:
            x:
                [*, 1] Input tensor
        Returns:
            [*, c] Embedding
        """
        x = nn.functional.linear(x, self.w, self.b)
        return torch.cos(2 * torch.pi * x)<|MERGE_RESOLUTION|>--- conflicted
+++ resolved
@@ -584,9 +584,8 @@
         msa_feat: torch.Tensor,
         msa_mask: torch.Tensor,
         num_paired_seqs: torch.Tensor,
-<<<<<<< HEAD
         asym_id: torch.Tensor,
-    ) -> Tuple[torch.Tensor, torch.Tensor]:
+    ) -> tuple[torch.Tensor, torch.Tensor]:
         """Subsample main MSA features for a single sample in the batch.
         The subsampling is independent per each chain.
 
@@ -691,53 +690,6 @@
         )
 
         return sampled_msa_feat, sampled_msa_mask
-=======
-    ) -> tuple[torch.Tensor, torch.Tensor]:
-        """Subsample main MSA features for a single element in the batch.
-
-        Args:
-            msa_feat:
-                [N_seq, N_token, c_m_feats] MSA features
-            msa_mask:
-                [N_seq, N_token] MSA mask
-            num_paired_seqs:
-                Number of paired MSA sequences
-        Returns:
-            sampled_msa:
-                [N_seq_sampled, N_token, c_m_feats] Sampled MSA features
-            msa_mask:
-                [N_seq_sampled, N_token] Sampled MSA mask
-        """
-        total_msa_seq = msa_feat.shape[-3]
-
-        # Split uniprot and main MSA sequences. Only main MSA seqs will be sampled.
-        # All uniprot seqs are in the final MSA representation.
-        num_main_msa_seqs = total_msa_seq - num_paired_seqs
-
-        if num_main_msa_seqs.any():
-            split_sections = [num_paired_seqs, num_main_msa_seqs]
-            uniprot_msa, main_msa = torch.split(msa_feat, split_sections, dim=-3)
-            uniprot_msa_mask, main_msa_mask = torch.split(
-                msa_mask, split_sections, dim=-2
-            )
-
-            # Sample Uniform[1, num_main_msa_seqs] sequences from the main MSA
-            n_seq_sample = torch.randint(low=1, high=num_main_msa_seqs + 1, size=(1,))
-            index_order = torch.randperm(num_main_msa_seqs, device=msa_feat.device)
-            index_order = index_order[:n_seq_sample]
-
-            main_msa = torch.index_select(main_msa, dim=-3, index=index_order)
-            main_msa_mask = torch.index_select(main_msa_mask, dim=-2, index=index_order)
-
-            # Combine uniprot and sampled main MSA sequences
-            sampled_msa = torch.cat([uniprot_msa, main_msa], dim=-3)
-            msa_mask = torch.cat([uniprot_msa_mask, main_msa_mask], dim=-2)
-
-        else:
-            sampled_msa = msa_feat
-
-        return sampled_msa, msa_mask
->>>>>>> 283181e5
 
     def forward(
         self, batch: dict, s_input: torch.Tensor
@@ -762,11 +714,8 @@
                 [*, N_seq, N_token] MSA mask
         """
         batch_dims = batch["msa"].shape[:-3]
-<<<<<<< HEAD
 
         # [*, N_msa, N_token, 34]
-=======
->>>>>>> 283181e5
         msa_feat = torch.cat(
             [
                 batch["msa"],
@@ -776,7 +725,6 @@
             dim=-1,
         )
 
-<<<<<<< HEAD
         # [*, N_msa, N_token]
         msa_mask = batch["msa_mask"]
 
@@ -842,40 +790,6 @@
             # If no batch dimension, just subsample the MSA
             sampled_msa, sampled_msa_mask = self.subsample_msa(
                 msa_feat, msa_mask, num_paired_seqs, asym_id
-=======
-        # Unbind batch dim if it exists, and subsample msa seqs per batch
-        if len(batch_dims) > 0:
-            per_batch_msa = torch.unbind(msa_feat, dim=0)
-            per_batch_mask = torch.unbind(msa_mask, dim=0)
-            num_paired_seqs = torch.unbind(batch["num_paired_seqs"], dim=0)
-
-            per_batch_sampled_msa = [
-                self.subsample_msa(m, mask, n)
-                for m, mask, n in zip(per_batch_msa, per_batch_mask, num_paired_seqs)
-            ]
-
-            sampled_msa = [m[0] for m in per_batch_sampled_msa]
-            msa_mask = [m[1] for m in per_batch_sampled_msa]
-            max_msa_seqs = max([m.shape[-3] for m in sampled_msa])
-
-            def pad_batch_msas(m: torch.Tensor, seq_dim: int) -> torch.Tensor:
-                # Pad MSA sequence dimension to max seqs in batch
-                non_pad_dims = (0,) * 2 * (abs(seq_dim) - 1)
-                return torch.nn.functional.pad(
-                    m, (*non_pad_dims, 0, max_msa_seqs - m.shape[seq_dim])
-                )
-
-            sampled_msa = torch.stack(
-                [pad_batch_msas(m, seq_dim=-3) for m in sampled_msa], dim=0
-            )
-            msa_mask = torch.stack(
-                [pad_batch_msas(m, seq_dim=-2) for m in msa_mask], dim=0
-            )
-
-        else:
-            sampled_msa, msa_mask = self.subsample_msa(
-                msa_feat, msa_mask, batch["num_paired_seqs"]
->>>>>>> 283181e5
             )
 
         # [*, N_seq, N_token, C_m]
