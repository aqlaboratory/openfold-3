# Copyright 2021 AlQuraishi Laboratory
# Copyright 2021 DeepMind Technologies Limited
#
# Licensed under the Apache License, Version 2.0 (the "License");
# you may not use this file except in compliance with the License.
# You may obtain a copy of the License at
#
#      http://www.apache.org/licenses/LICENSE-2.0
#
# Unless required by applicable law or agreed to in writing, software
# distributed under the License is distributed on an "AS IS" BASIS,
# WITHOUT WARRANTIES OR CONDITIONS OF ANY KIND, either express or implied.
# See the License for the specific language governing permissions and
# limitations under the License.

"""
Embedders for input features. Includes InputEmbedders for monomer, multimer, soloseq,
and all-atom models. Also includes the RecyclingEmbedder and ExtraMSAEmbedder.
"""

from typing import Dict, Tuple

import torch
import torch.nn as nn
from ml_collections import ConfigDict

import openfold3.core.config.default_linear_init_config as lin_init
from openfold3.core.model.layers import AtomAttentionEncoder
from openfold3.core.model.primitives import LayerNorm, Linear, normal_init_
<<<<<<< HEAD
from openfold3.core.utils.tensor_utils import add, binned_one_hot
=======
from openfold3.core.utils.tensor_utils import add, one_hot
>>>>>>> fdb90b2c


class InputEmbedder(nn.Module):
    """
    Embeds a subset of the input features.

    Implements AF2 Algorithms 3 (InputEmbedder) and 4 (relpos).
    """

    def __init__(
        self,
        tf_dim: int,
        msa_dim: int,
        c_z: int,
        c_m: int,
        relpos_k: int,
        linear_init_params: ConfigDict = lin_init.monomer_input_emb_init,
        **kwargs,
    ):
        """
        Args:
            tf_dim:
                Final dimension of the target features
            msa_dim:
                Final dimension of the MSA features
            c_z:
                Pair embedding dimension
            c_m:
                MSA embedding dimension
            relpos_k:
                Window size used in relative positional encoding
            linear_init_params:
                Linear layer initialization parameters
        """
        super().__init__()

        self.tf_dim = tf_dim
        self.msa_dim = msa_dim

        self.c_z = c_z
        self.c_m = c_m

        self.linear_tf_z_i = Linear(tf_dim, c_z, **linear_init_params.linear_tf_z_i)
        self.linear_tf_z_j = Linear(tf_dim, c_z, **linear_init_params.linear_tf_z_j)
        self.linear_tf_m = Linear(tf_dim, c_m, **linear_init_params.linear_tf_m)
        self.linear_msa_m = Linear(msa_dim, c_m, **linear_init_params.linear_msa_m)

        # RPE stuff
        self.relpos_k = relpos_k
        self.no_bins = 2 * relpos_k + 1
        self.linear_relpos = Linear(
            self.no_bins, c_z, **linear_init_params.linear_relpos
        )

    def relpos(self, ri: torch.Tensor):
        """
        Computes relative positional encodings

        Implements AF2 Algorithm 4.

        Args:
            ri:
                "residue_index" features of shape [*, N]
        """
        d = ri[..., None] - ri[..., None, :]
        boundaries = torch.arange(
            start=-self.relpos_k, end=self.relpos_k + 1, device=d.device
        )
        reshaped_bins = boundaries.view(((1,) * len(d.shape)) + (len(boundaries),))
        d = d[..., None] - reshaped_bins
        d = torch.abs(d)
        d = torch.argmin(d, dim=-1)
        d = nn.functional.one_hot(d, num_classes=len(boundaries)).float()
        d = d.to(ri.dtype)
        return self.linear_relpos(d)

    def forward(
        self,
        tf: torch.Tensor,
        ri: torch.Tensor,
        msa: torch.Tensor,
        inplace_safe: bool = False,
    ) -> Tuple[torch.Tensor, torch.Tensor]:
        """
        Args:
            tf:
                [*, N_res, tf_dim] Target features
            ri:
                [*, N_res] Residue index
            msa:
                [*, N_clust, N_res, msa_dim] MSA features
            inplace_safe:
                Bool determining if operations can be done in place (inference only)
        Returns:
            msa_emb:
                [*, N_clust, N_res, C_m] MSA embedding
            pair_emb:
                [*, N_res, N_res, C_z] pair embedding

        """
        # [*, N_res, c_z]
        tf_emb_i = self.linear_tf_z_i(tf)
        tf_emb_j = self.linear_tf_z_j(tf)

        # [*, N_res, N_res, c_z]
        pair_emb = self.relpos(ri.type(tf_emb_i.dtype))
        pair_emb = add(pair_emb, tf_emb_i[..., None, :], inplace=inplace_safe)
        pair_emb = add(pair_emb, tf_emb_j[..., None, :, :], inplace=inplace_safe)

        # [*, N_clust, N_res, c_m]
        n_clust = msa.shape[-3]
        tf_m = (
            self.linear_tf_m(tf)
            .unsqueeze(-3)
            .expand((-1,) * len(tf.shape[:-2]) + (n_clust, -1, -1))
        )
        msa_emb = self.linear_msa_m(msa) + tf_m

        return msa_emb, pair_emb


class InputEmbedderMultimer(nn.Module):
    """
    Embeds a subset of the input features.

    Implements AF2-Multimer Algorithms 3 (InputEmbedder) and 4 (relpos).
    """

    def __init__(
        self,
        tf_dim: int,
        msa_dim: int,
        c_z: int,
        c_m: int,
        max_relative_idx: int,
        use_chain_relative: bool,
        max_relative_chain: int,
        linear_init_params: ConfigDict = lin_init.multimer_input_emb_init,
        **kwargs,
    ):
        """
        Args:
            tf_dim:
                Final dimension of the target features
            msa_dim:
                Final dimension of the MSA features
            c_z:
                Pair embedding dimension
            c_m:
                MSA embedding dimension
            max_relative_idx:
                Maximum relative position and token indices clipped
            use_chain_relative:
                Whether to add relative chain encoding
            max_relative_chain:
                Maximum relative chain indices clipped
            linear_init_params:
                Linear layer initialization parameters
        """
        super().__init__()

        self.tf_dim = tf_dim
        self.msa_dim = msa_dim

        self.c_z = c_z
        self.c_m = c_m

        self.linear_tf_z_i = Linear(tf_dim, c_z, **linear_init_params.linear_tf_z_i)
        self.linear_tf_z_j = Linear(tf_dim, c_z, **linear_init_params.linear_tf_z_j)
        self.linear_tf_m = Linear(tf_dim, c_m, **linear_init_params.linear_tf_m)
        self.linear_msa_m = Linear(msa_dim, c_m, **linear_init_params.linear_msa_m)

        # RPE stuff
        self.max_relative_idx = max_relative_idx
        self.use_chain_relative = use_chain_relative
        self.max_relative_chain = max_relative_chain
        if self.use_chain_relative:
            self.no_bins = 2 * max_relative_idx + 2 + 1 + 2 * max_relative_chain + 2
        else:
            self.no_bins = 2 * max_relative_idx + 1
        self.linear_relpos = Linear(
            self.no_bins, c_z, **linear_init_params.linear_relpos
        )

    def relpos(self, batch):
        pos = batch["residue_index"]
        asym_id = batch["asym_id"]
        asym_id_same = asym_id[..., None] == asym_id[..., None, :]
        offset = pos[..., None] - pos[..., None, :]

        clipped_offset = torch.clamp(
            offset + self.max_relative_idx, 0, 2 * self.max_relative_idx
        )

        rel_feats = []
        if self.use_chain_relative:
            final_offset = torch.where(
                asym_id_same,
                clipped_offset,
                (2 * self.max_relative_idx + 1) * torch.ones_like(clipped_offset),
            )
            boundaries = torch.arange(
                start=0, end=2 * self.max_relative_idx + 2, device=final_offset.device
            )
            rel_pos = binned_one_hot(
                final_offset,
                boundaries,
            )

            rel_feats.append(rel_pos)

            entity_id = batch["entity_id"]
            entity_id_same = entity_id[..., None] == entity_id[..., None, :]
            rel_feats.append(entity_id_same[..., None].to(dtype=rel_pos.dtype))

            sym_id = batch["sym_id"]
            rel_sym_id = sym_id[..., None] - sym_id[..., None, :]

            max_rel_chain = self.max_relative_chain
            clipped_rel_chain = torch.clamp(
                rel_sym_id + max_rel_chain,
                0,
                2 * max_rel_chain,
            )

            final_rel_chain = torch.where(
                entity_id_same,
                clipped_rel_chain,
                (2 * max_rel_chain + 1) * torch.ones_like(clipped_rel_chain),
            )

            boundaries = torch.arange(
                start=0, end=2 * max_rel_chain + 2, device=final_rel_chain.device
            )
            rel_chain = binned_one_hot(
                final_rel_chain,
                boundaries,
            )

            rel_feats.append(rel_chain)
        else:
            boundaries = torch.arange(
                start=0, end=2 * self.max_relative_idx + 1, device=clipped_offset.device
            )
            rel_pos = binned_one_hot(
                clipped_offset,
                boundaries,
            )
            rel_feats.append(rel_pos)

        rel_feat = torch.cat(rel_feats, dim=-1).to(self.linear_relpos.weight.dtype)

        return self.linear_relpos(rel_feat)

    def forward(self, batch: Dict) -> Tuple[torch.Tensor, torch.Tensor]:
        """
        Args:
            batch:
                Input feature dictionary

        Returns:
            msa_emb:
                [*, N_clust, N_res, C_m] MSA embedding
            pair_emb:
                [*, N_res, N_res, C_z] pair embedding
        """
        tf = batch["target_feat"]
        msa = batch["msa_feat"]

        # [*, N_res, c_z]
        tf_emb_i = self.linear_tf_z_i(tf)
        tf_emb_j = self.linear_tf_z_j(tf)

        # [*, N_res, N_res, c_z]
        pair_emb = tf_emb_i[..., None, :] + tf_emb_j[..., None, :, :]
        pair_emb = pair_emb + self.relpos(batch)

        # [*, N_clust, N_res, c_m]
        n_clust = msa.shape[-3]
        tf_m = (
            self.linear_tf_m(tf)
            .unsqueeze(-3)
            .expand((-1,) * len(tf.shape[:-2]) + (n_clust, -1, -1))
        )
        msa_emb = self.linear_msa_m(msa) + tf_m

        return msa_emb, pair_emb


class RelposAllAtom(nn.Module):
    """Relative Positional Encoding. Implements AF3 Algorithm 3."""

    def __init__(
        self,
        c_z: int,
        max_relative_idx: int,
        max_relative_chain: int,
        linear_init_params: ConfigDict = lin_init.relpos_emb_init,
    ):
        """
        Args:
            c_z:
                Pair embedding dimension
            max_relative_idx:
                Maximum relative position and token indices clipped
            max_relative_chain:
                Maximum relative chain indices clipped
<<<<<<< HEAD
=======
            linear_init_params:
                Linear layer initialization parameters
            **kwargs:
>>>>>>> fdb90b2c
        """
        super().__init__()

        self.max_relative_idx = max_relative_idx
        self.max_relative_chain = max_relative_chain

        num_rel_pos_bins = 2 * max_relative_idx + 2
        num_rel_token_bins = 2 * max_relative_idx + 2
        num_rel_chain_bins = 2 * max_relative_chain + 2
        num_same_entity_features = 1
        self.num_dims = (
            num_rel_pos_bins
            + num_rel_token_bins
            + num_rel_chain_bins
            + num_same_entity_features
        )
<<<<<<< HEAD
        self.linear_relpos = Linear(self.num_dims, c_z, bias=False)
=======

        self.linear_relpos = Linear(
            self.no_bins, c_z, **linear_init_params.linear_relpos
        )
>>>>>>> fdb90b2c

    @staticmethod
    def relpos(
        pos: torch.Tensor, condition: torch.BoolTensor, rel_clip_idx: int
    ) -> torch.Tensor:
        """
        Args:
            pos:
                [*, N_token] Token index
            condition:
                [*, N_token, N_token] Condition for clipping
            rel_clip_idx:
                Max idx for clipping (max_relative_idx or max_relative_chain)
        Returns:
            rel_pos:
                [*, N_token, N_token, 2 * rel_clip_idx + 2] Relative position embedding
        """
        offset = pos[..., None] - pos[..., None, :]
        clipped_offset = torch.clamp(offset + rel_clip_idx, min=0, max=2 * rel_clip_idx)
        final_offset = torch.where(
            condition,
            clipped_offset,
            (2 * rel_clip_idx + 1) * torch.ones_like(clipped_offset),
        )
        boundaries = torch.arange(
            start=0, end=2 * rel_clip_idx + 2, device=final_offset.device
        )
        rel_pos = binned_one_hot(
            final_offset,
            boundaries,
        )

        return rel_pos

    def forward(self, batch: Dict) -> torch.Tensor:
        """
        Args:
            batch:
                Input feature dictionary

        Returns:
            [*, N_token, N_token, C_z] Relative position embedding
        """
        res_idx = batch["residue_index"]
        asym_id = batch["asym_id"]
        entity_id = batch["entity_id"]
        same_chain = asym_id[..., None] == asym_id[..., None, :]
        same_res = res_idx[..., None] == res_idx[..., None, :]

        rel_pos = self.relpos(
            pos=res_idx, condition=same_chain, rel_clip_idx=self.max_relative_idx
        )
        rel_token = self.relpos(
            pos=batch["token_index"],
            condition=same_chain & same_res,
            rel_clip_idx=self.max_relative_idx,
        )

        same_entity = entity_id[..., None] == entity_id[..., None, :]
        same_entity = same_entity[..., None].to(dtype=rel_pos.dtype)

        rel_chain = self.relpos(
            pos=batch["sym_id"],
            condition=~same_chain,
            rel_clip_idx=self.max_relative_chain,
        )

        rel_feat = torch.cat([rel_pos, rel_token, same_entity, rel_chain], dim=-1).to(
            self.linear_relpos.weight.dtype
        )

        return self.linear_relpos(rel_feat)


class InputEmbedderAllAtom(nn.Module):
    """
    Embeds a subset of the input features.

    AF3 Algorithm 1 lines 1-5. Includes Algorithms 2 (InputFeatureEmbedder)
    and 3 (RelativePositionEncoding).
    """

    def __init__(
        self,
        c_s_input: int,
        c_s: int,
        c_z: int,
        max_relative_idx: int,
        max_relative_chain: int,
        atom_attn_enc: Dict,
        linear_init_params: ConfigDict = lin_init.all_atom_input_emb_init,
    ):
        """
        Args:
            c_s_input:
                Per token input representation channel dimension
            c_s:
                Single representation channel dimension
            c_z:
                Pair representation channel dimension
            max_relative_idx:
                Maximum relative position and token indices clipped
            max_relative_chain:
                Maximum relative chain indices clipped
            atom_attn_enc:
                Config for the AtomAttentionEncoder
            linear_init_params:
                Linear layer initialization parameters
            **kwargs:
        """
        super().__init__()

        self.atom_attn_enc = AtomAttentionEncoder(
            **atom_attn_enc,
            add_noisy_pos=False,
        )

        self.linear_s = Linear(c_s_input, c_s, **linear_init_params.linear_s)
        self.linear_z_i = Linear(c_s_input, c_z, **linear_init_params.linear_z_i)
        self.linear_z_j = Linear(c_s_input, c_z, **linear_init_params.linear_z_j)

        self.relpos = RelposAllAtom(
            c_z=c_z,
            max_relative_idx=max_relative_idx,
            max_relative_chain=max_relative_chain,
            linear_init_params=linear_init_params.relpos_emb,
        )

<<<<<<< HEAD
        # Expecting binary feature "token_bonds" of shape [*, N_token, N_token, 1]
        self.linear_token_bonds = Linear(1, c_z, bias=False)
=======
        self.linear_token_bonds = Linear(
            1, c_z, **linear_init_params.linear_token_bonds
        )
>>>>>>> fdb90b2c

    def forward(
        self, batch: Dict, inplace_safe: bool = False
    ) -> Tuple[torch.Tensor, torch.Tensor, torch.Tensor]:
        """
        Args:
            batch:
                Input feature dictionary
            inplace_safe:
                Whether inplace operations can be performed
        Returns:
            s_input:
                [*, N_token, C_s_input] Single (input) representation
            s:
                [*, N_token, C_s] Single representation
            z:
                [*, N_token, N_token, C_z] Pair representation
        """
        n_token = batch["token_mask"].shape[-1]
        atom_to_onehot_token_index = torch.nn.functional.one_hot(
            batch["atom_to_token_index"].to(torch.int64), num_classes=n_token
        ).to(batch["atom_to_token_index"].dtype)
        atom_mask = torch.einsum(
            "...li,...i->...l", atom_to_onehot_token_index, batch["token_mask"]
        )

        a, _, _, _ = self.atom_attn_enc(batch=batch, atom_mask=atom_mask)

        # [*, N_token, C_s_input]
        s_input = torch.cat(
            [
                a,
                batch["restype"],
                batch["profile"],
                batch["deletion_mean"].unsqueeze(-1),
            ],
            dim=-1,
        )

        # [*, N_token, C_s]
        s = self.linear_s(s_input)

        s_input_emb_i = self.linear_z_i(s_input)
        s_input_emb_j = self.linear_z_j(s_input)
        token_bonds_emb = self.linear_token_bonds(batch["token_bonds"].unsqueeze(-1))

        # [*, N_token, N_token, C_z]
        z = self.relpos(batch)
        z = add(z, s_input_emb_i[..., None, :], inplace=inplace_safe)
        z = add(z, s_input_emb_j[..., None, :, :], inplace=inplace_safe)
        z = add(z, token_bonds_emb, inplace=inplace_safe)

        return s_input, s, z


class MSAModuleEmbedder(nn.Module):
    """Sample MSA features and embed them. Implements AF3 Algorithm 8 lines 1-4.
    This section of the MSAModule is separated from the main stack to allow for
    tensor offloading during inference.
    """

    def __init__(
        self,
        c_m_feats: int,
        c_m: int,
        c_s_input: int,
        linear_init_params: ConfigDict = lin_init.msa_module_emb_init,
    ):
        """
        Args:
            c_m_feats:
                MSA input features channel dimension
            c_m:
                MSA channel dimension
            c_s_input:
                Single (s_input) channel dimension
            linear_init_params:
                Linear layer initialization parameters
        """
        super().__init__()

        self.linear_m = Linear(c_m_feats, c_m, **linear_init_params.linear_m)
        self.linear_s_input = Linear(
            c_s_input, c_m, **linear_init_params.linear_s_input
        )

    def forward(
        self, batch: Dict, s_input: torch.Tensor
    ) -> Tuple[torch.Tensor, torch.Tensor]:
        """
        Args:
            batch:
                Input feature dictionary. Features used in this function:
                    - "msa": [*, N_msa, N_token, 32]
                    - "has_deletion": [*, N_msa, N_token]
                    - "deletion_value": [*, N_msa, N_token]
                    - "msa_mask": [*, N_msa, N_token]
                    - "num_main_msa_seqs": []
            s_input:
                [*, N_token, C_s_input] single embedding

        Returns:
            m:
                [*, N_seq, N_token, C_m] MSA embedding
            msa_mask:
                [*, N_seq, N_token] MSA mask
        """
        msa_feat = torch.cat(
            [
                batch["msa"],
                batch["has_deletion"].unsqueeze(-1),
                batch["deletion_value"].unsqueeze(-1),
            ],
            dim=-1,
        )
        msa_mask = batch["msa_mask"]

        total_msa_seq = batch["msa"].shape[-3]

        # Split uniprot and main MSA sequences. Only main MSA seqs will be sampled.
        # All uniprot seqs are in the final MSA representation.
        num_main_msa_seqs = int(batch["num_main_msa_seqs"].item())
        split_sections = [total_msa_seq - num_main_msa_seqs, num_main_msa_seqs]
        uniprot_msa, main_msa = torch.split(msa_feat, split_sections, dim=-3)
        uniprot_msa_mask, main_msa_mask = torch.split(msa_mask, split_sections, dim=-2)

        # Sample Uniform[1, num_main_msa_seqs] sequences from the main MSA
        n_seq_sample = torch.randint(low=1, high=num_main_msa_seqs, size=(1,)).item()
        index_order = torch.randperm(num_main_msa_seqs, device=msa_feat.device)
        index_order = index_order[:n_seq_sample]

        main_msa = torch.index_select(main_msa, dim=-3, index=index_order)
        main_msa_mask = torch.index_select(main_msa_mask, dim=-2, index=index_order)

        # Combine uniprot and sampled main MSA sequences
        sampled_msa = torch.cat([uniprot_msa, main_msa], dim=-3)
        msa_mask = torch.cat([uniprot_msa_mask, main_msa_mask], dim=-2)

        m = self.linear_m(sampled_msa)
        m = m + self.linear_s_input(s_input).unsqueeze(-3)
        return m, msa_mask


class PreembeddingEmbedder(nn.Module):
    """
    Embeds the sequence pre-embedding passed to the model and the target_feat features.
    """

    def __init__(
        self,
        tf_dim: int,
        preembedding_dim: int,
        c_z: int,
        c_m: int,
        relpos_k: int,
        linear_init_params: ConfigDict = lin_init.preembed_init,
        **kwargs,
    ):
        """
        Args:
            tf_dim:
                End channel dimension of the incoming target features
            preembedding_dim:
                End channel dimension of the incoming embeddings
            c_z:
                Pair embedding dimension
            c_m:
                Single-Seq embedding dimension
            relpos_k:
                Window size used in relative position encoding
            linear_init_params:
                Linear layer initialization parameters
        """
        super().__init__()

        self.tf_dim = tf_dim
        self.preembedding_dim = preembedding_dim

        self.c_z = c_z
        self.c_m = c_m

        self.linear_tf_m = Linear(tf_dim, c_m, **linear_init_params.linear_tf_m)
        self.linear_preemb_m = Linear(
            self.preembedding_dim, c_m, **linear_init_params.linear_preemb_m
        )
        self.linear_preemb_z_i = Linear(
            self.preembedding_dim, c_z, **linear_init_params.linear_preemb_z_i
        )
        self.linear_preemb_z_j = Linear(
            self.preembedding_dim, c_z, **linear_init_params.linear_preemb_z_j
        )

        # Relative Positional Encoding
        self.relpos_k = relpos_k
        self.no_bins = 2 * relpos_k + 1
        self.linear_relpos = Linear(
            self.no_bins, c_z, **linear_init_params.linear_relpos
        )

    def relpos(self, ri: torch.Tensor):
        """
        Computes relative positional encodings
        Args:
            ri:
                "residue_index" feature of shape [*, N]
        Returns:
                Relative positional encoding of protein using the
                residue_index feature
        """
        d = ri[..., None] - ri[..., None, :]
        boundaries = torch.arange(
            start=-self.relpos_k, end=self.relpos_k + 1, device=d.device
        )
        reshaped_bins = boundaries.view(((1,) * len(d.shape)) + (len(boundaries),))
        d = d[..., None] - reshaped_bins
        d = torch.abs(d)
        d = torch.argmin(d, dim=-1)
        d = nn.functional.one_hot(d, num_classes=len(boundaries)).float()
        d = d.to(ri.dtype)
        return self.linear_relpos(d)

    def forward(
        self,
        tf: torch.Tensor,
        ri: torch.Tensor,
        preemb: torch.Tensor,
        inplace_safe: bool = False,
    ) -> Tuple[torch.Tensor, torch.Tensor]:
        tf_m = self.linear_tf_m(tf).unsqueeze(-3)
        preemb_emb = self.linear_preemb_m(preemb[..., None, :, :]) + tf_m
        preemb_emb_i = self.linear_preemb_z_i(preemb)
        preemb_emb_j = self.linear_preemb_z_j(preemb)

        pair_emb = self.relpos(ri.type(preemb_emb_i.dtype))
        pair_emb = add(pair_emb, preemb_emb_i[..., None, :], inplace=inplace_safe)
        pair_emb = add(pair_emb, preemb_emb_j[..., None, :, :], inplace=inplace_safe)

        return preemb_emb, pair_emb


class RecyclingEmbedder(nn.Module):
    """
    Embeds the output of an iteration of the model for recycling.

    Implements AF2 Algorithm 32.
    """

    def __init__(
        self,
        c_m: int,
        c_z: int,
        min_bin: float,
        max_bin: float,
        no_bins: int,
        linear_init_params: ConfigDict = lin_init.recycling_emb_init,
        inf: float = 1e8,
        **kwargs,
    ):
        """
        Args:
            c_m:
                MSA channel dimension
            c_z:
                Pair embedding channel dimension
            min_bin:
                Smallest distogram bin (Angstroms)
            max_bin:
                Largest distogram bin (Angstroms)
            no_bins:
                Number of distogram bins
            linear_init_params:
                Linear layer initialization parameters
        """
        super().__init__()

        self.c_m = c_m
        self.c_z = c_z
        self.min_bin = min_bin
        self.max_bin = max_bin
        self.no_bins = no_bins
        self.inf = inf

        self.linear = Linear(self.no_bins, self.c_z, **linear_init_params.linear)
        self.layer_norm_m = LayerNorm(self.c_m)
        self.layer_norm_z = LayerNorm(self.c_z)

    def forward(
        self,
        m: torch.Tensor,
        z: torch.Tensor,
        x: torch.Tensor,
        inplace_safe: bool = False,
    ) -> Tuple[torch.Tensor, torch.Tensor]:
        """
        Args:
            m:
                First row of the MSA embedding. [*, N_res, C_m]
            z:
                [*, N_res, N_res, C_z] pair embedding
            x:
                [*, N_res, 3] predicted C_beta coordinates
        Returns:
            m:
                [*, N_res, C_m] MSA embedding update
            z:
                [*, N_res, N_res, C_z] pair embedding update
        """
        # [*, N, C_m]
        m_update = self.layer_norm_m(m)
        if inplace_safe:
            m.copy_(m_update)
            m_update = m

        # [*, N, N, C_z]
        z_update = self.layer_norm_z(z)
        if inplace_safe:
            z.copy_(z_update)
            z_update = z

        # This squared method might become problematic in FP16 mode.
        bins = torch.linspace(
            self.min_bin,
            self.max_bin,
            self.no_bins,
            dtype=x.dtype,
            device=x.device,
            requires_grad=False,
        )
        squared_bins = bins**2
        upper = torch.cat(
            [squared_bins[1:], squared_bins.new_tensor([self.inf])], dim=-1
        )
        d = torch.sum(
            (x[..., None, :] - x[..., None, :, :]) ** 2, dim=-1, keepdims=True
        )

        # [*, N, N, no_bins]
        d = ((d > squared_bins) * (d < upper)).type(x.dtype)

        # [*, N, N, C_z]
        d = self.linear(d)
        z_update = add(z_update, d, inplace_safe)

        return m_update, z_update


class ExtraMSAEmbedder(nn.Module):
    """
    Embeds unclustered MSA sequences.

    Implements AF2 Algorithm 2, line 15
    """

    def __init__(
        self,
        c_in: int,
        c_out: int,
        linear_init_params: ConfigDict = lin_init.extra_msa_emb_init,
        **kwargs,
    ):
        """
        Args:
            c_in:
                Input channel dimension
            c_out:
                Output channel dimension
            linear_init_params:
                Linear layer initialization parameters
        """
        super().__init__()

        self.c_in = c_in
        self.c_out = c_out

        self.linear = Linear(self.c_in, self.c_out, **linear_init_params.linear)

    def forward(self, x: torch.Tensor) -> torch.Tensor:
        """
        Args:
            x:
                [*, N_extra_seq, N_res, C_in] "extra_msa_feat" features
        Returns:
            [*, N_extra_seq, N_res, C_out] embedding
        """
        x = self.linear(x)

        return x


class FourierEmbedding(nn.Module):
    """
    Implements AF3 Algorithm 22.
    """

    def __init__(self, c: int):
        """
        Args:
            c:
                Embedding dimension
        """
        super().__init__()
        w = torch.empty((c, 1))
        b = torch.empty(c)

        normal_init_(w)
        normal_init_(b)

        self.register_buffer("w", w)
        self.register_buffer("b", b)

    def forward(self, x: torch.Tensor) -> torch.Tensor:
        """
        Args:
            x:
                [*, 1] Input tensor
        Returns:
            [*, c] Embedding
        """
        x = nn.functional.linear(x, self.w, self.b)
        return torch.cos(2 * torch.pi * x)<|MERGE_RESOLUTION|>--- conflicted
+++ resolved
@@ -27,11 +27,7 @@
 import openfold3.core.config.default_linear_init_config as lin_init
 from openfold3.core.model.layers import AtomAttentionEncoder
 from openfold3.core.model.primitives import LayerNorm, Linear, normal_init_
-<<<<<<< HEAD
 from openfold3.core.utils.tensor_utils import add, binned_one_hot
-=======
-from openfold3.core.utils.tensor_utils import add, one_hot
->>>>>>> fdb90b2c
 
 
 class InputEmbedder(nn.Module):
@@ -339,12 +335,8 @@
                 Maximum relative position and token indices clipped
             max_relative_chain:
                 Maximum relative chain indices clipped
-<<<<<<< HEAD
-=======
             linear_init_params:
                 Linear layer initialization parameters
-            **kwargs:
->>>>>>> fdb90b2c
         """
         super().__init__()
 
@@ -361,14 +353,8 @@
             + num_rel_chain_bins
             + num_same_entity_features
         )
-<<<<<<< HEAD
-        self.linear_relpos = Linear(self.num_dims, c_z, bias=False)
-=======
-
-        self.linear_relpos = Linear(
-            self.no_bins, c_z, **linear_init_params.linear_relpos
-        )
->>>>>>> fdb90b2c
+
+        self.linear_relpos = Linear(self.num_dims, c_z, **linear_init_params.linear_relpos)
 
     @staticmethod
     def relpos(
@@ -497,14 +483,8 @@
             linear_init_params=linear_init_params.relpos_emb,
         )
 
-<<<<<<< HEAD
         # Expecting binary feature "token_bonds" of shape [*, N_token, N_token, 1]
-        self.linear_token_bonds = Linear(1, c_z, bias=False)
-=======
-        self.linear_token_bonds = Linear(
-            1, c_z, **linear_init_params.linear_token_bonds
-        )
->>>>>>> fdb90b2c
+        self.linear_token_bonds = Linear(1, c_z, **linear_init_params.linear_token_bonds)
 
     def forward(
         self, batch: Dict, inplace_safe: bool = False
