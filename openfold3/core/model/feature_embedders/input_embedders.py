--- conflicted
+++ resolved
@@ -14,7 +14,7 @@
 # limitations under the License.
 
 """
-Embedders for input features. Includes InputEmbedders for monomer, multimer, soloseq",
+Embedders for input features. Includes InputEmbedders for monomer, multimer, soloseq,
 and all-atom models. Also includes the RecyclingEmbedder and ExtraMSAEmbedder.
 """
 
@@ -24,13 +24,7 @@
 import torch
 import torch.nn as nn
 
-<<<<<<< HEAD
 from openfold3.core.model.layers import AtomAttentionEncoder
-=======
-from openfold3.core.model.layers.sequence_local_atom_attention import (
-    AtomAttentionEncoder,
-)
->>>>>>> 8623bea6
 from openfold3.core.model.primitives import LayerNorm, Linear
 from openfold3.core.utils.tensor_utils import add, one_hot
 
@@ -447,7 +441,7 @@
         n_key: int,
         inf: float,
         max_relative_idx: int,
-        max_relative_chain: int
+        max_relative_chain: int,
     ):
         """
         Args:
@@ -473,35 +467,22 @@
                 Maximum relative chain indices clipped
             **kwargs:
         """
-<<<<<<< HEAD
-        super(InputEmbedderAllAtom, self).__init__()
-
-        self.atom_attn_enc = AtomAttentionEncoder(c_atom_ref=c_atom_ref,
-                                                  c_atom=c_atom,
-                                                  c_atom_pair=c_atom_pair,
-                                                  c_token=c_token,
-                                                  add_noisy_pos=False,
-                                                  c_hidden=c_hidden,
-                                                  no_heads=no_heads,
-                                                  no_blocks=no_blocks,
-                                                  n_transition=n_transition,
-                                                  n_query=n_query,
-                                                  n_key=n_key,
-                                                  inf=inf)
-=======
         super().__init__()
 
         self.atom_attn_enc = AtomAttentionEncoder(
-            c_s=c_s,
-            c_z=c_z,
             c_atom_ref=c_atom_ref,
             c_atom=c_atom,
             c_atom_pair=c_atom_pair,
             c_token=c_token,
-            c_hidden=c_hidden_att,
             add_noisy_pos=False,
-        )
->>>>>>> 8623bea6
+            c_hidden=c_hidden,
+            no_heads=no_heads,
+            no_blocks=no_blocks,
+            n_transition=n_transition,
+            n_query=n_query,
+            n_key=n_key,
+            inf=inf,
+        )
 
         self.linear_s = Linear(c_s_input, c_s, bias=False)
         self.linear_z_i = Linear(c_s_input, c_z, bias=False)
@@ -532,14 +513,7 @@
             z:
                 [*, N_token, N_token, C_z] Pair representation
         """
-<<<<<<< HEAD
         a, _, _, _ = self.atom_attn_enc(batch=batch)
-=======
-        a, _, _, _ = self.atom_attn_enc(
-            atom_feats=batch,
-            atom_mask=batch["atom_mask"],  # TODO: Change to match diffusion module code
-        )
->>>>>>> 8623bea6
 
         # [*, N_token, C_s_input]
         s_input = torch.cat(
@@ -557,35 +531,13 @@
 
         s_input_emb_i = self.linear_z_i(s_input)
         s_input_emb_j = self.linear_z_j(s_input)
-<<<<<<< HEAD
-        token_bonds_emb = self.linear_token_bonds(batch['token_bonds'].unsqueeze(-1))
-
-        # [*, N_token, N_token, C_z]
-        z = self.relpos(batch)
-        z = add(
-            z,
-            s_input_emb_i[..., None, :],
-            inplace=inplace_safe
-        )
-        z = add(
-            z,
-            s_input_emb_j[..., None, :, :],
-            inplace=inplace_safe
-        )
-        z = add(
-            z,
-            token_bonds_emb,
-            inplace=inplace_safe
-        )
-=======
-        tok_bonds_emb = self.linear_tok_bonds(batch["token_bonds"].unsqueeze(-1))
+        token_bonds_emb = self.linear_token_bonds(batch["token_bonds"].unsqueeze(-1))
 
         # [*, N_token, N_token, C_z]
         z = self.relpos(batch)
         z = add(z, s_input_emb_i[..., None, :], inplace=inplace_safe)
         z = add(z, s_input_emb_j[..., None, :, :], inplace=inplace_safe)
-        z = add(z, tok_bonds_emb, inplace=inplace_safe)
->>>>>>> 8623bea6
+        z = add(z, token_bonds_emb, inplace=inplace_safe)
 
         return s_input, s, z
 
@@ -611,13 +563,9 @@
         self.linear_m = Linear(c_m_feats, c_m, bias=False)
         self.linear_s_input = Linear(c_s_input, c_m, bias=False)
 
-<<<<<<< HEAD
-    def forward(self, batch: Dict, s_input: torch.Tensor) -> Tuple[torch.Tensor, torch.Tensor]:
-=======
     def forward(
         self, batch: Dict, s_input: torch.Tensor
-    ) -> list[torch.Tensor, torch.Tensor]:
->>>>>>> 8623bea6
+    ) -> Tuple[torch.Tensor, torch.Tensor]:
         """
         Args:
             batch:
@@ -898,22 +846,23 @@
         """
         x = self.linear(x)
 
-<<<<<<< HEAD
         return x
 
+
 class FourierEmbedding(nn.Module):
     """
     Implements AF3 Algorithm 22.
     """
+
     def __init__(self, c: int):
         """
         Args:
             c:
                 Embedding dimension
         """
-        super(FourierEmbedding, self).__init__()
-
-        self.linear = Linear(in_dim=1, out_dim=c, bias=True, init='fourier')
+        super().__init__()
+
+        self.linear = Linear(in_dim=1, out_dim=c, bias=True, init="fourier")
 
     def forward(self, x: torch.Tensor) -> torch.Tensor:
         """
@@ -923,7 +872,4 @@
         Returns:
             [*, c] Embedding
         """
-        return torch.cos(2 * torch.pi * self.linear(x))
-=======
-        return x
->>>>>>> 8623bea6
+        return torch.cos(2 * torch.pi * self.linear(x))