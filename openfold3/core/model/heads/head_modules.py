--- conflicted
+++ resolved
@@ -230,12 +230,6 @@
         )
         aux_out["experimentally_resolved_logits"] = experimentally_resolved_logits
 
-<<<<<<< HEAD
-        aux_out["pde_logits"] = self.pde(zij, apply_per_sample=apply_per_sample)
-
-        if self.config.pae.enabled:
-            aux_out["pae_logits"] = self.pae(zij, apply_per_sample=apply_per_sample)
-=======
         # zij is moved back to GPU after the single rep confidence heads
         # because building the max_atom_per_token_mask uses a lot of memory
         zij = zij.to(device=out_device)
@@ -254,6 +248,5 @@
         aux_out["pde_logits"] = pde_logits.to(device=out_device)
 
         aux_out = {k: v.to(dtype=out_dtype) for k, v in aux_out.items()}
->>>>>>> 720aca7e
 
         return aux_out