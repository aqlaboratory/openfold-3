# Copyright 2021 AlQuraishi Laboratory
# Copyright 2021 DeepMind Technologies Limited
#
# Licensed under the Apache License, Version 2.0 (the "License");
# you may not use this file except in compliance with the License.
# You may obtain a copy of the License at
#
#      http://www.apache.org/licenses/LICENSE-2.0
#
# Unless required by applicable law or agreed to in writing, software
# distributed under the License is distributed on an "AS IS" BASIS,
# WITHOUT WARRANTIES OR CONDITIONS OF ANY KIND, either express or implied.
# See the License for the specific language governing permissions and
# limitations under the License.
import sys
from typing import Optional

import torch
import torch.nn as nn
from ml_collections import ConfigDict

import openfold3.core.config.default_linear_init_config as lin_init
from openfold3.core.model.latent.pairformer import PairFormerStack
from openfold3.core.model.primitives import LayerNorm, Linear
from openfold3.core.utils.atomize_utils import max_atom_per_token_masked_select


class PairformerEmbedding(nn.Module):
    """
    Implements AF3 Algorithm 31, line 1 - 6
    """

    def __init__(
        self,
        pairformer: ConfigDict,
        c_s_input: int,
        c_z: int,
        min_bin: float,
        max_bin: float,
        no_bin: int,
        inf: float,
        linear_init_params: ConfigDict = lin_init.pairformer_head_init,
    ):
        """
        Args:
            pairformer:
                Config for PairFormerStack used
            c_s_input:
                Single (input) embedding dimension
            c_z:
                Pair embedding dimension
            min_bin:
                Minimum value for bin (3.25). The value is slightly
                different from SI. Previous AF2 implementation utilized these values
                for bins.
            max_bin:
                Maximum value for bin (20.75). ibid
            no_bin:
                Number of bins (15). ibid
            inf:
                Inf (1e8). ibid
            linear_init_params:
                Linear layer initialization parameters
        """
        super().__init__()
        self.min_bin = min_bin
        self.max_bin = max_bin
        self.no_bin = no_bin
        self.inf = inf

        self.linear_i = Linear(c_s_input, c_z, **linear_init_params.linear_i)
        self.linear_j = Linear(c_s_input, c_z, **linear_init_params.linear_j)

        self.linear_distance = Linear(
            self.no_bin, c_z, **linear_init_params.linear_distance
        )
        self.pairformer_stack = PairFormerStack(**pairformer)

    def embed_zij(
        self,
        si_input: torch.Tensor,
        zij: torch.Tensor,
        x_pred: torch.Tensor,
    ):
        orig_dtype = zij.dtype
        with torch.amp.autocast(device_type="cuda", dtype=torch.float32):
            # si projection to zij
            zij = (
                zij
                + self.linear_i(si_input.unsqueeze(-2))
                + self.linear_j(si_input.unsqueeze(-3))
            )

            # Embed pair distances of representative atoms
            bins = torch.linspace(
                self.min_bin,
                self.max_bin,
                self.no_bin,
                device=zij.device,
                dtype=zij.dtype,
            )
            squared_bins = bins**2
            upper = torch.cat(
                [squared_bins[1:], squared_bins.new_tensor([self.inf])], dim=-1
            )
            dij = torch.sum(
                (x_pred[..., None, :] - x_pred[..., None, :, :]) ** 2,
                dim=-1,
                keepdims=True,
            )
            dij = ((dij > squared_bins) * (dij < upper)).type(x_pred.dtype)
            zij = zij + self.linear_distance(dij)

        return zij.to(dtype=orig_dtype)

    def per_sample_pairformer_emb(
        self,
        si_input: torch.Tensor,
        si: torch.Tensor,
        zij: torch.Tensor,
        x_pred: torch.Tensor,
        single_mask: torch.Tensor,
        pair_mask: torch.Tensor,
        chunk_size: Optional[int] = None,
        use_deepspeed_evo_attention: bool = False,
        use_cueq_triangle_kernels: bool = False,
        use_lma: bool = False,
        inplace_safe: bool = False,
        offload_inference: bool = False,
        _mask_trans: bool = True,
    ):
        batch_dims = x_pred.shape[:-2]
        no_samples = x_pred.shape[-3]

        device = "cpu" if offload_inference else x_pred.device

        # Prepare output tensors
        si_out = torch.zeros_like(
            si.expand(*(batch_dims + si.shape[-2:])), device=device
        )
        zij_out = torch.zeros_like(
            zij.expand(*(batch_dims + zij.shape[-3:])), device=device
        )

        # TODO: Refactor to support inplace ops
        for i in range(no_samples):
            zij_chunk = self.embed_zij(
                si_input=si_input, zij=zij, x_pred=x_pred[:, i : i + 1]
            )

            si_chunk, zij_chunk = self.pairformer_stack(
                si.clone(),  # Avoid inplace ops on si for now
                zij_chunk,
                single_mask,
                pair_mask,
                chunk_size=chunk_size,
                use_deepspeed_evo_attention=use_deepspeed_evo_attention,
                use_cueq_triangle_kernels=use_cueq_triangle_kernels,
                use_lma=use_lma,
                inplace_safe=inplace_safe,
                _mask_trans=_mask_trans,
            )

            if offload_inference:
                assert sys.getrefcount(si_chunk) == 2
                assert sys.getrefcount(zij_chunk) == 2

            si_out[..., i : i + 1, :, :] = si_chunk.to(device=device)
            zij_out[..., i : i + 1, :, :, :] = zij_chunk.to(device=device)

            del si_chunk, zij_chunk

        # If offloading, do not return to device for now and let caller handle it
        return si_out, zij_out

    def pairformer_emb(
        self,
        si_input: torch.Tensor,
        si: torch.Tensor,
        zij: torch.Tensor,
        x_pred: torch.Tensor,
        single_mask: torch.Tensor,
        pair_mask: torch.Tensor,
        chunk_size: Optional[int] = None,
        use_deepspeed_evo_attention: bool = False,
        use_cueq_triangle_kernels: bool = False,
        use_lma: bool = False,
        inplace_safe: bool = False,
        _mask_trans: bool = True,
    ):
        zij = self.embed_zij(si_input=si_input, zij=zij, x_pred=x_pred)

<<<<<<< HEAD
        batch_dims = x_pred.shape[:-2]
=======
        # Expand sample dimension
        batch_dims = x_pred.shape[:-2]
        si = si.expand(*(batch_dims + si.shape[-2:])).clone()
        single_mask = single_mask.expand(*(batch_dims + single_mask.shape[-1:]))
        pair_mask = pair_mask.expand(*(batch_dims + pair_mask.shape[-2:]))
>>>>>>> 5444dd0b

        # Expand sample dimension and reshape for DS kernel
        # TODO: Make this less awkward, DS kernel has strict shape asserts
<<<<<<< HEAD
        #  and expects mask and pair terms to have specific shapes
        def reshape_inputs(x: torch.Tensor, feat_dims: list):
            x = x.expand(*(batch_dims + feat_dims))
            x = x.reshape(-1, *feat_dims)
            return x

        def reshape_outputs(x: torch.Tensor, feat_dims: list):
            return x.reshape(*batch_dims, *feat_dims)

        si = reshape_inputs(x=si.clone(), feat_dims=si.shape[-2:])
        zij = reshape_inputs(x=zij, feat_dims=zij.shape[-3:])
        single_mask = reshape_inputs(x=single_mask, feat_dims=single_mask.shape[-1:])
        pair_mask = reshape_inputs(x=pair_mask, feat_dims=pair_mask.shape[-2:])
=======
        #  and expects batch and seq dims to exist, but no sample dim
        if use_deepspeed_evo_attention:
            si = si.reshape(-1, *si.shape[-2:])
            zij = zij.reshape(-1, *zij.shape[-3:])
            single_mask = single_mask.reshape(-1, single_mask.shape[-1])
            pair_mask = pair_mask.reshape(-1, *pair_mask.shape[-2:])
>>>>>>> 5444dd0b

        # PairFormer embedding
        si, zij = self.pairformer_stack(
            si,
            zij,
            single_mask,
            pair_mask,
            chunk_size=chunk_size,
            use_deepspeed_evo_attention=use_deepspeed_evo_attention,
            use_cueq_triangle_kernels=use_cueq_triangle_kernels,
            use_lma=use_lma,
            inplace_safe=inplace_safe,
            _mask_trans=_mask_trans,
        )

        si = reshape_outputs(x=si, feat_dims=si.shape[-2:])
        zij = reshape_outputs(x=zij, feat_dims=zij.shape[-3:])

        return si, zij

    def forward(
        self,
        si_input: torch.Tensor,
        si: torch.Tensor,
        zij: torch.Tensor,
        x_pred: torch.Tensor,
        single_mask: torch.Tensor,
        pair_mask: torch.Tensor,
        chunk_size: Optional[int] = None,
        use_deepspeed_evo_attention: bool = False,
        use_cueq_triangle_kernels: bool = False,
        use_lma: bool = False,
        inplace_safe: bool = False,
        offload_inference: bool = False,
        _mask_trans: bool = True,
        apply_per_sample: bool = False,
    ):
        """
        Args:
            si_input:
                [*, N_token, C_s] Output of InputFeatureEmbedder
            si:
                [*, N_token, C_s] Single embedding
            zij:
                [*, N_token, N_token, C_z] Pairwise embedding
            x_pred:
                [*, N_token, 3] Representative atom predicted coordinates per token
            single_mask:
                [*, N_token] Single mask
            pair_mask:
                [*, N_token, N_token] Pair mask
            chunk_size:
                Inference-time subbatch size. Acts as a minimum if
                self.tune_chunk_size is True
            use_deepspeed_evo_attention:
                Whether to use DeepSpeed memory efficient kernel.
                Mutually exclusive with use_lma.
            Use deepspeed_evo_attention:
                Whether to use CuEquivariance kernels.
            use_lma:
                Whether to use low-memory attention during inference.
                Mutually exclusive with use_deepspeed_evo_attention.
            inplace_safe:
                Whether inplace operations can be performed
            offload_inference:
                Whether to offload some computation to CPU
            _mask_trans:
                Whether to mask the output of the transition layers
            apply_per_sample:
                Run PairFormer embedding for each sample individually.
                This is a memory optimization which is only used during
                validation/inference and will depend on the number of samples
                in the full rollout.


        Returns:
            si:
                [*, N_token, C_s] Updated single representation
            zij:
                [*, N_token, N_token, C_z] Updated pair representation
        """
        if apply_per_sample:
            si, zij = self.per_sample_pairformer_emb(
                si_input=si_input,
                si=si,
                zij=zij,
                x_pred=x_pred,
                single_mask=single_mask,
                pair_mask=pair_mask,
                chunk_size=chunk_size,
                use_deepspeed_evo_attention=use_deepspeed_evo_attention,
                use_cueq_triangle_kernels=use_cueq_triangle_kernels,
                use_lma=use_lma,
                inplace_safe=inplace_safe,
                offload_inference=offload_inference,
                _mask_trans=_mask_trans,
            )
        else:
            si, zij = self.pairformer_emb(
                si_input=si_input,
                si=si,
                zij=zij,
                x_pred=x_pred,
                single_mask=single_mask,
                pair_mask=pair_mask,
                chunk_size=chunk_size,
                use_deepspeed_evo_attention=use_deepspeed_evo_attention,
                use_cueq_triangle_kernels=use_cueq_triangle_kernels,
                use_lma=use_lma,
                inplace_safe=inplace_safe,
                _mask_trans=_mask_trans,
            )

        return si, zij


class PredictedAlignedErrorHead(nn.Module):
    """
    Implements PredictedAlignedError Head (Algorithm 31, Line 5) for
    AF3 (subsection 4.3.2)
    """

    def __init__(
        self,
        c_z: int,
        c_out: int,
        linear_init_params: ConfigDict = lin_init.pae_init,
        **kwargs,
    ):
        """
        Args:
            c_z:
                Input channel dimension
            c_out:
                Number of PredictedAlignedError (PAE) bins
            linear_init_params:
                Linear layer initialization parameters
        """
        super().__init__()

        self.c_z = c_z
        self.c_out = c_out

        self.layer_norm = LayerNorm(self.c_z)
        self.linear = Linear(self.c_z, self.c_out, **linear_init_params.linear)

    def _compute_logits(self, zij: torch.Tensor):
        logits = self.linear(self.layer_norm(zij))
        return logits

    def _chunk(
        self,
        zij: torch.Tensor,
    ) -> torch.Tensor:
        zij_out = torch.zeros(
            (*zij.shape[:-1], self.c_out), device=zij.device, dtype=zij.dtype
        )
        no_samples = zij.shape[-4]
        for i in range(no_samples):
            zij_out[:, i : i + 1] = self._compute_logits(zij[:, i : i + 1])

        return zij_out

    def forward(self, zij, apply_per_sample: bool = False):
        """
        Args:
            zij:
                [*, N, N, C_z] Pair embedding
            apply_per_sample:
                Run PAE head for each sample individually.
                This is a memory optimization which is only used during
                validation/inference and will depend on the number of samples
                in the full rollout.
        Returns:
            logits:
                [*, N, N, C_out] Logits
        """
        if apply_per_sample:
            logits = self._chunk(zij=zij)
        else:
            logits = self._compute_logits(zij=zij)

        return logits


class PredictedDistanceErrorHead(nn.Module):
    """
    Implements PredictedDistanceError Head (Algorithm 31, Line 6) for
    AF3 (subsection 4.3.3)
    """

    def __init__(
        self,
        c_z: int,
        c_out: int,
        linear_init_params: ConfigDict = lin_init.pde_init,
        **kwargs,
    ):
        """
        Args:
            c_z:
                Input channel dimension
            c_out:
                Number of PredictedDistanceError (PDE) bins
            linear_init_params:
                Linear layer initialization parameters
        """
        super().__init__()

        self.c_z = c_z
        self.c_out = c_out

        self.layer_norm = LayerNorm(self.c_z)
        self.linear = Linear(self.c_z, self.c_out, **linear_init_params.linear)

    def _compute_logits(self, zij: torch.Tensor):
        logits = self.linear(self.layer_norm(zij))
        logits = logits + logits.transpose(-2, -3)
        return logits

    def _chunk(
        self,
        zij: torch.Tensor,
    ) -> torch.Tensor:
        zij_out = torch.zeros(
            (*zij.shape[:-1], self.c_out), device=zij.device, dtype=zij.dtype
        )
        no_samples = zij.shape[-4]
        for i in range(no_samples):
            zij_out[:, i : i + 1] = self._compute_logits(zij[:, i : i + 1])

        return zij_out

    def forward(self, zij, apply_per_sample: bool = False):
        """
        Args:
            zij:
                [*, N, N, C_z] Pair embedding
            apply_per_sample:
                Run PDE head for each sample individually.
                This is a memory optimization which is only used during
                validation/inference and will depend on the number of samples
                in the full rollout.
        Returns:
            logits:
                [*, N, N, C_out] Logits
        """
        if apply_per_sample:
            logits = self._chunk(zij=zij)
        else:
            logits = self._compute_logits(zij=zij)

        return logits


class PerResidueLDDTAllAtom(nn.Module):
    """
    Implements Plddt Head (Algorithm 31, Line 7) for AF3 (subsection 4.3.1)
    """

    def __init__(
        self,
        c_s: int,
        c_out: int,
        max_atoms_per_token: int,
        linear_init_params: ConfigDict = lin_init.lddt_init,
        **kwargs,
    ):
        """
        Args:
            c_s:
                Input channel dimension
            max_atoms_per_token:
                Maximum atoms per token
            c_out:
                Number of PLDDT bins
            linear_init_params:
                Linear layer initialization parameters
        """
        super().__init__()

        self.c_s = c_s
        self.max_atoms_per_token = max_atoms_per_token
        self.c_out = c_out

        self.layer_norm = LayerNorm(self.c_s)
        self.linear = Linear(
            self.c_s, self.max_atoms_per_token * self.c_out, **linear_init_params.linear
        )

    def forward(self, s: torch.Tensor, max_atom_per_token_mask: torch.Tensor):
        """
        Args:
            s:
                [*, N_token, C_s] Single embedding
            max_atom_per_token_mask:
                [*, N_token * max_atoms_per_token] Flat mask of atoms per token
                padded to max_atoms_per_token
        Returns:
            logits:
                [*, N_atom, C_out] Logits
        """
        batch_dims = s.shape[:-2]
        n_token = s.shape[-2]

        # Flatten batch dims
        max_atom_per_token_mask = max_atom_per_token_mask.reshape(
            -1, n_token * self.max_atoms_per_token
        )

        # [*, N_token, max_atoms_per_token * c_out]
        logits = self.linear(self.layer_norm(s))

        # [*, N_token * max_atoms_per_token, c_out]
        logits = logits.reshape(
            *batch_dims, n_token * self.max_atoms_per_token, self.c_out
        )

        # [*, N_atom, c_out]
        logits = max_atom_per_token_masked_select(
            atom_feat=logits,
            max_atom_per_token_mask=max_atom_per_token_mask,
        )

        return logits


class ExperimentallyResolvedHeadAllAtom(nn.Module):
    """
    Implements resolvedHeads for AF3, subsection 4.3.3
    """

    def __init__(
        self,
        c_s: int,
        c_out: int,
        max_atoms_per_token: int,
        linear_init_params: ConfigDict = lin_init.exp_res_all_atom_init,
        **kwargs,
    ):
        """
        Args:
            c_s:
                Input channel dimension
            max_atoms_per_token:
                Maximum atoms per token
            c_out:
                Number of ExperimentallyResolved Head AllAtom bins
            linear_init_params:
                Linear layer initialization parameters
        """
        super().__init__()

        self.c_s = c_s
        self.max_atoms_per_token = max_atoms_per_token
        self.c_out = c_out

        self.layer_norm = LayerNorm(self.c_s)
        self.linear = Linear(
            self.c_s, self.max_atoms_per_token * self.c_out, **linear_init_params.linear
        )

    def forward(self, s: torch.Tensor, max_atom_per_token_mask: torch.Tensor):
        """
        Args:
            s:
                [*, N_token, C_s] Single embedding
            max_atom_per_token_mask:
                [*, N_token * max_atoms_per_token] Flat mask of atoms per token
                padded to max_atoms_per_token
        Returns:
            logits:
                [*, N_atom, C_out] Logits
        """
        batch_dims = s.shape[:-2]
        n_token = s.shape[-2]

        # Flatten batch dims
        max_atom_per_token_mask = max_atom_per_token_mask.reshape(
            -1, n_token * self.max_atoms_per_token
        )

        # [*, N_token, max_atoms_per_token * c_out]
        logits = self.linear(self.layer_norm(s))

        # [*, N_token * max_atoms_per_token, c_out]
        logits = logits.reshape(
            *batch_dims, n_token * self.max_atoms_per_token, self.c_out
        )

        # [*, N_atom, c_out]
        logits = max_atom_per_token_masked_select(
            atom_feat=logits,
            max_atom_per_token_mask=max_atom_per_token_mask,
        )

        return logits


class DistogramHead(nn.Module):
    """
    Implementation of distogram head for both AF2 and AF3.

    Computes a distogram probability distribution.
    For use in computation of distogram loss, subsection 1.9.8 (AF2), section 4.4 (AF3)
    """

    def __init__(
        self,
        c_z: int,
        c_out: int,
        linear_init_params: ConfigDict = lin_init.distogram_init,
        **kwargs,
    ):
        """
        Args:
            c_z:
                Input channel dimension
            c_out:
                Number of distogram bins
            linear_init_params:
                Linear layer initialization parameters
        """
        super().__init__()

        self.c_z = c_z
        self.c_out = c_out

        self.linear = Linear(self.c_z, self.c_out, **linear_init_params.linear)

    def forward(self, z):
        """
        Args:
            z:
                [*, N, N, C_z] Pair embedding
        Returns:
            logit:
                [*, N, N, C_out] Distogram probability distribution

        Note:
            For symmetric pairwise PairDistanceError loss (PDE),
            logits are calculated by linear(zij + zij.transpose(-2, -3))
            In SI this happens before the linear layer is applied.
        """

        logits = self.linear(z)
        logits = logits + logits.transpose(-2, -3)
        return logits<|MERGE_RESOLUTION|>--- conflicted
+++ resolved
@@ -190,19 +190,10 @@
     ):
         zij = self.embed_zij(si_input=si_input, zij=zij, x_pred=x_pred)
 
-<<<<<<< HEAD
         batch_dims = x_pred.shape[:-2]
-=======
-        # Expand sample dimension
-        batch_dims = x_pred.shape[:-2]
-        si = si.expand(*(batch_dims + si.shape[-2:])).clone()
-        single_mask = single_mask.expand(*(batch_dims + single_mask.shape[-1:]))
-        pair_mask = pair_mask.expand(*(batch_dims + pair_mask.shape[-2:]))
->>>>>>> 5444dd0b
 
         # Expand sample dimension and reshape for DS kernel
         # TODO: Make this less awkward, DS kernel has strict shape asserts
-<<<<<<< HEAD
         #  and expects mask and pair terms to have specific shapes
         def reshape_inputs(x: torch.Tensor, feat_dims: list):
             x = x.expand(*(batch_dims + feat_dims))
@@ -216,14 +207,6 @@
         zij = reshape_inputs(x=zij, feat_dims=zij.shape[-3:])
         single_mask = reshape_inputs(x=single_mask, feat_dims=single_mask.shape[-1:])
         pair_mask = reshape_inputs(x=pair_mask, feat_dims=pair_mask.shape[-2:])
-=======
-        #  and expects batch and seq dims to exist, but no sample dim
-        if use_deepspeed_evo_attention:
-            si = si.reshape(-1, *si.shape[-2:])
-            zij = zij.reshape(-1, *zij.shape[-3:])
-            single_mask = single_mask.reshape(-1, single_mask.shape[-1])
-            pair_mask = pair_mask.reshape(-1, *pair_mask.shape[-2:])
->>>>>>> 5444dd0b
 
         # PairFormer embedding
         si, zij = self.pairformer_stack(
@@ -281,7 +264,7 @@
             use_deepspeed_evo_attention:
                 Whether to use DeepSpeed memory efficient kernel.
                 Mutually exclusive with use_lma.
-            Use deepspeed_evo_attention:
+            use_cueq_triangle_kernels:
                 Whether to use CuEquivariance kernels.
             use_lma:
                 Whether to use low-memory attention during inference.
