--- conflicted
+++ resolved
@@ -12,7 +12,6 @@
 # WITHOUT WARRANTIES OR CONDITIONS OF ANY KIND, either express or implied.
 # See the License for the specific language governing permissions and
 # limitations under the License.
-import sys
 from typing import Optional
 
 import torch
@@ -82,38 +81,103 @@
         zij: torch.Tensor,
         x_pred: torch.Tensor,
     ):
-        orig_dtype = zij.dtype
-        with torch.amp.autocast(device_type="cuda", dtype=torch.float32):
-            # si projection to zij
-            zij = (
-                zij
-                + self.linear_i(si_input.unsqueeze(-2))
-                + self.linear_j(si_input.unsqueeze(-3))
+        # si projection to zij
+        zij = (
+            zij
+            + self.linear_i(si_input.unsqueeze(-2))
+            + self.linear_j(si_input.unsqueeze(-3))
+        )
+
+        # Embed pair distances of representative atoms
+        bins = torch.linspace(
+            self.min_bin, self.max_bin, self.no_bin, device=zij.device, dtype=zij.dtype
+        )
+        squared_bins = bins**2
+        upper = torch.cat(
+            [squared_bins[1:], squared_bins.new_tensor([self.inf])], dim=-1
+        )
+        dij = torch.sum(
+            (x_pred[..., None, :] - x_pred[..., None, :, :]) ** 2, dim=-1, keepdims=True
+        )
+        dij = ((dij > squared_bins) * (dij < upper)).type(x_pred.dtype)
+        zij = zij + self.linear_distance(dij)
+
+        return zij
+
+    def per_sample_pairformer_emb(
+        self,
+        si: torch.Tensor,
+        zij: torch.Tensor,
+        single_mask: torch.Tensor,
+        pair_mask: torch.Tensor,
+        chunk_size: Optional[int] = None,
+        use_deepspeed_evo_attention: bool = False,
+        use_lma: bool = False,
+        inplace_safe: bool = False,
+        _mask_trans: bool = True,
+    ):
+        # PairFormer embedding
+        no_samples = zij.shape[-4]
+        si_out = torch.zeros_like(si)
+        zij_out = torch.zeros_like(zij)
+
+        for i in range(no_samples):
+            si_chunk, zij_chunk = self.pairformer_stack(
+                si[..., i : i + 1, :, :],
+                zij[..., i : i + 1, :, :, :],
+                single_mask[..., i : i + 1, :],
+                pair_mask[..., i : i + 1, :, :],
+                chunk_size=chunk_size,
+                use_deepspeed_evo_attention=use_deepspeed_evo_attention,
+                use_lma=use_lma,
+                inplace_safe=inplace_safe,
+                _mask_trans=_mask_trans,
             )
 
-            # Embed pair distances of representative atoms
-            bins = torch.linspace(
-                self.min_bin,
-                self.max_bin,
-                self.no_bin,
-                device=zij.device,
-                dtype=zij.dtype,
-            )
-            squared_bins = bins**2
-            upper = torch.cat(
-                [squared_bins[1:], squared_bins.new_tensor([self.inf])], dim=-1
-            )
-            dij = torch.sum(
-                (x_pred[..., None, :] - x_pred[..., None, :, :]) ** 2,
-                dim=-1,
-                keepdims=True,
-            )
-            dij = ((dij > squared_bins) * (dij < upper)).type(x_pred.dtype)
-            zij = zij + self.linear_distance(dij)
-
-        return zij.to(dtype=orig_dtype)
-
-    def per_sample_pairformer_emb(
+            si_out[..., i : i + 1, :, :] = si_chunk
+            zij_out[:, i : i + 1, :, :, :] = zij_chunk
+
+        return si_out, zij_out
+
+    def pairformer_emb(
+        self,
+        si: torch.Tensor,
+        zij: torch.Tensor,
+        single_mask: torch.Tensor,
+        pair_mask: torch.Tensor,
+        use_deepspeed_evo_attention: bool = False,
+        use_lma: bool = False,
+        inplace_safe: bool = False,
+        _mask_trans: bool = True,
+    ):
+        # TODO: Make this less awkward, DS kernel has strict shape asserts
+        #  and expects batch and seq dims to exist, but no sample dim
+        batch_dims = si.shape[:-2]
+        if use_deepspeed_evo_attention:
+            si = si.reshape(-1, *si.shape[-2:])
+            zij = zij.reshape(-1, *zij.shape[-3:])
+            single_mask = single_mask.reshape(-1, single_mask.shape[-1])
+            pair_mask = pair_mask.reshape(-1, *pair_mask.shape[-2:])
+
+        # PairFormer embedding
+        si, zij = self.pairformer_stack(
+            si,
+            zij,
+            single_mask,
+            pair_mask,
+            use_deepspeed_evo_attention=use_deepspeed_evo_attention,
+            use_lma=use_lma,
+            inplace_safe=inplace_safe,
+            _mask_trans=_mask_trans,
+        )
+
+        if use_deepspeed_evo_attention:
+            si = si.reshape(*batch_dims, *si.shape[-2:])
+            zij = zij.reshape(*batch_dims, *zij.shape[-3:])
+
+        return si, zij
+
+    def forward(
         self,
         si_input: torch.Tensor,
         si: torch.Tensor,
@@ -123,146 +187,8 @@
         pair_mask: torch.Tensor,
         chunk_size: Optional[int] = None,
         use_deepspeed_evo_attention: bool = False,
-        use_cueq_triangle_kernels: bool = False,
         use_lma: bool = False,
         inplace_safe: bool = False,
-        offload_inference: bool = False,
-        _mask_trans: bool = True,
-    ):
-<<<<<<< HEAD
-        # PairFormer embedding
-        no_samples = x_pred.shape[-3]
-        si_out = torch.zeros_like(si.expand(*(x_pred.shape[:-2] + si.shape[-2:])))
-        zij_out = torch.zeros_like(zij.expand(*(x_pred.shape[:-2] + zij.shape[-3:])))
-=======
-        batch_dims = x_pred.shape[:-2]
-        no_samples = x_pred.shape[-3]
-
-        device = "cpu" if offload_inference else x_pred.device
->>>>>>> a317dbfa
-
-        # Prepare output tensors
-        si_out = torch.zeros_like(
-            si.expand(*(batch_dims + si.shape[-2:])), device=device
-        )
-        zij_out = torch.zeros_like(
-            zij.expand(*(batch_dims + zij.shape[-3:])), device=device
-        )
-
-        # TODO: Refactor to support inplace ops
-        for i in range(no_samples):
-<<<<<<< HEAD
-            zij_sample = self.embed_zij(
-=======
-            zij_chunk = self.embed_zij(
->>>>>>> a317dbfa
-                si_input=si_input, zij=zij, x_pred=x_pred[:, i : i + 1]
-            )
-
-            si_chunk, zij_chunk = self.pairformer_stack(
-<<<<<<< HEAD
-                si,
-                zij_sample,
-=======
-                si.clone(),  # Avoid inplace ops on si for now
-                zij_chunk,
->>>>>>> a317dbfa
-                single_mask,
-                pair_mask,
-                chunk_size=chunk_size,
-                use_deepspeed_evo_attention=use_deepspeed_evo_attention,
-                use_cueq_triangle_kernels=use_cueq_triangle_kernels,
-                use_lma=use_lma,
-                inplace_safe=inplace_safe,
-                _mask_trans=_mask_trans,
-            )
-
-<<<<<<< HEAD
-            si_out[..., i : i + 1, :, :] = si_chunk
-            zij_out[..., i : i + 1, :, :, :] = zij_chunk
-=======
-            if offload_inference:
-                assert sys.getrefcount(si_chunk) == 2
-                assert sys.getrefcount(zij_chunk) == 2
-
-            si_out[..., i : i + 1, :, :] = si_chunk.to(device=device)
-            zij_out[..., i : i + 1, :, :, :] = zij_chunk.to(device=device)
-
-            del si_chunk, zij_chunk
->>>>>>> a317dbfa
-
-        # If offloading, do not return to device for now and let caller handle it
-        return si_out, zij_out
-
-    def pairformer_emb(
-        self,
-        si_input: torch.Tensor,
-        si: torch.Tensor,
-        zij: torch.Tensor,
-        x_pred: torch.Tensor,
-        single_mask: torch.Tensor,
-        pair_mask: torch.Tensor,
-        use_deepspeed_evo_attention: bool = False,
-        use_cueq_triangle_kernels: bool = False,
-        use_lma: bool = False,
-        inplace_safe: bool = False,
-        _mask_trans: bool = True,
-    ):
-        zij = self.embed_zij(si_input=si_input, zij=zij, x_pred=x_pred)
-
-        # Expand sample dimension
-<<<<<<< HEAD
-        si = si.expand(*(x_pred.shape[:-2] + si.shape[-2:])).clone()
-        single_mask = single_mask.expand(*(x_pred.shape[:-2] + single_mask.shape[-1:]))
-        pair_mask = pair_mask.expand(*(x_pred.shape[:-2] + pair_mask.shape[-2:]))
-=======
-        batch_dims = x_pred.shape[:-2]
-        si = si.expand(*(batch_dims + si.shape[-2:])).clone()
-        single_mask = single_mask.expand(*(batch_dims + single_mask.shape[-1:]))
-        pair_mask = pair_mask.expand(*(batch_dims + pair_mask.shape[-2:]))
->>>>>>> a317dbfa
-
-        # TODO: Make this less awkward, DS kernel has strict shape asserts
-        #  and expects batch and seq dims to exist, but no sample dim
-        if use_deepspeed_evo_attention:
-            si = si.reshape(-1, *si.shape[-2:])
-            zij = zij.reshape(-1, *zij.shape[-3:])
-            single_mask = single_mask.reshape(-1, single_mask.shape[-1])
-            pair_mask = pair_mask.reshape(-1, *pair_mask.shape[-2:])
-
-        # PairFormer embedding
-        si, zij = self.pairformer_stack(
-            si,
-            zij,
-            single_mask,
-            pair_mask,
-            use_deepspeed_evo_attention=use_deepspeed_evo_attention,
-            use_cueq_triangle_kernels=use_cueq_triangle_kernels,
-            use_lma=use_lma,
-            inplace_safe=inplace_safe,
-            _mask_trans=_mask_trans,
-        )
-
-        if use_deepspeed_evo_attention:
-            si = si.reshape(*batch_dims, *si.shape[-2:])
-            zij = zij.reshape(*batch_dims, *zij.shape[-3:])
-
-        return si, zij
-
-    def forward(
-        self,
-        si_input: torch.Tensor,
-        si: torch.Tensor,
-        zij: torch.Tensor,
-        x_pred: torch.Tensor,
-        single_mask: torch.Tensor,
-        pair_mask: torch.Tensor,
-        chunk_size: Optional[int] = None,
-        use_deepspeed_evo_attention: bool = False,
-        use_cueq_triangle_kernels: bool = False,
-        use_lma: bool = False,
-        inplace_safe: bool = False,
-        offload_inference: bool = False,
         _mask_trans: bool = True,
         apply_per_sample: bool = False,
     ):
@@ -286,15 +212,11 @@
             use_deepspeed_evo_attention:
                 Whether to use DeepSpeed memory efficient kernel.
                 Mutually exclusive with use_lma.
-            Use deepspeed_evo_attention:
-                Whether to use CuEquivariance kernels.
             use_lma:
                 Whether to use low-memory attention during inference.
                 Mutually exclusive with use_deepspeed_evo_attention.
             inplace_safe:
                 Whether inplace operations can be performed
-            offload_inference:
-                Whether to offload some computation to CPU
             _mask_trans:
                 Whether to mask the output of the transition layers
             apply_per_sample:
@@ -310,34 +232,35 @@
             zij:
                 [*, N_token, N_token, C_z] Updated pair representation
         """
+        # Embed pair rep with single rep and pairwise distances
+        zij = self.embed_zij(si_input=si_input, zij=zij, x_pred=x_pred)
+
+        # Expand sample dimension
+        si = si.expand(*(x_pred.shape[:-2] + si.shape[-2:])).clone()
+        single_mask = single_mask.expand(*(x_pred.shape[:-2] + single_mask.shape[-1:]))
+        pair_mask = pair_mask.expand(*(x_pred.shape[:-2] + pair_mask.shape[-2:]))
+
         if apply_per_sample:
             si, zij = self.per_sample_pairformer_emb(
-                si_input=si_input,
                 si=si,
                 zij=zij,
-                x_pred=x_pred,
                 single_mask=single_mask,
                 pair_mask=pair_mask,
                 chunk_size=chunk_size,
                 use_deepspeed_evo_attention=use_deepspeed_evo_attention,
-                use_cueq_triangle_kernels=use_cueq_triangle_kernels,
                 use_lma=use_lma,
                 inplace_safe=inplace_safe,
-                offload_inference=offload_inference,
                 _mask_trans=_mask_trans,
             )
         else:
             # TODO: Fix chunking issues with > 1 sample
             #  Chunking disabled for now
             si, zij = self.pairformer_emb(
-                si_input=si_input,
                 si=si,
                 zij=zij,
-                x_pred=x_pred,
                 single_mask=single_mask,
                 pair_mask=pair_mask,
                 use_deepspeed_evo_attention=use_deepspeed_evo_attention,
-                use_cueq_triangle_kernels=use_cueq_triangle_kernels,
                 use_lma=use_lma,
                 inplace_safe=inplace_safe,
                 _mask_trans=_mask_trans,
@@ -376,42 +299,16 @@
         self.layer_norm = LayerNorm(self.c_z)
         self.linear = Linear(self.c_z, self.c_out, **linear_init_params.linear)
 
-    def _compute_logits(self, zij: torch.Tensor):
-        logits = self.linear(self.layer_norm(zij))
-        return logits
-
-    def _chunk(
-        self,
-        zij: torch.Tensor,
-    ) -> torch.Tensor:
-        zij_out = torch.zeros(
-            (*zij.shape[:-1], self.c_out), device=zij.device, dtype=zij.dtype
-        )
-        no_samples = zij.shape[-4]
-        for i in range(no_samples):
-            zij_out[:, i : i + 1] = self._compute_logits(zij[:, i : i + 1])
-
-        return zij_out
-
-    def forward(self, zij, apply_per_sample: bool = False):
+    def forward(self, zij):
         """
         Args:
             zij:
                 [*, N, N, C_z] Pair embedding
-            apply_per_sample:
-                Run PAE head for each sample individually.
-                This is a memory optimization which is only used during
-                validation/inference and will depend on the number of samples
-                in the full rollout.
         Returns:
             logits:
                 [*, N, N, C_out] Logits
         """
-        if apply_per_sample:
-            logits = self._chunk(zij=zij)
-        else:
-            logits = self._compute_logits(zij=zij)
-
+        logits = self.linear(self.layer_norm(zij))
         return logits
 
 
@@ -445,43 +342,17 @@
         self.layer_norm = LayerNorm(self.c_z)
         self.linear = Linear(self.c_z, self.c_out, **linear_init_params.linear)
 
-    def _compute_logits(self, zij: torch.Tensor):
-        logits = self.linear(self.layer_norm(zij))
-        logits = logits + logits.transpose(-2, -3)
-        return logits
-
-    def _chunk(
-        self,
-        zij: torch.Tensor,
-    ) -> torch.Tensor:
-        zij_out = torch.zeros(
-            (*zij.shape[:-1], self.c_out), device=zij.device, dtype=zij.dtype
-        )
-        no_samples = zij.shape[-4]
-        for i in range(no_samples):
-            zij_out[:, i : i + 1] = self._compute_logits(zij[:, i : i + 1])
-
-        return zij_out
-
-    def forward(self, zij, apply_per_sample: bool = False):
+    def forward(self, zij):
         """
         Args:
             zij:
                 [*, N, N, C_z] Pair embedding
-            apply_per_sample:
-                Run PDE head for each sample individually.
-                This is a memory optimization which is only used during
-                validation/inference and will depend on the number of samples
-                in the full rollout.
         Returns:
             logits:
                 [*, N, N, C_out] Logits
         """
-        if apply_per_sample:
-            logits = self._chunk(zij=zij)
-        else:
-            logits = self._compute_logits(zij=zij)
-
+        logits = self.linear(self.layer_norm(zij))
+        logits = logits + logits.transpose(-2, -3)
         return logits
 
 
