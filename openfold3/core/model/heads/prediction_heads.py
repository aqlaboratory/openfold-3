# Copyright 2021 AlQuraishi Laboratory
# Copyright 2021 DeepMind Technologies Limited
#
# Licensed under the Apache License, Version 2.0 (the "License");
# you may not use this file except in compliance with the License.
# You may obtain a copy of the License at
#
#      http://www.apache.org/licenses/LICENSE-2.0
#
# Unless required by applicable law or agreed to in writing, software
# distributed under the License is distributed on an "AS IS" BASIS,
# WITHOUT WARRANTIES OR CONDITIONS OF ANY KIND, either express or implied.
# See the License for the specific language governing permissions and
# limitations under the License.
import sys
from typing import Optional

import torch
import torch.nn as nn
from ml_collections import ConfigDict

import openfold3.core.config.default_linear_init_config as lin_init
from openfold3.core.model.latent.pairformer import PairFormerStack
from openfold3.core.model.primitives import LayerNorm, Linear
from openfold3.core.utils.atomize_utils import max_atom_per_token_masked_select


class PairformerEmbedding(nn.Module):
    """
    Implements AF3 Algorithm 31, line 1 - 6
    """

    def __init__(
        self,
        pairformer: ConfigDict,
        c_s_input: int,
        c_z: int,
        min_bin: float,
        max_bin: float,
        no_bin: int,
        inf: float,
        linear_init_params: ConfigDict = lin_init.pairformer_head_init,
    ):
        """
        Args:
            pairformer:
                Config for PairFormerStack used
            c_s_input:
                Single (input) embedding dimension
            c_z:
                Pair embedding dimension
            min_bin:
                Minimum value for bin (3.25). The value is slightly
                different from SI. Previous AF2 implementation utilized these values
                for bins.
            max_bin:
                Maximum value for bin (20.75). ibid
            no_bin:
                Number of bins (15). ibid
            inf:
                Inf (1e8). ibid
            linear_init_params:
                Linear layer initialization parameters
        """
        super().__init__()
        self.min_bin = min_bin
        self.max_bin = max_bin
        self.no_bin = no_bin
        self.inf = inf

        self.linear_i = Linear(c_s_input, c_z, **linear_init_params.linear_i)
        self.linear_j = Linear(c_s_input, c_z, **linear_init_params.linear_j)

        self.linear_distance = Linear(
            self.no_bin, c_z, **linear_init_params.linear_distance
        )
        self.pairformer_stack = PairFormerStack(**pairformer)

    def embed_zij(
        self,
        si_input: torch.Tensor,
        zij: torch.Tensor,
        x_pred: torch.Tensor,
    ):
        orig_dtype = zij.dtype
        with torch.amp.autocast(device_type="cuda", dtype=torch.float32):
            # si projection to zij
            zij = (
                zij
                + self.linear_i(si_input.unsqueeze(-2))
                + self.linear_j(si_input.unsqueeze(-3))
            )

            # Embed pair distances of representative atoms
            bins = torch.linspace(
                self.min_bin,
                self.max_bin,
                self.no_bin,
                device=zij.device,
                dtype=zij.dtype,
            )
            squared_bins = bins**2
            upper = torch.cat(
                [squared_bins[1:], squared_bins.new_tensor([self.inf])], dim=-1
            )
            dij = torch.sum(
                (x_pred[..., None, :] - x_pred[..., None, :, :]) ** 2,
                dim=-1,
                keepdims=True,
            )
            dij = ((dij > squared_bins) * (dij < upper)).type(x_pred.dtype)
            zij = zij + self.linear_distance(dij)

        return zij.to(dtype=orig_dtype)

    def per_sample_pairformer_emb(
        self,
        si_input: torch.Tensor,
        si: torch.Tensor,
        zij: torch.Tensor,
        x_pred: torch.Tensor,
        single_mask: torch.Tensor,
        pair_mask: torch.Tensor,
        chunk_size: Optional[int] = None,
        use_deepspeed_evo_attention: bool = False,
        use_cueq_triangle_kernels: bool = False,
        use_lma: bool = False,
        inplace_safe: bool = False,
        offload_inference: bool = False,
        _mask_trans: bool = True,
    ):
<<<<<<< HEAD
        # PairFormer embedding
        no_samples = x_pred.shape[-3]
        si_out = torch.zeros_like(si.expand(*(x_pred.shape[:-2] + si.shape[-2:])))
        zij_out = torch.zeros_like(zij.expand(*(x_pred.shape[:-2] + zij.shape[-3:])))
=======
        batch_dims = x_pred.shape[:-2]
        no_samples = x_pred.shape[-3]
>>>>>>> 720aca7e

        device = "cpu" if offload_inference else x_pred.device

        # Prepare output tensors
        si_out = torch.zeros_like(
            si.expand(*(batch_dims + si.shape[-2:])), device=device
        )
        zij_out = torch.zeros_like(
            zij.expand(*(batch_dims + zij.shape[-3:])), device=device
        )

        # TODO: Refactor to support inplace ops
        for i in range(no_samples):
<<<<<<< HEAD
            zij_sample = self.embed_zij(
=======
            zij_chunk = self.embed_zij(
>>>>>>> 720aca7e
                si_input=si_input, zij=zij, x_pred=x_pred[:, i : i + 1]
            )

            si_chunk, zij_chunk = self.pairformer_stack(
<<<<<<< HEAD
                si,
                zij_sample,
=======
                si.clone(),  # Avoid inplace ops on si for now
                zij_chunk,
>>>>>>> 720aca7e
                single_mask,
                pair_mask,
                chunk_size=chunk_size,
                use_deepspeed_evo_attention=use_deepspeed_evo_attention,
                use_cueq_triangle_kernels=use_cueq_triangle_kernels,
                use_lma=use_lma,
                inplace_safe=inplace_safe,
                _mask_trans=_mask_trans,
            )

<<<<<<< HEAD
            si_out[..., i : i + 1, :, :] = si_chunk
            zij_out[..., i : i + 1, :, :, :] = zij_chunk
=======
            if offload_inference:
                assert sys.getrefcount(si_chunk) == 2
                assert sys.getrefcount(zij_chunk) == 2
>>>>>>> 720aca7e

            si_out[..., i : i + 1, :, :] = si_chunk.to(device=device)
            zij_out[..., i : i + 1, :, :, :] = zij_chunk.to(device=device)

            del si_chunk, zij_chunk

        # If offloading, do not return to device for now and let caller handle it
        return si_out, zij_out

    def pairformer_emb(
        self,
        si_input: torch.Tensor,
        si: torch.Tensor,
        zij: torch.Tensor,
        x_pred: torch.Tensor,
        single_mask: torch.Tensor,
        pair_mask: torch.Tensor,
        use_deepspeed_evo_attention: bool = False,
        use_cueq_triangle_kernels: bool = False,
        use_lma: bool = False,
        inplace_safe: bool = False,
        _mask_trans: bool = True,
    ):
        zij = self.embed_zij(si_input=si_input, zij=zij, x_pred=x_pred)

        # Expand sample dimension
<<<<<<< HEAD
        si = si.expand(*(x_pred.shape[:-2] + si.shape[-2:])).clone()
        single_mask = single_mask.expand(*(x_pred.shape[:-2] + single_mask.shape[-1:]))
        pair_mask = pair_mask.expand(*(x_pred.shape[:-2] + pair_mask.shape[-2:]))
=======
        batch_dims = x_pred.shape[:-2]
        si = si.expand(*(batch_dims + si.shape[-2:])).clone()
        single_mask = single_mask.expand(*(batch_dims + single_mask.shape[-1:]))
        pair_mask = pair_mask.expand(*(batch_dims + pair_mask.shape[-2:]))
>>>>>>> 720aca7e

        # TODO: Make this less awkward, DS kernel has strict shape asserts
        #  and expects batch and seq dims to exist, but no sample dim
        if use_deepspeed_evo_attention:
            si = si.reshape(-1, *si.shape[-2:])
            zij = zij.reshape(-1, *zij.shape[-3:])
            single_mask = single_mask.reshape(-1, single_mask.shape[-1])
            pair_mask = pair_mask.reshape(-1, *pair_mask.shape[-2:])

        # PairFormer embedding
        si, zij = self.pairformer_stack(
            si,
            zij,
            single_mask,
            pair_mask,
            use_deepspeed_evo_attention=use_deepspeed_evo_attention,
            use_cueq_triangle_kernels=use_cueq_triangle_kernels,
            use_lma=use_lma,
            inplace_safe=inplace_safe,
            _mask_trans=_mask_trans,
        )

        if use_deepspeed_evo_attention:
            si = si.reshape(*batch_dims, *si.shape[-2:])
            zij = zij.reshape(*batch_dims, *zij.shape[-3:])

        return si, zij

    def forward(
        self,
        si_input: torch.Tensor,
        si: torch.Tensor,
        zij: torch.Tensor,
        x_pred: torch.Tensor,
        single_mask: torch.Tensor,
        pair_mask: torch.Tensor,
        chunk_size: Optional[int] = None,
        use_deepspeed_evo_attention: bool = False,
        use_cueq_triangle_kernels: bool = False,
        use_lma: bool = False,
        inplace_safe: bool = False,
        offload_inference: bool = False,
        _mask_trans: bool = True,
        apply_per_sample: bool = False,
    ):
        """
        Args:
            si_input:
                [*, N_token, C_s] Output of InputFeatureEmbedder
            si:
                [*, N_token, C_s] Single embedding
            zij:
                [*, N_token, N_token, C_z] Pairwise embedding
            x_pred:
                [*, N_token, 3] Representative atom predicted coordinates per token
            single_mask:
                [*, N_token] Single mask
            pair_mask:
                [*, N_token, N_token] Pair mask
            chunk_size:
                Inference-time subbatch size. Acts as a minimum if
                self.tune_chunk_size is True
            use_deepspeed_evo_attention:
                Whether to use DeepSpeed memory efficient kernel.
                Mutually exclusive with use_lma.
            Use deepspeed_evo_attention:
                Whether to use CuEquivariance kernels.
            use_lma:
                Whether to use low-memory attention during inference.
                Mutually exclusive with use_deepspeed_evo_attention.
            inplace_safe:
                Whether inplace operations can be performed
            offload_inference:
                Whether to offload some computation to CPU
            _mask_trans:
                Whether to mask the output of the transition layers
            apply_per_sample:
                Run PairFormer embedding for each sample individually.
                This is a memory optimization which is only used during
                validation/inference and will depend on the number of samples
                in the full rollout.


        Returns:
            si:
                [*, N_token, C_s] Updated single representation
            zij:
                [*, N_token, N_token, C_z] Updated pair representation
        """
        if apply_per_sample:
            si, zij = self.per_sample_pairformer_emb(
                si_input=si_input,
                si=si,
                zij=zij,
                x_pred=x_pred,
                single_mask=single_mask,
                pair_mask=pair_mask,
                chunk_size=chunk_size,
                use_deepspeed_evo_attention=use_deepspeed_evo_attention,
                use_cueq_triangle_kernels=use_cueq_triangle_kernels,
                use_lma=use_lma,
                inplace_safe=inplace_safe,
                offload_inference=offload_inference,
                _mask_trans=_mask_trans,
            )
        else:
            # TODO: Fix chunking issues with > 1 sample
            #  Chunking disabled for now
            si, zij = self.pairformer_emb(
                si_input=si_input,
                si=si,
                zij=zij,
                x_pred=x_pred,
                single_mask=single_mask,
                pair_mask=pair_mask,
                use_deepspeed_evo_attention=use_deepspeed_evo_attention,
                use_cueq_triangle_kernels=use_cueq_triangle_kernels,
                use_lma=use_lma,
                inplace_safe=inplace_safe,
                _mask_trans=_mask_trans,
            )

        return si, zij


class PredictedAlignedErrorHead(nn.Module):
    """
    Implements PredictedAlignedError Head (Algorithm 31, Line 5) for
    AF3 (subsection 4.3.2)
    """

    def __init__(
        self,
        c_z: int,
        c_out: int,
        linear_init_params: ConfigDict = lin_init.pae_init,
        **kwargs,
    ):
        """
        Args:
            c_z:
                Input channel dimension
            c_out:
                Number of PredictedAlignedError (PAE) bins
            linear_init_params:
                Linear layer initialization parameters
        """
        super().__init__()

        self.c_z = c_z
        self.c_out = c_out

        self.layer_norm = LayerNorm(self.c_z)
        self.linear = Linear(self.c_z, self.c_out, **linear_init_params.linear)

    def _compute_logits(self, zij: torch.Tensor):
        logits = self.linear(self.layer_norm(zij))
        return logits

    def _chunk(
        self,
        zij: torch.Tensor,
    ) -> torch.Tensor:
        zij_out = torch.zeros(
            (*zij.shape[:-1], self.c_out), device=zij.device, dtype=zij.dtype
        )
        no_samples = zij.shape[-4]
        for i in range(no_samples):
            zij_out[:, i : i + 1] = self._compute_logits(zij[:, i : i + 1])

        return zij_out

    def forward(self, zij, apply_per_sample: bool = False):
        """
        Args:
            zij:
                [*, N, N, C_z] Pair embedding
            apply_per_sample:
                Run PAE head for each sample individually.
                This is a memory optimization which is only used during
                validation/inference and will depend on the number of samples
                in the full rollout.
        Returns:
            logits:
                [*, N, N, C_out] Logits
        """
        if apply_per_sample:
            logits = self._chunk(zij=zij)
        else:
            logits = self._compute_logits(zij=zij)

        return logits


class PredictedDistanceErrorHead(nn.Module):
    """
    Implements PredictedDistanceError Head (Algorithm 31, Line 6) for
    AF3 (subsection 4.3.3)
    """

    def __init__(
        self,
        c_z: int,
        c_out: int,
        linear_init_params: ConfigDict = lin_init.pde_init,
        **kwargs,
    ):
        """
        Args:
            c_z:
                Input channel dimension
            c_out:
                Number of PredictedDistanceError (PDE) bins
            linear_init_params:
                Linear layer initialization parameters
        """
        super().__init__()

        self.c_z = c_z
        self.c_out = c_out

        self.layer_norm = LayerNorm(self.c_z)
        self.linear = Linear(self.c_z, self.c_out, **linear_init_params.linear)

    def _compute_logits(self, zij: torch.Tensor):
        logits = self.linear(self.layer_norm(zij))
        logits = logits + logits.transpose(-2, -3)
        return logits

    def _chunk(
        self,
        zij: torch.Tensor,
    ) -> torch.Tensor:
        zij_out = torch.zeros(
            (*zij.shape[:-1], self.c_out), device=zij.device, dtype=zij.dtype
        )
        no_samples = zij.shape[-4]
        for i in range(no_samples):
            zij_out[:, i : i + 1] = self._compute_logits(zij[:, i : i + 1])

        return zij_out

    def forward(self, zij, apply_per_sample: bool = False):
        """
        Args:
            zij:
                [*, N, N, C_z] Pair embedding
            apply_per_sample:
                Run PDE head for each sample individually.
                This is a memory optimization which is only used during
                validation/inference and will depend on the number of samples
                in the full rollout.
        Returns:
            logits:
                [*, N, N, C_out] Logits
        """
        if apply_per_sample:
            logits = self._chunk(zij=zij)
        else:
            logits = self._compute_logits(zij=zij)

        return logits


class PerResidueLDDTAllAtom(nn.Module):
    """
    Implements Plddt Head (Algorithm 31, Line 7) for AF3 (subsection 4.3.1)
    """

    def __init__(
        self,
        c_s: int,
        c_out: int,
        max_atoms_per_token: int,
        linear_init_params: ConfigDict = lin_init.lddt_init,
        **kwargs,
    ):
        """
        Args:
            c_s:
                Input channel dimension
            max_atoms_per_token:
                Maximum atoms per token
            c_out:
                Number of PLDDT bins
            linear_init_params:
                Linear layer initialization parameters
        """
        super().__init__()

        self.c_s = c_s
        self.max_atoms_per_token = max_atoms_per_token
        self.c_out = c_out

        self.layer_norm = LayerNorm(self.c_s)
        self.linear = Linear(
            self.c_s, self.max_atoms_per_token * self.c_out, **linear_init_params.linear
        )

    def forward(self, s: torch.Tensor, max_atom_per_token_mask: torch.Tensor):
        """
        Args:
            s:
                [*, N_token, C_s] Single embedding
            max_atom_per_token_mask:
                [*, N_token * max_atoms_per_token] Flat mask of atoms per token
                padded to max_atoms_per_token
        Returns:
            logits:
                [*, N_atom, C_out] Logits
        """
        batch_dims = s.shape[:-2]
        n_token = s.shape[-2]

        # Flatten batch dims
        max_atom_per_token_mask = max_atom_per_token_mask.reshape(
            -1, n_token * self.max_atoms_per_token
        )

        # [*, N_token, max_atoms_per_token * c_out]
        logits = self.linear(self.layer_norm(s))

        # [*, N_token * max_atoms_per_token, c_out]
        logits = logits.reshape(
            *batch_dims, n_token * self.max_atoms_per_token, self.c_out
        )

        # [*, N_atom, c_out]
        logits = max_atom_per_token_masked_select(
            atom_feat=logits,
            max_atom_per_token_mask=max_atom_per_token_mask,
        )

        return logits


class ExperimentallyResolvedHeadAllAtom(nn.Module):
    """
    Implements resolvedHeads for AF3, subsection 4.3.3
    """

    def __init__(
        self,
        c_s: int,
        c_out: int,
        max_atoms_per_token: int,
        linear_init_params: ConfigDict = lin_init.exp_res_all_atom_init,
        **kwargs,
    ):
        """
        Args:
            c_s:
                Input channel dimension
            max_atoms_per_token:
                Maximum atoms per token
            c_out:
                Number of ExperimentallyResolved Head AllAtom bins
            linear_init_params:
                Linear layer initialization parameters
        """
        super().__init__()

        self.c_s = c_s
        self.max_atoms_per_token = max_atoms_per_token
        self.c_out = c_out

        self.layer_norm = LayerNorm(self.c_s)
        self.linear = Linear(
            self.c_s, self.max_atoms_per_token * self.c_out, **linear_init_params.linear
        )

    def forward(self, s: torch.Tensor, max_atom_per_token_mask: torch.Tensor):
        """
        Args:
            s:
                [*, N_token, C_s] Single embedding
            max_atom_per_token_mask:
                [*, N_token * max_atoms_per_token] Flat mask of atoms per token
                padded to max_atoms_per_token
        Returns:
            logits:
                [*, N_atom, C_out] Logits
        """
        batch_dims = s.shape[:-2]
        n_token = s.shape[-2]

        # Flatten batch dims
        max_atom_per_token_mask = max_atom_per_token_mask.reshape(
            -1, n_token * self.max_atoms_per_token
        )

        # [*, N_token, max_atoms_per_token * c_out]
        logits = self.linear(self.layer_norm(s))

        # [*, N_token * max_atoms_per_token, c_out]
        logits = logits.reshape(
            *batch_dims, n_token * self.max_atoms_per_token, self.c_out
        )

        # [*, N_atom, c_out]
        logits = max_atom_per_token_masked_select(
            atom_feat=logits,
            max_atom_per_token_mask=max_atom_per_token_mask,
        )

        return logits


class DistogramHead(nn.Module):
    """
    Implementation of distogram head for both AF2 and AF3.

    Computes a distogram probability distribution.
    For use in computation of distogram loss, subsection 1.9.8 (AF2), section 4.4 (AF3)
    """

    def __init__(
        self,
        c_z: int,
        c_out: int,
        linear_init_params: ConfigDict = lin_init.distogram_init,
        **kwargs,
    ):
        """
        Args:
            c_z:
                Input channel dimension
            c_out:
                Number of distogram bins
            linear_init_params:
                Linear layer initialization parameters
        """
        super().__init__()

        self.c_z = c_z
        self.c_out = c_out

        self.linear = Linear(self.c_z, self.c_out, **linear_init_params.linear)

    def forward(self, z):
        """
        Args:
            z:
                [*, N, N, C_z] Pair embedding
        Returns:
            logit:
                [*, N, N, C_out] Distogram probability distribution

        Note:
            For symmetric pairwise PairDistanceError loss (PDE),
            logits are calculated by linear(zij + zij.transpose(-2, -3))
            In SI this happens before the linear layer is applied.
        """

        logits = self.linear(z)
        logits = logits + logits.transpose(-2, -3)
        return logits<|MERGE_RESOLUTION|>--- conflicted
+++ resolved
@@ -129,15 +129,8 @@
         offload_inference: bool = False,
         _mask_trans: bool = True,
     ):
-<<<<<<< HEAD
-        # PairFormer embedding
-        no_samples = x_pred.shape[-3]
-        si_out = torch.zeros_like(si.expand(*(x_pred.shape[:-2] + si.shape[-2:])))
-        zij_out = torch.zeros_like(zij.expand(*(x_pred.shape[:-2] + zij.shape[-3:])))
-=======
         batch_dims = x_pred.shape[:-2]
         no_samples = x_pred.shape[-3]
->>>>>>> 720aca7e
 
         device = "cpu" if offload_inference else x_pred.device
 
@@ -151,22 +144,13 @@
 
         # TODO: Refactor to support inplace ops
         for i in range(no_samples):
-<<<<<<< HEAD
-            zij_sample = self.embed_zij(
-=======
             zij_chunk = self.embed_zij(
->>>>>>> 720aca7e
                 si_input=si_input, zij=zij, x_pred=x_pred[:, i : i + 1]
             )
 
             si_chunk, zij_chunk = self.pairformer_stack(
-<<<<<<< HEAD
-                si,
-                zij_sample,
-=======
                 si.clone(),  # Avoid inplace ops on si for now
                 zij_chunk,
->>>>>>> 720aca7e
                 single_mask,
                 pair_mask,
                 chunk_size=chunk_size,
@@ -177,14 +161,9 @@
                 _mask_trans=_mask_trans,
             )
 
-<<<<<<< HEAD
-            si_out[..., i : i + 1, :, :] = si_chunk
-            zij_out[..., i : i + 1, :, :, :] = zij_chunk
-=======
             if offload_inference:
                 assert sys.getrefcount(si_chunk) == 2
                 assert sys.getrefcount(zij_chunk) == 2
->>>>>>> 720aca7e
 
             si_out[..., i : i + 1, :, :] = si_chunk.to(device=device)
             zij_out[..., i : i + 1, :, :, :] = zij_chunk.to(device=device)
@@ -211,16 +190,10 @@
         zij = self.embed_zij(si_input=si_input, zij=zij, x_pred=x_pred)
 
         # Expand sample dimension
-<<<<<<< HEAD
-        si = si.expand(*(x_pred.shape[:-2] + si.shape[-2:])).clone()
-        single_mask = single_mask.expand(*(x_pred.shape[:-2] + single_mask.shape[-1:]))
-        pair_mask = pair_mask.expand(*(x_pred.shape[:-2] + pair_mask.shape[-2:]))
-=======
         batch_dims = x_pred.shape[:-2]
         si = si.expand(*(batch_dims + si.shape[-2:])).clone()
         single_mask = single_mask.expand(*(batch_dims + single_mask.shape[-1:]))
         pair_mask = pair_mask.expand(*(batch_dims + pair_mask.shape[-2:]))
->>>>>>> 720aca7e
 
         # TODO: Make this less awkward, DS kernel has strict shape asserts
         #  and expects batch and seq dims to exist, but no sample dim
