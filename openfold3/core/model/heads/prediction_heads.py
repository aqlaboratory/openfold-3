# Copyright 2021 AlQuraishi Laboratory
# Copyright 2021 DeepMind Technologies Limited
#
# Licensed under the Apache License, Version 2.0 (the "License");
# you may not use this file except in compliance with the License.
# You may obtain a copy of the License at
#
#      http://www.apache.org/licenses/LICENSE-2.0
#
# Unless required by applicable law or agreed to in writing, software
# distributed under the License is distributed on an "AS IS" BASIS,
# WITHOUT WARRANTIES OR CONDITIONS OF ANY KIND, either express or implied.
# See the License for the specific language governing permissions and
# limitations under the License.
from typing import Optional

import torch
import torch.nn as nn
from ml_collections import ConfigDict

import openfold3.core.config.default_linear_init_config as lin_init
from openfold3.core.model.latent.pairformer import PairFormerStack
from openfold3.core.model.primitives import LayerNorm, Linear
from openfold3.core.utils.atomize_utils import max_atom_per_token_masked_select


class PairformerEmbedding(nn.Module):
    """
    Implements AF3 Algorithm 31, line 1 - 6
    """

    def __init__(
        self,
        pairformer: ConfigDict,
        c_s_input: int,
        c_z: int,
        min_bin: float,
        max_bin: float,
        no_bin: int,
        inf: float,
        linear_init_params: ConfigDict = lin_init.pairformer_head_init,
    ):
        """
        Args:
            pairformer:
                Config for PairFormerStack used
            c_s_input:
                Single (input) embedding dimension
            c_z:
                Pair embedding dimension
            min_bin:
                Minimum value for bin (3.25). The value is slightly
                different from SI. Previous AF2 implementation utilized these values
                for bins.
            max_bin:
                Maximum value for bin (20.75). ibid
            no_bin:
                Number of bins (15). ibid
            inf:
                Inf (1e8). ibid
            linear_init_params:
                Linear layer initialization parameters
        """
        super().__init__()
        self.min_bin = min_bin
        self.max_bin = max_bin
        self.no_bin = no_bin
        self.inf = inf

        self.linear_i = Linear(c_s_input, c_z, **linear_init_params.linear_i)
        self.linear_j = Linear(c_s_input, c_z, **linear_init_params.linear_j)

        self.linear_distance = Linear(
            self.no_bin, c_z, **linear_init_params.linear_distance
        )
        self.pairformer_stack = PairFormerStack(**pairformer)

    def embed_zij(
        self,
        si_input: torch.Tensor,
        zij: torch.Tensor,
        x_pred: torch.Tensor,
    ):
        orig_dtype = zij.dtype
        with torch.amp.autocast(device_type="cuda", dtype=torch.float32):
            # si projection to zij
            zij = (
                zij
                + self.linear_i(si_input.unsqueeze(-2))
                + self.linear_j(si_input.unsqueeze(-3))
            )

            # Embed pair distances of representative atoms
            bins = torch.linspace(
                self.min_bin,
                self.max_bin,
                self.no_bin,
                device=zij.device,
                dtype=zij.dtype,
            )
            squared_bins = bins**2
            upper = torch.cat(
                [squared_bins[1:], squared_bins.new_tensor([self.inf])], dim=-1
            )
            dij = torch.sum(
                (x_pred[..., None, :] - x_pred[..., None, :, :]) ** 2,
                dim=-1,
                keepdims=True,
            )
            dij = ((dij > squared_bins) * (dij < upper)).type(x_pred.dtype)
            zij = zij + self.linear_distance(dij)

        return zij.to(dtype=orig_dtype)

    def per_sample_pairformer_emb(
        self,
        si_input: torch.Tensor,
        si: torch.Tensor,
        zij: torch.Tensor,
        x_pred: torch.Tensor,
        single_mask: torch.Tensor,
        pair_mask: torch.Tensor,
        chunk_size: Optional[int] = None,
        use_deepspeed_evo_attention: bool = False,
        use_lma: bool = False,
        inplace_safe: bool = False,
        _mask_trans: bool = True,
    ):
        # PairFormer embedding
        no_samples = x_pred.shape[-3]
        si_out = torch.zeros_like(si.expand(*(x_pred.shape[:-2] + si.shape[-2:])))
        zij_out = torch.zeros_like(zij.expand(*(x_pred.shape[:-2] + zij.shape[-3:])))

        for i in range(no_samples):
            zij_sample = self.embed_zij(
                si_input=si_input, zij=zij, x_pred=x_pred[:, i : i + 1]
            )

            si_chunk, zij_chunk = self.pairformer_stack(
                si,
                zij_sample,
                single_mask,
                pair_mask,
                chunk_size=chunk_size,
                use_deepspeed_evo_attention=use_deepspeed_evo_attention,
                use_lma=use_lma,
                inplace_safe=inplace_safe,
                _mask_trans=_mask_trans,
            )

            si_out[..., i : i + 1, :, :] = si_chunk
            zij_out[..., i : i + 1, :, :, :] = zij_chunk

        return si_out, zij_out

    def pairformer_emb(
        self,
        si_input: torch.Tensor,
        si: torch.Tensor,
        zij: torch.Tensor,
        x_pred: torch.Tensor,
        single_mask: torch.Tensor,
        pair_mask: torch.Tensor,
        chunk_size: Optional[int] = None,
        use_deepspeed_evo_attention: bool = False,
        use_lma: bool = False,
        inplace_safe: bool = False,
        _mask_trans: bool = True,
    ):
        zij = self.embed_zij(si_input=si_input, zij=zij, x_pred=x_pred)

<<<<<<< HEAD
        batch_dims = x_pred.shape[:-2]

        # Expand sample dimension and reshape for DS kernel
=======
        # Expand sample dimension
        si = si.expand(*(x_pred.shape[:-2] + si.shape[-2:])).clone()
        single_mask = single_mask.expand(*(x_pred.shape[:-2] + single_mask.shape[-1:]))
        pair_mask = pair_mask.expand(*(x_pred.shape[:-2] + pair_mask.shape[-2:]))

>>>>>>> 659670a0
        # TODO: Make this less awkward, DS kernel has strict shape asserts
        #  and expects mask and pair terms to have specific shapes
        def reshape_inputs(x: torch.Tensor, feat_dims: list):
            x = x.expand(*(batch_dims + feat_dims))
            x = x.reshape(-1, *feat_dims)
            return x

        def reshape_outputs(x: torch.Tensor, feat_dims: list):
            return x.reshape(*batch_dims, *feat_dims)

        si = reshape_inputs(x=si.clone(), feat_dims=si.shape[-2:])
        zij = reshape_inputs(x=zij, feat_dims=zij.shape[-3:])
        single_mask = reshape_inputs(x=single_mask, feat_dims=single_mask.shape[-1:])
        pair_mask = reshape_inputs(x=pair_mask, feat_dims=pair_mask.shape[-2:])

        # PairFormer embedding
        si, zij = self.pairformer_stack(
            si,
            zij,
            single_mask,
            pair_mask,
            chunk_size=chunk_size,
            use_deepspeed_evo_attention=use_deepspeed_evo_attention,
            use_lma=use_lma,
            inplace_safe=inplace_safe,
            _mask_trans=_mask_trans,
        )

        si = reshape_outputs(x=si, feat_dims=si.shape[-2:])
        zij = reshape_outputs(x=zij, feat_dims=zij.shape[-3:])

        return si, zij

    def forward(
        self,
        si_input: torch.Tensor,
        si: torch.Tensor,
        zij: torch.Tensor,
        x_pred: torch.Tensor,
        single_mask: torch.Tensor,
        pair_mask: torch.Tensor,
        chunk_size: Optional[int] = None,
        use_deepspeed_evo_attention: bool = False,
        use_lma: bool = False,
        inplace_safe: bool = False,
        _mask_trans: bool = True,
        apply_per_sample: bool = False,
    ):
        """
        Args:
            si_input:
                [*, N_token, C_s] Output of InputFeatureEmbedder
            si:
                [*, N_token, C_s] Single embedding
            zij:
                [*, N_token, N_token, C_z] Pairwise embedding
            x_pred:
                [*, N_token, 3] Representative atom predicted coordinates per token
            single_mask:
                [*, N_token] Single mask
            pair_mask:
                [*, N_token, N_token] Pair mask
            chunk_size:
                Inference-time subbatch size. Acts as a minimum if
                self.tune_chunk_size is True
            use_deepspeed_evo_attention:
                Whether to use DeepSpeed memory efficient kernel.
                Mutually exclusive with use_lma.
            use_lma:
                Whether to use low-memory attention during inference.
                Mutually exclusive with use_deepspeed_evo_attention.
            inplace_safe:
                Whether inplace operations can be performed
            _mask_trans:
                Whether to mask the output of the transition layers
            apply_per_sample:
                Run PairFormer embedding for each sample individually.
                This is a memory optimization which is only used during
                validation/inference and will depend on the number of samples
                in the full rollout.


        Returns:
            si:
                [*, N_token, C_s] Updated single representation
            zij:
                [*, N_token, N_token, C_z] Updated pair representation
        """
        if apply_per_sample:
            si, zij = self.per_sample_pairformer_emb(
                si_input=si_input,
                si=si,
                zij=zij,
                x_pred=x_pred,
                single_mask=single_mask,
                pair_mask=pair_mask,
                chunk_size=chunk_size,
                use_deepspeed_evo_attention=use_deepspeed_evo_attention,
                use_lma=use_lma,
                inplace_safe=inplace_safe,
                _mask_trans=_mask_trans,
            )
        else:
            si, zij = self.pairformer_emb(
                si_input=si_input,
                si=si,
                zij=zij,
                x_pred=x_pred,
                single_mask=single_mask,
                pair_mask=pair_mask,
                chunk_size=chunk_size,
                use_deepspeed_evo_attention=use_deepspeed_evo_attention,
                use_lma=use_lma,
                inplace_safe=inplace_safe,
                _mask_trans=_mask_trans,
            )

        return si, zij


class PredictedAlignedErrorHead(nn.Module):
    """
    Implements PredictedAlignedError Head (Algorithm 31, Line 5) for
    AF3 (subsection 4.3.2)
    """

    def __init__(
        self,
        c_z: int,
        c_out: int,
        linear_init_params: ConfigDict = lin_init.pae_init,
        **kwargs,
    ):
        """
        Args:
            c_z:
                Input channel dimension
            c_out:
                Number of PredictedAlignedError (PAE) bins
            linear_init_params:
                Linear layer initialization parameters
        """
        super().__init__()

        self.c_z = c_z
        self.c_out = c_out

        self.layer_norm = LayerNorm(self.c_z)
        self.linear = Linear(self.c_z, self.c_out, **linear_init_params.linear)

    def _compute_logits(self, zij: torch.Tensor):
        logits = self.linear(self.layer_norm(zij))
        return logits

    def _chunk(
        self,
        zij: torch.Tensor,
    ) -> torch.Tensor:
        zij_out = torch.zeros(
            (*zij.shape[:-1], self.c_out), device=zij.device, dtype=zij.dtype
        )
        no_samples = zij.shape[-4]
        for i in range(no_samples):
            zij_out[:, i : i + 1] = self._compute_logits(zij[:, i : i + 1])

        return zij_out

    def forward(self, zij, apply_per_sample: bool = False):
        """
        Args:
            zij:
                [*, N, N, C_z] Pair embedding
            apply_per_sample:
                Run PAE head for each sample individually.
                This is a memory optimization which is only used during
                validation/inference and will depend on the number of samples
                in the full rollout.
        Returns:
            logits:
                [*, N, N, C_out] Logits
        """
        if apply_per_sample:
            logits = self._chunk(zij=zij)
        else:
            logits = self._compute_logits(zij=zij)

        return logits


class PredictedDistanceErrorHead(nn.Module):
    """
    Implements PredictedDistanceError Head (Algorithm 31, Line 6) for
    AF3 (subsection 4.3.3)
    """

    def __init__(
        self,
        c_z: int,
        c_out: int,
        linear_init_params: ConfigDict = lin_init.pde_init,
        **kwargs,
    ):
        """
        Args:
            c_z:
                Input channel dimension
            c_out:
                Number of PredictedDistanceError (PDE) bins
            linear_init_params:
                Linear layer initialization parameters
        """
        super().__init__()

        self.c_z = c_z
        self.c_out = c_out

        self.layer_norm = LayerNorm(self.c_z)
        self.linear = Linear(self.c_z, self.c_out, **linear_init_params.linear)

    def _compute_logits(self, zij: torch.Tensor):
        logits = self.linear(self.layer_norm(zij))
        logits = logits + logits.transpose(-2, -3)
        return logits

    def _chunk(
        self,
        zij: torch.Tensor,
    ) -> torch.Tensor:
        zij_out = torch.zeros(
            (*zij.shape[:-1], self.c_out), device=zij.device, dtype=zij.dtype
        )
        no_samples = zij.shape[-4]
        for i in range(no_samples):
            zij_out[:, i : i + 1] = self._compute_logits(zij[:, i : i + 1])

        return zij_out

    def forward(self, zij, apply_per_sample: bool = False):
        """
        Args:
            zij:
                [*, N, N, C_z] Pair embedding
            apply_per_sample:
                Run PDE head for each sample individually.
                This is a memory optimization which is only used during
                validation/inference and will depend on the number of samples
                in the full rollout.
        Returns:
            logits:
                [*, N, N, C_out] Logits
        """
        if apply_per_sample:
            logits = self._chunk(zij=zij)
        else:
            logits = self._compute_logits(zij=zij)

        return logits


class PerResidueLDDTAllAtom(nn.Module):
    """
    Implements Plddt Head (Algorithm 31, Line 7) for AF3 (subsection 4.3.1)
    """

    def __init__(
        self,
        c_s: int,
        c_out: int,
        max_atoms_per_token: int,
        linear_init_params: ConfigDict = lin_init.lddt_init,
        **kwargs,
    ):
        """
        Args:
            c_s:
                Input channel dimension
            max_atoms_per_token:
                Maximum atoms per token
            c_out:
                Number of PLDDT bins
            linear_init_params:
                Linear layer initialization parameters
        """
        super().__init__()

        self.c_s = c_s
        self.max_atoms_per_token = max_atoms_per_token
        self.c_out = c_out

        self.layer_norm = LayerNorm(self.c_s)
        self.linear = Linear(
            self.c_s, self.max_atoms_per_token * self.c_out, **linear_init_params.linear
        )

    def forward(self, s: torch.Tensor, max_atom_per_token_mask: torch.Tensor):
        """
        Args:
            s:
                [*, N_token, C_s] Single embedding
            max_atom_per_token_mask:
                [*, N_token * max_atoms_per_token] Flat mask of atoms per token
                padded to max_atoms_per_token
        Returns:
            logits:
                [*, N_atom, C_out] Logits
        """
        batch_dims = s.shape[:-2]
        n_token = s.shape[-2]

        # Flatten batch dims
        max_atom_per_token_mask = max_atom_per_token_mask.reshape(
            -1, n_token * self.max_atoms_per_token
        )

        # [*, N_token, max_atoms_per_token * c_out]
        logits = self.linear(self.layer_norm(s))

        # [*, N_token * max_atoms_per_token, c_out]
        logits = logits.reshape(
            *batch_dims, n_token * self.max_atoms_per_token, self.c_out
        )

        # [*, N_atom, c_out]
        logits = max_atom_per_token_masked_select(
            atom_feat=logits,
            max_atom_per_token_mask=max_atom_per_token_mask,
        )

        return logits


class PerResidueLDDTCaPredictor(nn.Module):
    """
    Implements plddtHead for AF2, subsection 1.9.10

    Source: OpenFold
    """

    def __init__(
        self,
        no_bins: int,
        c_in: int,
        c_hidden: int,
        linear_init_params: ConfigDict = lin_init.lddt_ca_init,
        **kwargs,
    ):
        super().__init__()

        self.no_bins = no_bins
        self.c_in = c_in
        self.c_hidden = c_hidden

        self.layer_norm = LayerNorm(self.c_in)

        self.linear_1 = Linear(self.c_in, self.c_hidden, **linear_init_params.linear_1)
        self.linear_2 = Linear(
            self.c_hidden, self.c_hidden, **linear_init_params.linear_2
        )
        self.linear_3 = Linear(
            self.c_hidden, self.no_bins, **linear_init_params.linear_3
        )

        self.relu = nn.ReLU()

    def forward(self, s):
        s = self.layer_norm(s)
        s = self.linear_1(s)
        s = self.relu(s)
        s = self.linear_2(s)
        s = self.relu(s)
        s = self.linear_3(s)

        return s


class ExperimentallyResolvedHeadAllAtom(nn.Module):
    """
    Implements resolvedHeads for AF3, subsection 4.3.3
    """

    def __init__(
        self,
        c_s: int,
        c_out: int,
        max_atoms_per_token: int,
        linear_init_params: ConfigDict = lin_init.exp_res_all_atom_init,
        **kwargs,
    ):
        """
        Args:
            c_s:
                Input channel dimension
            max_atoms_per_token:
                Maximum atoms per token
            c_out:
                Number of ExperimentallyResolved Head AllAtom bins
            linear_init_params:
                Linear layer initialization parameters
        """
        super().__init__()

        self.c_s = c_s
        self.max_atoms_per_token = max_atoms_per_token
        self.c_out = c_out

        self.layer_norm = LayerNorm(self.c_s)
        self.linear = Linear(
            self.c_s, self.max_atoms_per_token * self.c_out, **linear_init_params.linear
        )

    def forward(self, s: torch.Tensor, max_atom_per_token_mask: torch.Tensor):
        """
        Args:
            s:
                [*, N_token, C_s] Single embedding
            max_atom_per_token_mask:
                [*, N_token * max_atoms_per_token] Flat mask of atoms per token
                padded to max_atoms_per_token
        Returns:
            logits:
                [*, N_atom, C_out] Logits
        """
        batch_dims = s.shape[:-2]
        n_token = s.shape[-2]

        # Flatten batch dims
        max_atom_per_token_mask = max_atom_per_token_mask.reshape(
            -1, n_token * self.max_atoms_per_token
        )

        # [*, N_token, max_atoms_per_token * c_out]
        logits = self.linear(self.layer_norm(s))

        # [*, N_token * max_atoms_per_token, c_out]
        logits = logits.reshape(
            *batch_dims, n_token * self.max_atoms_per_token, self.c_out
        )

        # [*, N_atom, c_out]
        logits = max_atom_per_token_masked_select(
            atom_feat=logits,
            max_atom_per_token_mask=max_atom_per_token_mask,
        )

        return logits


class ExperimentallyResolvedHead(nn.Module):
    """
    Implements resolvedHeads for AF2.
    For use in computation of experimentally resolved loss, subsection 1.9.10 (AF2)

    Source: OpenFold
    """

    def __init__(
        self,
        c_s: int,
        c_out: int,
        linear_init_params: ConfigDict = lin_init.exp_res_init,
        **kwargs,
    ):
        """
        Args:
            c_s:
                Input channel dimension
            c_out:
                Number of experimentally resolved atom bins
            linear_init_params:
                Linear layer initialization parameters
        """
        super().__init__()

        self.c_s = c_s
        self.c_out = c_out

        self.linear = Linear(self.c_s, self.c_out, **linear_init_params.linear)

    def forward(self, s):
        """
        Args:
            s:
                [*, N, C_s] Single embedding
        Returns:
            logits:
                [*, N, C_out] Logits
        """

        logits = self.linear(s)
        return logits


class DistogramHead(nn.Module):
    """
    Implementation of distogram head for both AF2 and AF3.

    Computes a distogram probability distribution.
    For use in computation of distogram loss, subsection 1.9.8 (AF2), section 4.4 (AF3)
    """

    def __init__(
        self,
        c_z: int,
        c_out: int,
        linear_init_params: ConfigDict = lin_init.distogram_init,
        **kwargs,
    ):
        """
        Args:
            c_z:
                Input channel dimension
            c_out:
                Number of distogram bins
            linear_init_params:
                Linear layer initialization parameters
        """
        super().__init__()

        self.c_z = c_z
        self.c_out = c_out

        self.linear = Linear(self.c_z, self.c_out, **linear_init_params.linear)

    def forward(self, z):
        """
        Args:
            z:
                [*, N, N, C_z] Pair embedding
        Returns:
            logit:
                [*, N, N, C_out] Distogram probability distribution

        Note:
            For symmetric pairwise PairDistanceError loss (PDE),
            logits are calculated by linear(zij + zij.transpose(-2, -3))
            In SI this happens before the linear layer is applied.
        """

        logits = self.linear(z)
        logits = logits + logits.transpose(-2, -3)
        return logits


class TMScoreHead(nn.Module):
    """
    For use in computation of TM-score, subsection 1.9.7 (AF2)
    """

    def __init__(
        self,
        c_z: int,
        c_out: int,
        linear_init_params: ConfigDict = lin_init.tm_score_init,
        **kwargs,
    ):
        """
        Args:
            c_z:
                Input channel dimension
            c_out:
                Number of bins
            linear_init_params:
                Linear layer initialization parameters
        """
        super().__init__()

        self.c_z = c_z
        self.c_out = c_out

        self.linear = Linear(self.c_z, self.c_out, **linear_init_params.linear)

    def forward(self, z):
        """
        Args:
            z:
                [*, N, N, C_z] Pairwise embedding
        Returns:
            logits:
                [*, N, N, C_out] Logits
        """

        logits = self.linear(z)
        return logits


class MaskedMSAHead(nn.Module):
    """
    For use in computation of masked MSA loss, subsection 1.9.9 (AF2)

    Source: OpenFold
    """

    def __init__(
        self,
        c_m: int,
        c_out: int,
        linear_init_params: ConfigDict = lin_init.masked_msa_init,
        **kwargs,
    ):
        """
        Args:
            c_m:
                MSA channel dimension
            c_out:
                Output channel dimension
            linear_init_params:
                Linear layer initialization parameters
        """
        super().__init__()

        self.c_m = c_m
        self.c_out = c_out

        self.linear = Linear(self.c_m, self.c_out, **linear_init_params.linear)

    def forward(self, m):
        """
        Args:
            m:
                [*, N_seq, N_res, C_m] MSA embedding
        Returns:
            logits:
                [*, N_seq, N_res, C_out] Logits
        """

        logits = self.linear(m)
        return logits<|MERGE_RESOLUTION|>--- conflicted
+++ resolved
@@ -169,17 +169,9 @@
     ):
         zij = self.embed_zij(si_input=si_input, zij=zij, x_pred=x_pred)
 
-<<<<<<< HEAD
         batch_dims = x_pred.shape[:-2]
 
         # Expand sample dimension and reshape for DS kernel
-=======
-        # Expand sample dimension
-        si = si.expand(*(x_pred.shape[:-2] + si.shape[-2:])).clone()
-        single_mask = single_mask.expand(*(x_pred.shape[:-2] + single_mask.shape[-1:]))
-        pair_mask = pair_mask.expand(*(x_pred.shape[:-2] + pair_mask.shape[-2:]))
-
->>>>>>> 659670a0
         # TODO: Make this less awkward, DS kernel has strict shape asserts
         #  and expects mask and pair terms to have specific shapes
         def reshape_inputs(x: torch.Tensor, feat_dims: list):
