--- conflicted
+++ resolved
@@ -123,17 +123,10 @@
                 Inference-time subbatch size
             use_deepspeed_evo_attention:
                 Whether to use DeepSpeed memory efficient kernel.
-<<<<<<< HEAD
-                Mutually exclusive with use_lma
-            use_lma:
-                Whether to use low-memory attention during inference.
-                Mutually exclusive with  use_deepspeed_evo_attention.
-=======
                 Mutually exclusive with use_lma.
             use_lma:
                 Whether to use low-memory attention during inference.
                 Mutually exclusive with use_deepspeed_evo_attention.
->>>>>>> 751726dd
             inplace_safe:
                 Whether inplace operations can be performed
             _mask_trans:
@@ -311,19 +304,10 @@
                 Inference-time subbatch size
             use_deepspeed_evo_attention:
                 Whether to use DeepSpeed memory efficient kernel.
-<<<<<<< HEAD
-                Mutually exclusive with use_lma
-            use_cueq_triangle_kernel:
-                Whether to use cuEq triangular attention kernel.
-            use_lma:
-                Whether to use low-memory attention during inference.
-                Mutually exclusive with  use_deepspeed_evo_attention.
-=======
                 Mutually exclusive with use_lma.
             use_lma:
                 Whether to use low-memory attention during inference.
                 Mutually exclusive with use_deepspeed_evo_attention.
->>>>>>> 751726dd
             inplace_safe:
                 Whether inplace operations can be performed
             _mask_trans:
@@ -379,265 +363,6 @@
         return t
 
 
-<<<<<<< HEAD
-class TemplateEmbedderMonomer(nn.Module):
-    """Implements AF2 Algorithm 2 lines 7-13."""
-
-    def __init__(self, config: ConfigDict):
-        """
-        Args:
-            config:
-                ConfigDict with template config.
-        """
-        super().__init__()
-
-        self.config = config
-        self.template_single_embedder = TemplateSingleEmbedderMonomer(
-            **config.template_single_embedder,
-        )
-        self.template_pair_embedder = TemplatePairEmbedderMonomer(
-            **config.template_pair_embedder,
-        )
-        self.template_pair_stack = TemplatePairStack(
-            **config.template_pair_stack,
-        )
-        self.template_pointwise_att = TemplatePointwiseAttention(
-            **config.template_pointwise_attention,
-        )
-
-    def forward(
-        self,
-        batch,
-        z,
-        pair_mask,
-        templ_dim,
-        chunk_size,
-        _mask_trans=True,
-        use_deepspeed_evo_attention=False,
-        use_lma=False,
-        inplace_safe=False,
-    ):
-        """
-        Args:
-            batch:
-                Input feature dictionary
-            z:
-                [*, N_res, N_res, C_z] Pair embedding
-            pair_mask:
-                [*, N_res, N_res] Pair mask
-            templ_dim:
-                The template dimension of the template tensors in batch
-            chunk_size:
-                Inference-time subbatch size.
-            _mask_trans:
-                Whether to mask the output of the transition layers
-            use_deepspeed_evo_attention:
-                Whether to use DeepSpeed memory efficient kernel.
-                Mutually exclusive with use_lma
-            use_lma:
-                Whether to use low-memory attention during inference.
-                Mutually exclusive with use_deepspeed_evo_attention.
-            inplace_safe:
-                Whether inplace operations can be performed
-
-        Returns:
-            t:
-                [*, N_res, N_res, C_z] Template embedding
-        """
-        # Embed the templates one at a time (with a poor man's vmap)
-        pair_embeds = []
-        n = z.shape[-2]
-        n_templ = batch["template_aatype"].shape[templ_dim]
-
-        if inplace_safe:
-            # We'll preallocate the full pair tensor now to avoid manifesting
-            # a second copy during the stack later on
-            t_pair = z.new_zeros(
-                z.shape[:-3] + (n_templ, n, n, self.config.template_pair_embedder.c_out)
-            )
-
-        for i in range(n_templ):
-            idx = batch["template_aatype"].new_tensor(i)
-            single_template_feats = tensor_tree_map(
-                lambda t: torch.index_select(t, templ_dim, idx).squeeze(templ_dim),  # noqa: B023
-                batch,
-            )
-
-            # [*, N, N, C_t]
-            t = self.template_pair_embedder(
-                batch=single_template_feats,
-                distogram_config=self.config.distogram,
-                use_unit_vector=self.config.use_unit_vector,
-                inf=self.config.inf,
-                eps=self.config.eps,
-            )
-
-            if inplace_safe:
-                t_pair[..., i, :, :, :] = t
-            else:
-                pair_embeds.append(t)
-
-            del t
-
-        if not inplace_safe:
-            t_pair = torch.stack(pair_embeds, dim=templ_dim)
-
-        del pair_embeds
-
-        # [*, S_t, N, N, C_z]
-        t = self.template_pair_stack(
-            t_pair,
-            pair_mask.unsqueeze(-3).to(dtype=z.dtype),
-            chunk_size=chunk_size,
-            use_deepspeed_evo_attention=use_deepspeed_evo_attention,
-            use_lma=use_lma,
-            inplace_safe=inplace_safe,
-            _mask_trans=_mask_trans,
-        )
-        del t_pair
-
-        # [*, N, N, C_z]
-        t = self.template_pointwise_att(
-            t,
-            z,
-            template_mask=batch["template_mask"].to(dtype=z.dtype),
-            use_lma=use_lma,
-        )
-
-        t_mask = torch.sum(batch["template_mask"], dim=-1) > 0
-        # Append singletons
-        t_mask = t_mask.reshape(
-            *t_mask.shape, *([1] * (len(t.shape) - len(t_mask.shape)))
-        )
-
-        if inplace_safe:
-            t *= t_mask
-        else:
-            t = t * t_mask
-
-        ret = {}
-
-        ret.update({"template_pair_embedding": t})
-
-        del t
-
-        if self.config.embed_angles:
-            # [*, S_t, N, C_m]
-            a = self.template_single_embedder(batch)
-
-            ret["template_single_embedding"] = a
-
-        return ret
-
-
-class TemplateEmbedderMultimer(nn.Module):
-    """Implements AF2-Multimer version of Algorithm 2 lines 7-13."""
-
-    def __init__(self, config: ConfigDict):
-        """
-        Args:
-            config:
-                ConfigDict with template config.
-        """
-        super().__init__()
-
-        self.config = config
-        self.template_single_embedder = TemplateSingleEmbedderMultimer(
-            **config.template_single_embedder,
-        )
-        self.template_pair_embedder = TemplatePairEmbedderMultimer(
-            **config.template_pair_embedder,
-        )
-        self.template_pair_stack = TemplatePairStack(
-            **config.template_pair_stack,
-        )
-
-        templ_init = config.get(
-            "linear_init_params", lin_init.multimer_templ_module_init
-        )
-        self.linear_t = Linear(config.c_t, config.c_z, **templ_init.linear_t)
-
-    def forward(
-        self,
-        batch,
-        z,
-        pair_mask,
-        templ_dim,
-        chunk_size,
-        multichain_mask_2d,
-        _mask_trans=True,
-        use_deepspeed_evo_attention=False,
-        use_lma=False,
-        inplace_safe=False,
-    ):
-        """
-        Args:
-            batch:
-                Input feature dictionary
-            z:
-                [*, N_res, N_res, C_z] Pair embedding
-            pair_mask:
-                [*, N_res, N_res] Pair mask
-            templ_dim:
-                The template dimension of the template tensors in batch
-            chunk_size:
-                Inference-time subbatch size.
-            multichain_mask_2d:
-                [*, N_res, N_res] Multichain mask built from asym IDs
-            _mask_trans:
-                Whether to mask the output of the transition layers
-            use_deepspeed_evo_attention:
-                Whether to use DeepSpeed memory efficient kernel.
-                Mutually exclusive with use_lma
-            use_lma:
-                Whether to use low-memory attention during inference.
-                Mutually exclusive with use_deepspeed_evo_attention.
-            inplace_safe:
-                Whether inplace operations can be performed
-
-        Returns:
-            t:
-                [*, N_res, N_res, C_z] Template embedding
-        """
-        template_embeds = {}
-        n_templ = batch["template_aatype"].shape[templ_dim]
-
-        pair_act = self.template_pair_embedder(
-            batch=batch,
-            distogram_config=self.config.distogram,
-            query_embedding=z,
-            multichain_mask_2d=multichain_mask_2d,
-            inf=self.config.inf,
-        )
-
-        template_embeds["template_pair_embedding"] = pair_act
-        template_embeds.update(
-            self.template_single_embedder(
-                batch,
-            )
-        )
-
-        # [*, S_t, N, N, C_z]
-        t = self.template_pair_stack(
-            template_embeds["template_pair_embedding"],
-            pair_mask.unsqueeze(-3).to(dtype=z.dtype),
-            chunk_size=chunk_size,
-            use_deepspeed_evo_attention=use_deepspeed_evo_attention,
-            use_lma=use_lma,
-            inplace_safe=inplace_safe,
-            _mask_trans=_mask_trans,
-        )
-        # [*, N, N, C_z]
-        t = torch.sum(t, dim=-4) / n_templ
-        t = torch.nn.functional.relu(t)
-        t = self.linear_t(t)
-        template_embeds["template_pair_embedding"] = t
-
-        return template_embeds
-
-
-=======
->>>>>>> 751726dd
 class TemplateEmbedderAllAtom(nn.Module):
     """Implements AF3 Algorithm 16."""
 
@@ -688,17 +413,10 @@
                 Whether to mask the output of the transition layers
             use_deepspeed_evo_attention:
                 Whether to use DeepSpeed memory efficient kernel.
-<<<<<<< HEAD
-                Mutually exclusive with use_lma
-            use_lma:
-                Whether to use low-memory attention during inference.
-                Mutually exclusive with use_deepspeed_evo_attention.
-=======
                 Mutually exclusive with use_lma.
             use_lma:
                 Whether to use low-memory attention during inference.
                 Mutually exclusive with and use_deepspeed_evo_attention.
->>>>>>> 751726dd
             inplace_safe:
                 Whether inplace operations can be performed
 
