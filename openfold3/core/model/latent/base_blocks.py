--- conflicted
+++ resolved
@@ -428,14 +428,7 @@
                 Inference-time subbatch size
             use_deepspeed_evo_attention:
                 Whether to use DeepSpeed memory efficient kernel.
-<<<<<<< HEAD
-                Mutually exclusive with use_lma
-            use_cueq_triangle_kernel:
-                Whether to use cuEquivariance triangle multiplicative
-                update kernel and attention kernel.
-=======
                 Mutually exclusive with use_lma.
->>>>>>> 751726dd
             use_lma:
                 Whether to use low-memory attention during inference.
                 Mutually exclusive with and use_deepspeed_evo_attention.
