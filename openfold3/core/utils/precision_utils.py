# Copyright 2022 AlQuraishi Laboratory
#
# Licensed under the Apache License, Version 2.0 (the "License");
# you may not use this file except in compliance with the License.
# You may obtain a copy of the License at
#
#      http://www.apache.org/licenses/LICENSE-2.0
#
# Unless required by applicable law or agreed to in writing, software
# distributed under the License is distributed on an "AS IS" BASIS,
# WITHOUT WARRANTIES OR CONDITIONS OF ANY KIND, either express or implied.
# See the License for the specific language governing permissions and
# limitations under the License.

import torch


def is_fp16_enabled():
    # Autocast world
<<<<<<< HEAD
    fp16_enabled = torch.get_autocast_dtype("cuda") == torch.float16
=======
    fp16_enabled = (
        torch.cuda.is_available() and torch.get_autocast_dtype("cuda") == torch.float16
    )
>>>>>>> 389a1621
    fp16_enabled = fp16_enabled and torch.is_autocast_enabled()

    return fp16_enabled<|MERGE_RESOLUTION|>--- conflicted
+++ resolved
@@ -17,13 +17,9 @@
 
 def is_fp16_enabled():
     # Autocast world
-<<<<<<< HEAD
-    fp16_enabled = torch.get_autocast_dtype("cuda") == torch.float16
-=======
     fp16_enabled = (
         torch.cuda.is_available() and torch.get_autocast_dtype("cuda") == torch.float16
     )
->>>>>>> 389a1621
     fp16_enabled = fp16_enabled and torch.is_autocast_enabled()
 
     return fp16_enabled