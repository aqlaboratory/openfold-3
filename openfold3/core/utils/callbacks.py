--- conflicted
+++ resolved
@@ -68,7 +68,6 @@
             runtime_file.write_text(json.dumps(runtime_json, indent=4))
 
 
-<<<<<<< HEAD
 def set_seed_for_rank(seed: int, rank: int, deterministic: bool = False) -> None:
     """
     Sets the seed for all relevant random number generators on a specific rank.
@@ -138,7 +137,8 @@
             f"SEEDING: Base seed set to {self.base_seed}. Rank {trainer.global_rank} "
             f"initialized with seed {self.base_seed + rank}."
         )
-=======
+
+
 class LogInferenceQuerySet(pl.Callback):
     def __init__(self, output_dir: Path):
         self.output_dir = output_dir
@@ -151,5 +151,4 @@
                 pl_module.trainer.datamodule.inference_config.query_set.model_dump_json(
                     indent=4
                 )
-            )
->>>>>>> 1e31716f
+            )