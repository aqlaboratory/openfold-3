<<<<<<< HEAD
import time

import pytorch_lightning as pl
=======
import operator
import os
import random
import time

import dllogger as logger
import numpy as np
import torch
from dllogger import JSONStreamBackend, StdOutBackend, Verbosity
from pytorch_lightning import Callback
from pytorch_lightning.callbacks.early_stopping import EarlyStopping
from pytorch_lightning.utilities import rank_zero_info
>>>>>>> d6d988da
from torch.cuda import profiler as profiler


class PredictTimer(pl.Callback):
    def on_predict_start(self, trainer, pl_module):
        self.start_time = time.time()

<<<<<<< HEAD
    def on_predict_end(self, trainer, pl_module):
        elapsed = time.time() - self.start_time
        print(f"Inference runtime: {elapsed} seconds")
=======
    def _evalute_stopping_criteria(self, *args, **kwargs):
        should_stop, reason = super()._evalute_stopping_criteria(*args, **kwargs)
        if should_stop:
            rank_zero_info(f"{reason}\n")

        return should_stop, reason


class PerformanceLoggingCallback(Callback):
    def __init__(
        self, log_file, global_batch_size, warmup_steps: int = 0, profile: bool = False
    ):
        logger.init(
            backends=[
                JSONStreamBackend(Verbosity.VERBOSE, log_file),
                StdOutBackend(Verbosity.VERBOSE),
            ]
        )
        self.warmup_steps = warmup_steps
        self.global_batch_size = global_batch_size
        self.step = 0
        self.profile = profile
        self.timestamps = []

    def do_step(self):
        self.step += 1
        if self.profile and self.step == self.warmup_steps:
            profiler.start()
        if self.step > self.warmup_steps:
            self.timestamps.append(time.time())

    def on_train_batch_start(
        self, trainer, pl_module, batch, batch_idx, dataloader_idx
    ):
        self.do_step()

    def on_test_batch_start(self, trainer, pl_module, batch, batch_idx, dataloader_idx):
        self.do_step()

    def process_performance_stats(self, deltas):
        def _round3(val):
            return round(val, 3)

        throughput_imgps = _round3(self.global_batch_size / np.mean(deltas))
        timestamps_ms = 1000 * deltas
        stats = {
            "throughput": throughput_imgps,
            "latency_mean": _round3(timestamps_ms.mean()),
        }
        for level in [90, 95, 99]:
            stats.update(
                {f"latency_{level}": _round3(np.percentile(timestamps_ms, level))}
            )

        return stats

    def _log(self):
        def is_main_process():
            return int(os.getenv("LOCAL_RANK", "0")) == 0

        if is_main_process():
            diffs = list(map(operator.sub, self.timestamps[1:], self.timestamps[:-1]))
            deltas = np.array(diffs)
            stats = self.process_performance_stats(deltas)
            logger.log(step=(), data=stats)
            logger.flush()

    def on_train_end(self, trainer, pl_module):
        if self.profile:
            profiler.stop()
        self._log()

    def on_epoch_end(self, trainer, pl_module):
        self._log()


def set_seed_for_rank(seed: int, rank: int, deterministic: bool = False) -> None:
    """
    Sets the seed for all relevant random number generators on a specific rank.

    Args:
        seed (int): The base seed to use.
        rank (int): The process rank, used to create a unique seed for the process.
        deterministic (bool): Whether to set torch deterministic flags.
    """
    # Calculate a unique seed for each rank
    rank_specific_seed = seed + rank

    # Set seed for Python's random module
    random.seed(rank_specific_seed)

    # Set seed for NumPy
    np.random.seed(rank_specific_seed)

    # Set seed for PyTorch on CPU and CUDA
    torch.manual_seed(rank_specific_seed)
    torch.cuda.manual_seed_all(rank_specific_seed)  # Seeds all GPUs

    if deterministic:
        torch.backends.cudnn.deterministic = True
        torch.backends.cudnn.benchmark = False


class RankSpecificSeedCallback(Callback):
    """
    Callback to set a unique seed for each distributed process from a starting
    base seed. This de-synchronizes randomness in the model across ranks.

    The DataModule will use the data_seed, which wil not change across ranks.

    Args:
        base_seed (int): The starting seed. The seed for each rank `r` will
            be `base_seed + r`.
        log_seed (bool): If True, logs the seed used for rank 0.
    """

    def __init__(self, base_seed: int, log_seed: bool = True):
        super().__init__()
        self.base_seed = base_seed
        self.log_seed = log_seed
        self._has_been_set = False

    def setup(
        self,
        trainer: "pl.Trainer",  # noqa: F821
        pl_module: "pl.LightningModule",  # noqa: F821
        stage: str,
    ) -> None:
        """
        Called by Lightning when preparing for training, validation, testing,
        or predicting. This is the ideal hook to set the seed because the trainer
        object is available and the distributed environment is fully configured.
        """
        if self._has_been_set:
            return

        rank = trainer.global_rank

        set_seed_for_rank(self.base_seed, rank)
        self._has_been_set = True

        print(
            f"SEEDING: Base seed set to {self.base_seed}. Rank {trainer.global_rank} "
            f"initialized with seed {self.base_seed + rank}."
        )
>>>>>>> d6d988da
<|MERGE_RESOLUTION|>--- conflicted
+++ resolved
@@ -1,107 +1,18 @@
-<<<<<<< HEAD
-import time
-
-import pytorch_lightning as pl
-=======
-import operator
-import os
 import random
 import time
 
-import dllogger as logger
 import numpy as np
+import pytorch_lightning as pl
 import torch
-from dllogger import JSONStreamBackend, StdOutBackend, Verbosity
-from pytorch_lightning import Callback
-from pytorch_lightning.callbacks.early_stopping import EarlyStopping
-from pytorch_lightning.utilities import rank_zero_info
->>>>>>> d6d988da
-from torch.cuda import profiler as profiler
 
 
 class PredictTimer(pl.Callback):
     def on_predict_start(self, trainer, pl_module):
         self.start_time = time.time()
 
-<<<<<<< HEAD
     def on_predict_end(self, trainer, pl_module):
         elapsed = time.time() - self.start_time
         print(f"Inference runtime: {elapsed} seconds")
-=======
-    def _evalute_stopping_criteria(self, *args, **kwargs):
-        should_stop, reason = super()._evalute_stopping_criteria(*args, **kwargs)
-        if should_stop:
-            rank_zero_info(f"{reason}\n")
-
-        return should_stop, reason
-
-
-class PerformanceLoggingCallback(Callback):
-    def __init__(
-        self, log_file, global_batch_size, warmup_steps: int = 0, profile: bool = False
-    ):
-        logger.init(
-            backends=[
-                JSONStreamBackend(Verbosity.VERBOSE, log_file),
-                StdOutBackend(Verbosity.VERBOSE),
-            ]
-        )
-        self.warmup_steps = warmup_steps
-        self.global_batch_size = global_batch_size
-        self.step = 0
-        self.profile = profile
-        self.timestamps = []
-
-    def do_step(self):
-        self.step += 1
-        if self.profile and self.step == self.warmup_steps:
-            profiler.start()
-        if self.step > self.warmup_steps:
-            self.timestamps.append(time.time())
-
-    def on_train_batch_start(
-        self, trainer, pl_module, batch, batch_idx, dataloader_idx
-    ):
-        self.do_step()
-
-    def on_test_batch_start(self, trainer, pl_module, batch, batch_idx, dataloader_idx):
-        self.do_step()
-
-    def process_performance_stats(self, deltas):
-        def _round3(val):
-            return round(val, 3)
-
-        throughput_imgps = _round3(self.global_batch_size / np.mean(deltas))
-        timestamps_ms = 1000 * deltas
-        stats = {
-            "throughput": throughput_imgps,
-            "latency_mean": _round3(timestamps_ms.mean()),
-        }
-        for level in [90, 95, 99]:
-            stats.update(
-                {f"latency_{level}": _round3(np.percentile(timestamps_ms, level))}
-            )
-
-        return stats
-
-    def _log(self):
-        def is_main_process():
-            return int(os.getenv("LOCAL_RANK", "0")) == 0
-
-        if is_main_process():
-            diffs = list(map(operator.sub, self.timestamps[1:], self.timestamps[:-1]))
-            deltas = np.array(diffs)
-            stats = self.process_performance_stats(deltas)
-            logger.log(step=(), data=stats)
-            logger.flush()
-
-    def on_train_end(self, trainer, pl_module):
-        if self.profile:
-            profiler.stop()
-        self._log()
-
-    def on_epoch_end(self, trainer, pl_module):
-        self._log()
 
 
 def set_seed_for_rank(seed: int, rank: int, deterministic: bool = False) -> None:
@@ -131,7 +42,7 @@
         torch.backends.cudnn.benchmark = False
 
 
-class RankSpecificSeedCallback(Callback):
+class RankSpecificSeedCallback(pl.Callback):
     """
     Callback to set a unique seed for each distributed process from a starting
     base seed. This de-synchronizes randomness in the model across ranks.
@@ -172,5 +83,4 @@
         print(
             f"SEEDING: Base seed set to {self.base_seed}. Rank {trainer.global_rank} "
             f"initialized with seed {self.base_seed + rank}."
-        )
->>>>>>> d6d988da
+        )