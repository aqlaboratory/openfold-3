--- conflicted
+++ resolved
@@ -2,17 +2,9 @@
 from pathlib import Path
 
 import pytorch_lightning as pl
-<<<<<<< HEAD
-from dllogger import JSONStreamBackend, StdOutBackend, Verbosity
 from lightning_fabric.utilities.rank_zero import (
     rank_zero_only,
 )
-from pytorch_lightning import Callback
-from pytorch_lightning.callbacks.early_stopping import EarlyStopping
-from pytorch_lightning.utilities import rank_zero_info
-=======
->>>>>>> dd5faa79
-from torch.cuda import profiler as profiler
 
 
 class PredictTimer(pl.Callback):
