--- conflicted
+++ resolved
@@ -50,11 +50,8 @@
     global_pde = compute_global_predicted_distance_error(
         pde=pde,
         distogram_probs=distogram_probs,
-<<<<<<< HEAD
-=======
         min_bin=confidence_config.distogram.min_bin,
         max_bin=confidence_config.distogram.max_bin,
->>>>>>> 45c0b802
     )
 
     # Find the top-1 sample per batch based on global pde
