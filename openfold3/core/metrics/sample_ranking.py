from typing import Optional

import torch

from openfold3.core.metrics.confidence import compute_ptm
from openfold3.core.metrics.rasa import compute_disorder
from openfold3.core.utils.atomize_utils import (
    broadcast_token_feat_to_atoms,
    get_token_frame_atoms,
)


def _expand_sample_dim(t: torch.Tensor, no_samples: int) -> torch.Tensor:
    """
    Broadcast a tensor to have sample dimension = `no_samples` at axis 1 if needed.
    Works with token- or atom-level trailing dims.
    """
    if t.shape[1] == no_samples:
        return t
    feat_dims = t.shape[2:]
    return t.expand(-1, no_samples, *((-1,) * len(feat_dims)))


def full_complex_sample_ranking_metric(
    batch: dict[str, torch.Tensor],
    output: dict[str, torch.Tensor],
    has_frame: Optional[torch.Tensor] = None,
    ptm_weight: float = 0.2,
    iptm_weight: float = 0.8,
    disorder_weight: float = 0.5,
    has_clash_weight: float = -100.0,
    disorder_threshold: float = 0.581,
    **kwargs,
) -> torch.Tensor:
    """
    AlphaFold3 sample ranking metric for the full complex (SI §5.9.3, item 1).

    Computes: 0.8·ipTM + 0.2·pTM + 0.5·disorder − 100·has_clash

    Args:
        batch: model input features (post permutation alignment)
        output: model outputs

    Returns:
        sample_ranking_metric: [*, n_sample] score used for sample ranking
    """
    # inputs
    pred_pos = output[
        "atom_positions_predicted"
    ]  # [*, n_sample, n_atom, 3] or [*, n_atom, 3]
    atom_mask = batch["atom_mask"]  # [*, (n_sample), n_atom]
    token_mask = batch["token_mask"]  # [*, (n_sample), n_tok]
    asym_id = batch["asym_id"]  # [*, (n_sample), n_tok]
    is_protein = batch["is_protein"]
    is_rna = batch["is_rna"]
    is_dna = batch["is_dna"]
    n_atoms_per_tok = batch["num_atoms_per_token"]

    # normalize sample dim for masks
    no_samples = pred_pos.shape[1] if pred_pos.ndim == 4 else 1
    atom_mask = _expand_sample_dim(atom_mask, no_samples).bool()
    token_mask = _expand_sample_dim(token_mask, no_samples)
    asym_id = _expand_sample_dim(asym_id, no_samples)
    is_protein = _expand_sample_dim(is_protein, no_samples)
    is_rna = _expand_sample_dim(is_rna, no_samples)
    is_dna = _expand_sample_dim(is_dna, no_samples)

    # aggregated ipTM / pTM (Eqs. 17–18)
    iptm = compute_ptm(
        logits=output["pae_logits"],
        has_frame=has_frame,
        D_mask=token_mask,
        asym_id=asym_id,
        interface=True,
        **kwargs,
    )
    ptm = compute_ptm(
        logits=output["pae_logits"],
        has_frame=has_frame,
        D_mask=token_mask,
        asym_id=asym_id,
        interface=False,
        **kwargs,
    )

    # atomize features for clash/disorder
    is_protein_atomized = broadcast_token_feat_to_atoms(
        token_mask, n_atoms_per_tok, is_protein
    ).bool()
    is_rna_atomized = broadcast_token_feat_to_atoms(
        token_mask, n_atoms_per_tok, is_rna
    ).bool()
    is_dna_atomized = broadcast_token_feat_to_atoms(
        token_mask, n_atoms_per_tok, is_dna
    ).bool()
    asym_id_atomized = broadcast_token_feat_to_atoms(
        token_mask, n_atoms_per_tok, asym_id
    ).bool()

    is_polymer = is_protein_atomized | is_rna_atomized | is_dna_atomized
    has_clash = compute_has_clash(
        asym_id=asym_id_atomized,
        all_atom_pred_pos=pred_pos,
        atom_mask=atom_mask,
        is_polymer=is_polymer,
    )
    if torch.any(is_protein):
        disorder = compute_disorder(
            batch=batch, outputs=output, disorder_threshold=disorder_threshold
        )
    else:
        disorder = 0.0

    scores = {}
    scores["iptm"] = iptm.detach().clone()
    scores["ptm"] = ptm.detach().clone()
    scores["disorder"] = disorder
    scores["has_clash"] = has_clash
    scores["sample_ranking_score"] = (
        (
            iptm_weight * iptm
            + ptm_weight * ptm
            + disorder_weight * disorder
            - has_clash_weight * has_clash
        )
        .detach()
        .clone()
    )

    return scores


def compute_chain_pTM(
    batch: dict[str, torch.Tensor],
    outputs: dict[str, torch.Tensor],
    chain_asym_id: int,
    **kwargs,
) -> torch.Tensor:
    """
    Chain pTM (AF3 §5.9.3, item 2) computed by restricting the token subset.

    Args:
        batch: model input features
        outputs: model outputs
        chain_asym_id: chain identifier to retain in D_mask

    Returns:
        pTM: [*, n_sample] chain-restricted pTM
    """
    pred_pos = outputs["atom_positions_predicted"]
    atom_mask = batch["atom_mask"]
    token_mask = batch["token_mask"].bool()
    no_samples = pred_pos.shape[1] if pred_pos.ndim == 4 else 1

    _, has_frame = get_token_frame_atoms(
        batch=batch, x=pred_pos, atom_mask=_expand_sample_dim(atom_mask, no_samples)
    )
    d_mask = batch["asym_id"] == chain_asym_id
    d_mask = d_mask & token_mask
    d_mask = _expand_sample_dim(d_mask, no_samples)

    return (
        compute_ptm(
            outputs["pae_logits"],
            has_frame=has_frame,
            D_mask=d_mask,
            interface=False,
            **kwargs,
        )
        .detach()
        .clone()
    )


def compute_all_pTM(
    batch: dict[str, torch.Tensor],
    outputs: dict[str, torch.Tensor],
    has_frame: Optional[torch.Tensor] = None,
    **kwargs,
) -> torch.Tensor:
    """
    Compute all-pTM (OF3 §5.9.3, item 1) by considering all tokens.

    Args:
        batch: model input features
        outputs: model outputs

    Returns:
        pTM: [*, n_sample] all-pTM
    """
    token_mask = batch["token_mask"].bool()

    ptm_by_asym_id = {}
    for asym_id in batch["asym_id"].unique():
        D_mask = token_mask & (batch["asym_id"] == asym_id)
        ptm_by_asym_id[asym_id.item()] = (
            compute_ptm(
                outputs["pae_logits"],
                has_frame=has_frame,
                D_mask=D_mask,
                asym_id=batch["asym_id"],
                interface=False,
                **kwargs,
            )
            .detach()
            .clone()
        )

    return {"pTM_by_asym_id": ptm_by_asym_id}


def compute_interface_pTM(
    batch: dict[str, torch.Tensor],
    outputs: dict[str, torch.Tensor],
    interface_pair: tuple[int, int],
    **kwargs,
) -> torch.Tensor:
    """
    Interface ipTM (OF3 §5.9.3, item 3) computed by restricting tokens to A∪B.

    Args:
        batch: model input features
        outputs: model outputs
        interface_pair: (asym_id_A, asym_id_B)

    Returns:
        ipTM: [*, n_sample] ipTM over tokens belonging to either chain in the pair
    """
    pred_pos = outputs["atom_positions_predicted"]
    atom_mask = batch["atom_mask"]
    asym_id = batch["asym_id"]
    token_mask = batch["token_mask"].bool()

    no_samples = pred_pos.shape[1] if pred_pos.ndim == 4 else 1
    _, has_frame = get_token_frame_atoms(
        batch=batch, x=pred_pos, atom_mask=_expand_sample_dim(atom_mask, no_samples)
    )

    pair_ids = torch.tensor(interface_pair, device=pred_pos.device)
    d_mask = torch.isin(asym_id, pair_ids)
    d_mask = d_mask & token_mask
    d_mask = _expand_sample_dim(d_mask, no_samples)
    asym_id = _expand_sample_dim(asym_id, no_samples)

    return (
        compute_ptm(
            outputs["pae_logits"],
            has_frame=has_frame,
            D_mask=d_mask,
            asym_id=asym_id,
            interface=True,
            **kwargs,
        )
        .detach()
        .clone()
    )


def compute_has_clash(
    asym_id: torch.Tensor,  # [B, (S), N_atom]
    all_atom_pred_pos: torch.Tensor,  # [B, (S), N_atom, 3] or [B, N_atom, 3]
    atom_mask: torch.Tensor,  # [B, (S), N_atom]
    is_polymer: torch.Tensor,  # [B, (S), N_atom]
    threshold: float = 1.1,
    violation_abs: int = 100,
    violation_frac: float = 0.5,
) -> torch.Tensor:
    """
    Clash indicator per (batch, sample) following OF3 SI §5.9.2.

    Returns:
        has_clash: [B, S] with 1.0 if any pair of distinct chains clashes, else 0.0.
    """
    device = all_atom_pred_pos.device
    dtype = all_atom_pred_pos.dtype

    # Normalize coords to [B, S, N, 3]
    if all_atom_pred_pos.ndim == 3:  # [B, N, 3]
        all_atom_pred_pos = all_atom_pred_pos.unsqueeze(1)
    B, S, N, _ = all_atom_pred_pos.shape

    valid = atom_mask & is_polymer  # [B,S,N]
    has_clash = torch.zeros((B, S), dtype=dtype, device=device)

    # Use S=0 for chain identity (sample-invariant)
    asym_base = asym_id[:, 0, :]  # [B,N]
    valid_base = valid[:, 0, :]  # [B,N]

    for b in range(B):
        vb = valid_base[b]  # [N]
        if not torch.any(vb):
            continue

        chain_ids_b = asym_base[b][vb]  # [N_valid]
        uniq = torch.unique(chain_ids_b)
        if uniq.numel() <= 1:
            continue

        # Precompute masks within the valid slice
        chain_masks = [(chain_ids_b == cid) for cid in uniq]

        for s in range(S):
            vs = valid[b, s]  # [N]
            if not torch.any(vs):
                continue

            pos = all_atom_pred_pos[b, s][vs]  # [N_valid, 3]
            if pos.numel() == 0:
                continue

            # pairwise checks across distinct chains
            clashing = False
            for i in range(len(chain_masks)):
                for j in range(i + 1, len(chain_masks)):
                    m1, m2 = chain_masks[i], chain_masks[j]
                    n1, n2 = int(m1.sum()), int(m2.sum())
                    if n1 == 0 or n2 == 0:
                        continue

                    d = torch.cdist(pos[m1], pos[m2], p=2)  # [n1, n2]
                    vcount = int((d < threshold).sum())
                    min_len = min(n1, n2)

                    if (vcount > violation_abs) or (
                        min_len > 0 and (vcount / min_len) > violation_frac
                    ):
                        has_clash[b, s] = 1.0
                        clashing = True
                        break
                if clashing:
                    break

    return has_clash


def build_all_interface_ipTM_and_rankings(
    batch: dict[str, torch.Tensor],
    output: dict[str, torch.Tensor],
    has_frame: Optional[torch.Tensor] = None,
    **kwargs,
) -> dict[str, torch.Tensor]:
    """
    Vectorized construction of:
      - M[b, s, i, j]     : ipTM for every chain pair (i, j) across samples
      - score[b, s, i, j] : OF3 interface score per pair
      - ranking[b, i, j, s]: argsort over samples (descending) for each pair

    Shapes:
      B: batch size, S: n_sample, C_b: chains in batch b (padded to C_max), N: tokens

    Returns:
      {
        "M":       [B, S, C_max, C_max]  (NaN padded),
        "score":   [B, S, C_max, C_max],
        "ranking": [B, C_max, C_max, S],  # per-pair argsort over samples
        "chains":  list[Tensor],          # per-batch chain IDs (length C_b)
      }
    """
    logits = output["pae_logits"]  # [B, (S), N, N, Bins] or [B, N, N, Bins]
    has_frame = has_frame.bool() if has_frame is not None else None
    B, S, N, N2, Bins = logits.shape
    device, dtype = logits.device, logits.dtype

    asym_id = _expand_sample_dim(batch["asym_id"], S).long()  # [B,S,N]
    token_mask = _expand_sample_dim(batch["token_mask"], S).bool()
    is_protein = _expand_sample_dim(batch["is_protein"], S).bool()
    is_rna = _expand_sample_dim(batch["is_rna"], S).bool()
    is_dna = _expand_sample_dim(batch["is_dna"], S).bool()
    is_polymer = is_protein | is_rna | is_dna

    # chain IDs per batch (from S=0)
    chains: list[torch.Tensor] = []
    for b in range(B):
        ids_b = asym_id[b, 0][token_mask[b, 0]]
        chains.append(torch.unique(ids_b))
    C_max = max((int(c.numel()) for c in chains), default=0)

    M = torch.full((B, S, C_max, C_max), float("nan"), dtype=dtype, device=device)
    R = torch.full((B, S, C_max), float("nan"), dtype=dtype, device=device)
    score = torch.full((B, S, C_max, C_max), float("nan"), dtype=dtype, device=device)

    eye_cache: dict[int, torch.Tensor] = {}

    for b in range(B):
        chains_b = chains[b]
        C_b = int(chains_b.numel())
        if C_b <= 1:
            continue

        # token membership per chain on S=0
        chain_masks0 = [
            (asym_id[b, 0] == cid) & token_mask[b, 0] for cid in chains_b
        ]  # [N] each

        # all unordered pairs
        i_ix, j_ix = torch.triu_indices(C_b, C_b, offset=1, device=device)
        P = i_ix.numel()

        # union D for each pair → [P,N] then broadcast to S
        D_pairs0 = torch.stack(
            [
                chain_masks0[i] | chain_masks0[j]
                for i, j in zip(i_ix.tolist(), j_ix.tolist())
            ],
            dim=0,
        )  # [P,N]
        D_pairs = D_pairs0.unsqueeze(1).expand(P, S, N)  # [P,S,N]

        # batched ipTM over L = P*S
        log_PS = logits[b].unsqueeze(0).expand(P, S, N, N, Bins)
        aid_PS = asym_id[b].unsqueeze(0).expand(P, S, N)
        hfr_PS = (
            has_frame[b].unsqueeze(0).expand(P, S, N) if has_frame is not None else None
        )

        L = P * S
        iptm_PS = compute_ptm(
            logits=log_PS.reshape(L, N, N, Bins),
            has_frame=hfr_PS.reshape(L, N) if hfr_PS is not None else None,
            D_mask=D_pairs.reshape(L, N),
            asym_id=aid_PS.reshape(L, N),
            interface=True,
            **kwargs,
        ).view(P, S)  # [P,S]

        # scatter symmetrically
        M[b, :, i_ix, j_ix] = iptm_PS.T
        M[b, :, j_ix, i_ix] = iptm_PS.T

        eye_b = eye_cache.get(C_b)
        if eye_b is None:
            eye_b = torch.eye(C_b, dtype=torch.bool, device=device)
            eye_cache[C_b] = eye_b
        M[b, :, eye_b] = float("nan")

        # R(b,s,c): mean over partners with ≥1 valid frame in sample s
        valid_sc = torch.zeros(S, C_b, dtype=torch.bool, device=device)
        for c in range(C_b):
            cmask = (asym_id[b] == chains_b[c]) & token_mask[b]  # [S,N]
            if has_frame is None:
                valid_sc[:, c] = cmask.any(dim=-1)
            else:
                valid_sc[:, c] = (has_frame[b] & cmask).any(dim=-1)

        Mb = M[b, :, :C_b, :C_b]  # [S,C_b,C_b]
        self_mask = eye_b.unsqueeze(0).expand(S, C_b, C_b)
        partner_ok = valid_sc.unsqueeze(1).expand(S, C_b, C_b)
        take_mask = (~self_mask) & partner_ok

        Mb_masked = torch.where(
            take_mask, Mb, torch.tensor(float("nan"), dtype=dtype, device=device)
        )
        R[b, :, :C_b] = torch.nanmean(Mb_masked, dim=-1)  # [S,C_b]

        poly_chain = torch.zeros(C_b, dtype=torch.bool, device=device)
        for c in range(C_b):
            cm0 = chain_masks0[c]
            poly_chain[c] = is_polymer[b, 0][cm0].any() if cm0.any() else False

        Ri = R[b, :, :C_b].unsqueeze(2).expand(S, C_b, C_b)
        Rj = R[b, :, :C_b].unsqueeze(1).expand(S, C_b, C_b)
        base_score = 0.5 * (Ri + Rj)

        pi = poly_chain.unsqueeze(1).expand(C_b, C_b)
        pj = poly_chain.unsqueeze(0).expand(C_b, C_b)
        nonpoly_pair = (~pi) | (~pj)

        cstar_ix = torch.where(
            ~pi,
            torch.arange(C_b, device=device).unsqueeze(1).expand(C_b, C_b),
            torch.arange(C_b, device=device).unsqueeze(0).expand(C_b, C_b),
        )  # [C_b,C_b]

        R_b = R[b, :, :C_b]  # [S,C_b]
        idx = cstar_ix.unsqueeze(0).expand(S, C_b, C_b)  # [S,C_b,C_b]
        R_exp = R_b.unsqueeze(1).expand(S, C_b, C_b)  # [S,C_b,C_b]
        R_sel = torch.gather(R_exp, dim=2, index=idx)  # [S,C_b,C_b]

        score[b, :, :C_b, :C_b] = torch.where(
            nonpoly_pair.unsqueeze(0), R_sel, base_score
        )
    all_iptm_scores = {"iptm": {}, "bespoke_iptm": {}}
    for pair in [(i, j) for i in range(C_max) for j in range(C_max) if i < j]:
        i, j = pair
        pair = str((chains[0][i].item(), chains[0][j].item()))
        all_iptm_scores["iptm"][pair] = (
            M[:, :, i, j].detach().clone()
        )
        all_iptm_scores["bespoke_iptm"][pair] = (
            score[:, :, i, j].detach().clone()
        )

<<<<<<< HEAD
    return {"all_iptm_scores": all_iptm_scores}
=======
    return {"all_ipTM_scores": all_iptm_scores}
>>>>>>> e064a756


def compute_modified_residue_plddt(
    batch: dict[str, torch.Tensor],
    outputs: dict[str, torch.Tensor],
    plddt: torch.Tensor,
    eps: Optional[float] = 1e-10,
) -> list[dict[tuple[int, int], torch.Tensor]]:
    """
    For every modified residue (is_atomized & ~is_ligand),
    compute the mean per-atom pLDDT per sample.

    Returns:
        A list of length B. For each batch item:
            {(chain_id, residue_id): Tensor[S] in [0,1] or NaN if no atoms}
    """

    plddt_atom_01 = plddt / 100
    batch_size, n_samples, _ = plddt_atom_01.shape
    device, dtype = plddt_atom_01.device, plddt_atom_01.dtype

    token_mask = _expand_sample_dim(
        batch["token_mask"], n_samples
    ).bool()  # [B, S, N_tok]
    chain_ids_tokens = _expand_sample_dim(
        batch["asym_id"], n_samples
    ).long()  # [B, S, N_tok]
    residue_ids_tokens = _expand_sample_dim(
        batch["residue_index"], n_samples
    ).long()  # [B, S, N_tok]

    is_modified_token = (
        _expand_sample_dim(batch["is_atomized"], n_samples).bool()
        & ~_expand_sample_dim(batch["is_ligand"], n_samples).bool()
        & token_mask
    )  # [B, S, N_tok]

    atoms_per_residue = batch["num_atoms_per_token"]

    atom_mask = _expand_sample_dim(
        batch["atom_mask"], n_samples
    ).bool()  # [B, S, N_atom]
    chain_ids_atoms = broadcast_token_feat_to_atoms(
        token_mask, atoms_per_residue, chain_ids_tokens
    ).long()  # [B, S, N_atom]
    residue_ids_atoms = broadcast_token_feat_to_atoms(
        token_mask, atoms_per_residue, residue_ids_tokens
    ).long()  # [B, S, N_atom]
    is_modified_atom = broadcast_token_feat_to_atoms(
        token_mask, atoms_per_residue, is_modified_token
    ).bool()  # [B, S, N_atom]

    per_batch_results = []

    for b in range(batch_size):
        modified_tokens_b0 = is_modified_token[b, 0]  # [N_tok]
        if not torch.any(modified_tokens_b0):
            per_batch_results.append({})
            continue

        chain_ids_b0 = chain_ids_tokens[b, 0, modified_tokens_b0]  # [R]
        residue_ids_b0 = residue_ids_tokens[b, 0, modified_tokens_b0]  # [R]
        unique_pairs = torch.unique(
            torch.stack([chain_ids_b0, residue_ids_b0], dim=1), dim=0, sorted=True
        )  # [R_unique, 2]

        result_b = {}
        plddt_b = plddt_atom_01[b]  # [S, N_atom]
        atom_mask_b = atom_mask[b]  # [S, N_atom]
        is_modified_atom_b = is_modified_atom[b]  # [S, N_atom]
        chain_ids_atoms_b = chain_ids_atoms[b]  # [S, N_atom]
        residue_ids_atoms_b = residue_ids_atoms[b]  # [S, N_atom]

        for idx in range(unique_pairs.size(0)):
            chain_id = int(unique_pairs[idx, 0].item())
            residue_id = int(unique_pairs[idx, 1].item())

            select_atoms = (
                (chain_ids_atoms_b == chain_id)
                & (residue_ids_atoms_b == residue_id)
                & is_modified_atom_b
                & atom_mask_b
            )  # [S, N_atom]

            atom_counts = select_atoms.sum(dim=-1)  # [S]
            plddt_sum = (plddt_b * select_atoms.to(plddt_b.dtype)).sum(dim=-1)  # [S]

            values = torch.full((n_samples,), float("nan"), device=device, dtype=dtype)
            valid = atom_counts > 0
            values[valid] = plddt_sum[valid] / (atom_counts[valid].to(dtype) + eps)

            result_b[(chain_id, residue_id)] = values

        per_batch_results.append(result_b)

    return {"modified residues plddts": per_batch_results}<|MERGE_RESOLUTION|>--- conflicted
+++ resolved
@@ -490,11 +490,7 @@
             score[:, :, i, j].detach().clone()
         )
 
-<<<<<<< HEAD
-    return {"all_iptm_scores": all_iptm_scores}
-=======
     return {"all_ipTM_scores": all_iptm_scores}
->>>>>>> e064a756
 
 
 def compute_modified_residue_plddt(
