--- conflicted
+++ resolved
@@ -1,8 +1,4 @@
-<<<<<<< HEAD
-from typing import Any, Optional
-=======
 from typing import Optional
->>>>>>> 1aeb8606
 
 import torch
 
@@ -13,93 +9,6 @@
 )
 
 
-<<<<<<< HEAD
-def _expand_sample_dim(t: torch.Tensor, no_samples: int) -> torch.Tensor:
-    """
-    Broadcast a tensor to have sample dimension = `no_samples` at axis 1 if needed.
-    Works with token- or atom-level trailing dims.
-    """
-    if t.shape[1] == no_samples:
-        return t
-    feat_dims = t.shape[2:]
-    return t.expand(-1, no_samples, *((-1,) * len(feat_dims)))
-
-
-def full_complex_sample_ranking_metric(
-    batch: dict[str, torch.Tensor],
-    output: dict[str, torch.Tensor],
-    has_frame: Optional[torch.Tensor] = None,
-    ptm_weight: float = 0.2,
-    iptm_weight: float = 0.8,
-    disorder_weight: float = 0.5,
-    has_clash_weight: float = -100.0,
-    disorder_threshold: float = 0.581,
-    **kwargs,
-) -> torch.Tensor:
-    """
-    AlphaFold3 sample ranking metric for the full complex (SI §5.9.3, item 1).
-
-    Computes: 0.8·ipTM + 0.2·pTM + 0.5·disorder − 100·has_clash
-
-    Args:
-        batch: model input features (post permutation alignment)
-        output: model outputs
-
-    Returns:
-        sample_ranking_metric: [*, n_sample] score used for sample ranking
-    """
-    # inputs
-    pred_pos = output[
-        "atom_positions_predicted"
-    ]  # [*, n_sample, n_atom, 3] or [*, n_atom, 3]
-    atom_mask = batch["atom_mask"]  # [*, (n_sample), n_atom]
-    token_mask = batch["token_mask"]  # [*, (n_sample), n_tok]
-    asym_id = batch["asym_id"]  # [*, (n_sample), n_tok]
-    is_protein = batch["is_protein"]
-    is_rna = batch["is_rna"]
-    is_dna = batch["is_dna"]
-    n_atoms_per_tok = batch["num_atoms_per_token"]
-
-    # normalize sample dim for masks
-    no_samples = pred_pos.shape[1] if pred_pos.ndim == 4 else 1
-    atom_mask = _expand_sample_dim(atom_mask, no_samples).bool()
-    token_mask = _expand_sample_dim(token_mask, no_samples)
-    asym_id = _expand_sample_dim(asym_id, no_samples)
-    is_protein = _expand_sample_dim(is_protein, no_samples)
-    is_rna = _expand_sample_dim(is_rna, no_samples)
-    is_dna = _expand_sample_dim(is_dna, no_samples)
-
-    # aggregated ipTM / pTM (Eqs. 17–18)
-    iptm = compute_ptm(
-        logits=output["pae_logits"],
-        has_frame=has_frame,
-        D_mask=token_mask,
-        asym_id=asym_id,
-        interface=True,
-        **kwargs,
-    )
-    ptm = compute_ptm(
-        logits=output["pae_logits"],
-        has_frame=has_frame,
-        D_mask=token_mask,
-        asym_id=asym_id,
-        interface=False,
-        **kwargs,
-    )
-
-    # atomize features for clash/disorder
-    is_protein_atomized = broadcast_token_feat_to_atoms(
-        token_mask, n_atoms_per_tok, is_protein
-    ).bool()
-    is_rna_atomized = broadcast_token_feat_to_atoms(
-        token_mask, n_atoms_per_tok, is_rna
-    ).bool()
-    is_dna_atomized = broadcast_token_feat_to_atoms(
-        token_mask, n_atoms_per_tok, is_dna
-    ).bool()
-    asym_id_atomized = broadcast_token_feat_to_atoms(
-        token_mask, n_atoms_per_tok, asym_id
-=======
 def full_complex_sample_ranking_metric(
     batch: dict[str, torch.Tensor],
     output: dict[str, torch.Tensor],
@@ -156,39 +65,24 @@
     ).bool()
     asym_id_atomized = broadcast_token_feat_to_atoms(
         token_mask, num_atoms_per_token, asym_id
->>>>>>> 1aeb8606
     ).bool()
 
-    is_polymer = is_protein_atomized | is_rna_atomized | is_dna_atomized
     has_clash = compute_has_clash(
         asym_id=asym_id_atomized,
-<<<<<<< HEAD
-        all_atom_pred_pos=pred_pos,
-        atom_mask=atom_mask,
-        is_polymer=is_polymer,
-    )
-
-    if torch.any(is_protein):
-=======
         atom_positions_predicted=atom_positions_predicted,
         atom_mask=atom_mask,
         is_polymer=is_polymer_atomized,
     )
 
     if torch.any(batch["is_protein"]):
->>>>>>> 1aeb8606
         disorder = compute_disorder(
             batch=batch, outputs=output, disorder_threshold=disorder_threshold
         )
     else:
         disorder = torch.zeros(
-<<<<<<< HEAD
-            pred_pos.shape[:-2], device=pred_pos.device, dtype=pred_pos.dtype
-=======
             atom_positions_predicted.shape[:-2],
             device=atom_positions_predicted.device,
             dtype=atom_positions_predicted.dtype,
->>>>>>> 1aeb8606
         )
 
     scores = {}
@@ -210,474 +104,6 @@
     return scores
 
 
-<<<<<<< HEAD
-def compute_all_pTM(
-    batch: dict[str, torch.Tensor],
-    outputs: dict[str, torch.Tensor],
-    has_frame: Optional[torch.Tensor] = None,
-    **kwargs,
-) -> torch.Tensor:
-    """
-    Compute all-pTM (OF3 §5.9.3, item 1) by considering all tokens.
-
-    Args:
-        batch: model input features
-        outputs: model outputs
-
-    Returns:
-        pTM: [*, n_sample] all-pTM
-    """
-    token_mask = batch["token_mask"].bool()
-
-    ptm_by_asym_id = {}
-    for asym_id in batch["asym_id"].unique():
-        D_mask = token_mask & (batch["asym_id"] == asym_id)
-        chain_ptm = compute_ptm(
-            outputs["pae_logits"],
-            has_frame=has_frame,
-            D_mask=D_mask,
-            asym_id=batch["asym_id"],
-            interface=False,
-            **kwargs,
-        )
-        ptm_by_asym_id[asym_id.item()] = chain_ptm.detach().clone()
-
-    return {"pTM_by_asym_id": ptm_by_asym_id}
-
-
-def compute_has_clash(
-    asym_id: torch.Tensor,  # [B, (S), N_atom]
-    all_atom_pred_pos: torch.Tensor,  # [B, (S), N_atom, 3] or [B, N_atom, 3]
-    atom_mask: torch.Tensor,  # [B, (S), N_atom]
-    is_polymer: torch.Tensor,  # [B, (S), N_atom]
-    threshold: float = 1.1,
-    violation_abs: int = 100,
-    violation_frac: float = 0.5,
-) -> torch.Tensor:
-    """
-    Clash indicator per (batch, sample) following OF3 SI §5.9.2.
-
-    Returns:
-        has_clash: [B, S] with 1.0 if any pair of distinct chains clashes, else 0.0.
-    """
-    device = all_atom_pred_pos.device
-    dtype = all_atom_pred_pos.dtype
-
-    # Normalize coords to [B, S, N, 3]
-    if all_atom_pred_pos.ndim == 3:  # [B, N, 3]
-        all_atom_pred_pos = all_atom_pred_pos.unsqueeze(1)
-    B, S, N, _ = all_atom_pred_pos.shape
-
-    valid = atom_mask & is_polymer  # [B,S,N]
-    has_clash = torch.zeros((B, S), dtype=dtype, device=device)
-
-    # Use S=0 for chain identity (sample-invariant)
-    asym_base = asym_id[:, 0, :]  # [B,N]
-    valid_base = valid[:, 0, :]  # [B,N]
-
-    for b in range(B):
-        vb = valid_base[b]  # [N]
-        if not torch.any(vb):
-            continue
-
-        chain_ids_b = asym_base[b][vb]  # [N_valid]
-        uniq = torch.unique(chain_ids_b)
-        if uniq.numel() <= 1:
-            continue
-
-        # Precompute masks within the valid slice
-        chain_masks = [(chain_ids_b == cid) for cid in uniq]
-
-        for s in range(S):
-            vs = valid[b, s]  # [N]
-            if not torch.any(vs):
-                continue
-
-            pos = all_atom_pred_pos[b, s][vs]  # [N_valid, 3]
-            if pos.numel() == 0:
-                continue
-
-            # pairwise checks across distinct chains
-            clashing = False
-            for i in range(len(chain_masks)):
-                for j in range(i + 1, len(chain_masks)):
-                    m1, m2 = chain_masks[i], chain_masks[j]
-                    n1, n2 = int(m1.sum()), int(m2.sum())
-                    if n1 == 0 or n2 == 0:
-                        continue
-
-                    d = torch.cdist(pos[m1], pos[m2], p=2)  # [n1, n2]
-                    vcount = int((d < threshold).sum())
-                    min_len = min(n1, n2)
-
-                    if (vcount > violation_abs) or (
-                        min_len > 0 and (vcount / min_len) > violation_frac
-                    ):
-                        has_clash[b, s] = 1.0
-                        clashing = True
-                        break
-                if clashing:
-                    break
-
-    return has_clash
-
-
-def build_chain_interface_scores(
-    batch: dict[str, torch.Tensor],
-    outputs: dict[str, torch.Tensor],
-    has_frame: Optional[torch.Tensor] = None,
-    **ptm_kwargs: Any,
-) -> dict[str, torch.Tensor]:
-    """
-    Compute chain-level interface scores (ipTM) for all chain pairs in the complex,
-    and the interface scores (bespoke ipTM) for each chain pair.
-
-    Returns:
-      {
-        "all_ipTM_scores": {
-          "iptm": {<chain_pair_key>: [B, S]},
-          "bespoke_iptm": {<chain_pair_key>: [B, S]}
-        }
-      }
-    """
-    pae_logits = outputs["pae_logits"]  # [B, S, N, N, Bins]
-    batch_size, num_samples, num_tokens, _, _ = pae_logits.shape
-
-    asym_ids_3d = _expand_sample_dim(batch["asym_id"].long(), num_samples)  # [B, S, N]
-    token_mask_3d = _expand_sample_dim(
-        batch["token_mask"].bool(), num_samples
-    )  # [B, S, N]
-    is_ligand_3d = _expand_sample_dim(
-        batch["is_ligand"].bool(), num_samples
-    )  # [B, S, N]
-    has_frame = (
-        has_frame.bool()
-        if has_frame is not None
-        else torch.ones_like(token_mask_3d, dtype=torch.bool)
-    )
-
-    device, dtype = pae_logits.device, pae_logits.dtype
-
-    # Per-batch compute (compact), then pad to max number of chains
-    per_batch_results = [
-        compute_chain_interface_scores_for_batch(
-            pae_logits[b],
-            asym_ids_3d[b],
-            token_mask_3d[b],
-            is_ligand_3d[b],
-            has_frame[b],
-            **ptm_kwargs,
-        )
-        for b in range(batch_size)
-    ]
-
-    chain_id_lists: list[torch.Tensor] = [res[3] for res in per_batch_results]
-    max_chains = max((int(ids.numel()) for ids in chain_id_lists), default=0)
-
-    # Allocate padded tensors
-    pair_iptm = torch.full(
-        (batch_size, num_samples, max_chains, max_chains),
-        float("nan"),
-        dtype=dtype,
-        device=device,
-    )
-    chain_score = torch.full(
-        (batch_size, num_samples, max_chains),
-        float("nan"),
-        dtype=dtype,
-        device=device,
-    )
-    interface_score = torch.full(
-        (batch_size, num_samples, max_chains, max_chains),
-        float("nan"),
-        dtype=dtype,
-        device=device,
-    )
-
-    # Insert per-batch results into padded tensors
-    for b, (pair_iptm_b, chain_score_b, interface_score_b, chain_ids_b) in enumerate(
-        per_batch_results
-    ):
-        num_chains_b = int(chain_ids_b.numel())
-        if num_chains_b == 0:
-            continue
-        pair_iptm[b, :, :num_chains_b, :num_chains_b] = pair_iptm_b
-        chain_score[b, :, :num_chains_b] = chain_score_b
-        interface_score[b, :, :num_chains_b, :num_chains_b] = interface_score_b
-
-    # Write per-pair outputs keyed by the chain id pair (using the first batch's order)
-    all_iptm_scores = {"iptm": {}, "bespoke_iptm": {}}
-    if max_chains > 1 and len(chain_id_lists) > 0:
-        for i in range(max_chains):
-            for j in range(i + 1, max_chains):
-                try:
-                    key = str(
-                        (chain_id_lists[0][i].item(), chain_id_lists[0][j].item())
-                    )
-                except Exception:
-                    continue
-                all_iptm_scores["iptm"][key] = pair_iptm[:, :, i, j].detach().clone()
-                all_iptm_scores["bespoke_iptm"][key] = (
-                    interface_score[:, :, i, j].detach().clone()
-                )
-
-    return {"all_ipTM_scores": all_iptm_scores}
-
-
-def compute_chain_interface_scores_for_batch(
-    pae_logits_b: torch.Tensor,  # [S, N, N, Bins]
-    asym_id_b: torch.Tensor,  # [S, N]
-    token_mask_b: torch.Tensor,  # [S, N]
-    is_ligand_b: torch.Tensor,  # [S, N]
-    has_frame_b: torch.Tensor,  # [S, N]
-    *,
-    compact_submatrix: bool = True,  # slice to A∪B for ipTM
-    **ptm_kwargs: Any,
-) -> tuple[torch.Tensor, torch.Tensor, torch.Tensor, torch.Tensor]:
-    """
-    Returns:
-      pair_iptm_b      : [S, C, C]  ipTM per chain pair (NaN on diagonal)
-      chain_score_b    : [S, C]     per-chain score (mean of chain-pair ipTM with row
-      gating)
-      interface_score_b: [S, C, C]  interface score (ligand ⇒ R(ligand);
-      else 0.5*(R(A)+R(B)))
-      chain_ids        : [C]        chain IDs in the used order
-    """
-    num_samples, num_tokens, _, _ = pae_logits_b.shape
-    device, dtype = pae_logits_b.device, pae_logits_b.dtype
-
-    # Chain IDs from sample 0 (restricted to present tokens)
-    present_tokens_s0 = token_mask_b[0]
-    chain_ids = torch.unique(asym_id_b[0][present_tokens_s0])  # [C]
-    num_chains = int(chain_ids.numel())
-
-    pair_iptm_b = torch.full(
-        (num_samples, num_chains, num_chains), float("nan"), dtype=dtype, device=device
-    )
-    chain_score_b = torch.full(
-        (num_samples, num_chains), float("nan"), dtype=dtype, device=device
-    )
-    interface_score_b = torch.full(
-        (num_samples, num_chains, num_chains), float("nan"), dtype=dtype, device=device
-    )
-    if num_chains <= 1:
-        return pair_iptm_b, chain_score_b, interface_score_b, chain_ids
-
-    # Chain-level ligand flags (sample 0)
-    ligand_flags_s0 = is_ligand_b[0]
-    chain_is_ligand = torch.zeros(num_chains, dtype=torch.bool, device=device)
-    for c in range(num_chains):
-        chain_token_mask_c = (asym_id_b[0] == chain_ids[c]) & present_tokens_s0
-        chain_is_ligand[c] = (ligand_flags_s0 & chain_token_mask_c).any()
-
-    ligand_i = chain_is_ligand.unsqueeze(1).expand(num_chains, num_chains)
-    ligand_j = chain_is_ligand.unsqueeze(0).expand(num_chains, num_chains)
-    pair_has_ligand = ligand_i | ligand_j
-    diagonal_mask = torch.eye(num_chains, dtype=torch.bool, device=device)
-
-    # Precompute pair union indices ONCE from sample 0
-    chain_token_masks_s0 = [
-        (asym_id_b[0] == cid) & present_tokens_s0 for cid in chain_ids
-    ]
-    pair_i_idx, pair_j_idx = torch.triu_indices(
-        num_chains, num_chains, offset=1, device=device
-    )  # [P], [P]
-    num_pairs = pair_i_idx.numel()
-    pair_union_token_indices = []
-    for k in range(num_pairs):
-        i = pair_i_idx[k].item()
-        j = pair_j_idx[k].item()
-        union_idx = torch.nonzero(
-            chain_token_masks_s0[i] | chain_token_masks_s0[j], as_tuple=True
-        )[0]  # [n_pair]
-        pair_union_token_indices.append(union_idx)
-
-    # 1) Pair-by-pair ipTM (pair_iptm_b), computed only on A∪B (compact submatrix)
-    for s in range(num_samples):
-        logits_s = pae_logits_b[s]  # [N, N, Bins]
-        asym_s = asym_id_b[s]  # [N]
-        frame_s = has_frame_b[s]  # [N]
-
-        if compact_submatrix:
-            for k in range(num_pairs):
-                union_idx = pair_union_token_indices[k]
-                if union_idx.numel() < 2:
-                    continue
-                # Slice logits/asym/has_frame to A∪B
-                sub_logits = logits_s.index_select(0, union_idx).index_select(
-                    1, union_idx
-                )
-                sub_asym = asym_s.index_select(0, union_idx)
-                sub_frame = frame_s.index_select(0, union_idx)
-
-                iptm_val = compute_ptm(
-                    logits=sub_logits,
-                    has_frame=sub_frame,
-                    D_mask=None,  # already compacted to A∪B
-                    asym_id=sub_asym,
-                    interface=True,
-                    **ptm_kwargs,
-                )
-                i = pair_i_idx[k].item()
-                j = pair_j_idx[k].item()
-                pair_iptm_b[s, i, j] = iptm_val
-                pair_iptm_b[s, j, i] = iptm_val
-        else:
-            # Fallback: original full-N masking path (kept for completeness)
-            chain_token_masks = [(asym_s == cid) & token_mask_b[s] for cid in chain_ids]
-            for i in range(num_chains):
-                for j in range(i + 1, num_chains):
-                    pair_mask = chain_token_masks[i] | chain_token_masks[j]
-                    if pair_mask.sum() < 2:
-                        continue
-                    iptm_val = compute_ptm(
-                        logits=logits_s,
-                        has_frame=frame_s,
-                        D_mask=pair_mask,
-                        asym_id=asym_s,
-                        interface=True,
-                        **ptm_kwargs,
-                    )
-                    pair_iptm_b[s, i, j] = iptm_val
-                    pair_iptm_b[s, j, i] = iptm_val
-
-        pair_iptm_b[s, diagonal_mask] = float("nan")
-
-    # 2) Per-chain score chain_score_b (row-gated mean of touching pairs)
-    for s in range(num_samples):
-        asym_s = asym_id_b[s]
-        token_mask_s = token_mask_b[s]
-        frame_s = has_frame_b[s]
-
-        row_has_frame = torch.tensor(
-            [
-                ((asym_s == chain_ids[c]) & token_mask_s & frame_s).any()
-                for c in range(num_chains)
-            ],
-            dtype=torch.bool,
-            device=device,
-        )
-
-        for c in range(num_chains):
-            components = []
-            if row_has_frame[c]:
-                components.append(pair_iptm_b[s, c, :num_chains])  # row c
-            components.append(
-                pair_iptm_b[s, :num_chains, c][row_has_frame]
-            )  # column c from rows with frames
-            values = torch.cat(components) if len(components) == 2 else components[0]
-            finite = ~torch.isnan(values)
-            if finite.any():
-                chain_score_b[s, c] = values[finite].mean()
-
-    # 3) Interface score (ligand vs polymer–polymer)
-    for s in range(num_samples):
-        Ri = chain_score_b[s, :num_chains].unsqueeze(1).expand(num_chains, num_chains)
-        Rj = chain_score_b[s, :num_chains].unsqueeze(0).expand(num_chains, num_chains)
-        polymer_polymer = 0.5 * (Ri + Rj)
-        ligand_pick = torch.where(ligand_i, Ri, Rj)
-        I_mat = torch.where(pair_has_ligand, ligand_pick, polymer_polymer)
-        I_mat[diagonal_mask] = float("nan")
-        interface_score_b[s] = I_mat
-
-    return pair_iptm_b, chain_score_b, interface_score_b, chain_ids
-
-
-def compute_modified_residue_plddt(
-    batch: dict[str, torch.Tensor],
-    outputs: dict[str, torch.Tensor],
-    plddt: torch.Tensor,
-    eps: Optional[float] = 1e-10,
-) -> list[dict[tuple[int, int], torch.Tensor]]:
-    """
-    For every modified residue (is_atomized & ~is_ligand),
-    compute the mean per-atom pLDDT per sample.
-
-    Returns:
-        A list of length B. For each batch item:
-            {(chain_id, residue_id): Tensor[S] in [0,1] or NaN if no atoms}
-    """
-
-    plddt_atom_01 = plddt / 100
-    batch_size, n_samples, _ = plddt_atom_01.shape
-    device, dtype = plddt_atom_01.device, plddt_atom_01.dtype
-
-    token_mask = _expand_sample_dim(
-        batch["token_mask"], n_samples
-    ).bool()  # [B, S, N_tok]
-    chain_ids_tokens = _expand_sample_dim(
-        batch["asym_id"], n_samples
-    ).long()  # [B, S, N_tok]
-    residue_ids_tokens = _expand_sample_dim(
-        batch["residue_index"], n_samples
-    ).long()  # [B, S, N_tok]
-
-    is_modified_token = (
-        _expand_sample_dim(batch["is_atomized"], n_samples).bool()
-        & ~_expand_sample_dim(batch["is_ligand"], n_samples).bool()
-        & token_mask
-    )  # [B, S, N_tok]
-
-    atoms_per_residue = batch["num_atoms_per_token"]
-
-    atom_mask = _expand_sample_dim(
-        batch["atom_mask"], n_samples
-    ).bool()  # [B, S, N_atom]
-    chain_ids_atoms = broadcast_token_feat_to_atoms(
-        token_mask, atoms_per_residue, chain_ids_tokens
-    ).long()  # [B, S, N_atom]
-    residue_ids_atoms = broadcast_token_feat_to_atoms(
-        token_mask, atoms_per_residue, residue_ids_tokens
-    ).long()  # [B, S, N_atom]
-    is_modified_atom = broadcast_token_feat_to_atoms(
-        token_mask, atoms_per_residue, is_modified_token
-    ).bool()  # [B, S, N_atom]
-
-    per_batch_results = []
-
-    for b in range(batch_size):
-        modified_tokens_b0 = is_modified_token[b, 0]  # [N_tok]
-        if not torch.any(modified_tokens_b0):
-            per_batch_results.append({})
-            continue
-
-        chain_ids_b0 = chain_ids_tokens[b, 0, modified_tokens_b0]  # [R]
-        residue_ids_b0 = residue_ids_tokens[b, 0, modified_tokens_b0]  # [R]
-        unique_pairs = torch.unique(
-            torch.stack([chain_ids_b0, residue_ids_b0], dim=1), dim=0, sorted=True
-        )  # [R_unique, 2]
-
-        result_b = {}
-        plddt_b = plddt_atom_01[b]  # [S, N_atom]
-        atom_mask_b = atom_mask[b]  # [S, N_atom]
-        is_modified_atom_b = is_modified_atom[b]  # [S, N_atom]
-        chain_ids_atoms_b = chain_ids_atoms[b]  # [S, N_atom]
-        residue_ids_atoms_b = residue_ids_atoms[b]  # [S, N_atom]
-
-        for idx in range(unique_pairs.size(0)):
-            chain_id = int(unique_pairs[idx, 0].item())
-            residue_id = int(unique_pairs[idx, 1].item())
-
-            select_atoms = (
-                (chain_ids_atoms_b == chain_id)
-                & (residue_ids_atoms_b == residue_id)
-                & is_modified_atom_b
-                & atom_mask_b
-            )  # [S, N_atom]
-
-            atom_counts = select_atoms.sum(dim=-1)  # [S]
-            plddt_sum = (plddt_b * select_atoms.to(plddt_b.dtype)).sum(dim=-1)  # [S]
-
-            values = torch.full((n_samples,), float("nan"), device=device, dtype=dtype)
-            valid = atom_counts > 0
-            values[valid] = plddt_sum[valid] / (atom_counts[valid].to(dtype) + eps)
-
-            result_b[(chain_id, residue_id)] = values.unsqueeze(0)
-
-        per_batch_results.append(result_b)
-
-    return {"modified_residues_plddts": per_batch_results}
-=======
 def compute_has_clash(
     asym_id: torch.Tensor,
     atom_positions_predicted: torch.Tensor,
@@ -875,5 +301,4 @@
     return {
         "chain_pair_iptm": chain_pair_iptm_map,
         "bespoke_iptm": bespoke_iptm_map,
-    }
->>>>>>> 1aeb8606
+    }