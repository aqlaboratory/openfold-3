--- conflicted
+++ resolved
@@ -3,11 +3,8 @@
 
 import torch
 
-<<<<<<< HEAD
 from openfold3.core.metrics.confidence import compute_plddt
-=======
 from openfold3.core.metrics.validation import gdt_ha, gdt_ts, rmsd
->>>>>>> 16ce00a6
 from openfold3.core.utils.atomize_utils import broadcast_token_feat_to_atoms
 from openfold3.core.utils.geometry.kabsch_alignment import kabsch_align
 
@@ -901,14 +898,9 @@
     """
     metrics = {}
 
-<<<<<<< HEAD
-    gt_coords = batch["ground_truth"]["atom_positions"].float()
-    pred_coords = outputs["atom_positions_predicted"].float()
-    all_atom_mask = batch["ground_truth"]["atom_mask_resolved"].bool()
-=======
     gt_coords = batch["ground_truth"]["atom_positions"]
     pred_coords = outputs["atom_positions_predicted"]
->>>>>>> 16ce00a6
+
     token_mask = batch["token_mask"]
     num_atoms_per_token = batch["num_atoms_per_token"]
     no_samples = pred_coords.shape[1]
@@ -1056,13 +1048,4 @@
         )
         metrics = metrics | superimpose_metrics
 
-<<<<<<< HEAD
-    metrics = {
-        k: v[~nan_mask]
-        for k, v in metrics.items()
-        if not (nan_mask := torch.isnan(v)).all()
-    }
-
-=======
->>>>>>> 16ce00a6
     return metrics