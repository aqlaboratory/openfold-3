from typing import Optional

import torch


def compute_plddt(logits: torch.Tensor) -> torch.Tensor:
    num_bins = logits.shape[-1]
    bin_width = 1.0 / num_bins
    bounds = torch.arange(
        start=0.5 * bin_width, end=1.0, step=bin_width, device=logits.device
    )
    probs = torch.nn.functional.softmax(logits, dim=-1)
    pred_lddt_ca = torch.sum(
        probs * bounds.view(*((1,) * len(probs.shape[:-1])), *bounds.shape),
        dim=-1,
    )
    return pred_lddt_ca * 100


def _calculate_bin_centers(boundaries: torch.Tensor):
    step = boundaries[1] - boundaries[0]
    bin_centers = boundaries + step / 2
    bin_centers = torch.cat(
        [bin_centers, (bin_centers[-1] + step).unsqueeze(-1)], dim=0
    )
    return bin_centers


def _calculate_binned_predicted_error(
    boundaries: torch.Tensor,
    distance_error_probs: torch.Tensor,
) -> tuple[torch.Tensor, torch.Tensor]:
    bin_centers = _calculate_bin_centers(boundaries)
    return (
        torch.sum(distance_error_probs * bin_centers, dim=-1),
        bin_centers[-1],
    )


def compute_binned_predicted_error(
    logits: torch.Tensor,
    max_bin: int = 31,
    no_bins: int = 64,
) -> [torch.Tensor, torch.Tensor, torch.Tensor]:
    """Computes the sum of binned predicted confidence metrics from logits.

    Args:
        logits: [*, num_res, num_res, num_bins] Logits
        max_bin: Maximum bin value
        no_bins: Number of bins
    Returns:
      confidence_probs: [*, num_res, num_res, num_bins] The predicted
        error probabilities over bins for each residue/token pair
      predicted_error: [*, num_res, num_res] The expected distance
        error for each pair of residues/tokens
      max_predicted_error: [*] The maximum predicted error possible.
    """
    boundaries = torch.linspace(0, max_bin, steps=(no_bins - 1), device=logits.device)

    confidence_probs = torch.nn.functional.softmax(logits, dim=-1)
    (
        predicted_error,
        max_predicted_error,
    ) = _calculate_binned_predicted_error(
        boundaries=boundaries,
        distance_error_probs=confidence_probs,
    )

    return confidence_probs, predicted_error, max_predicted_error


def compute_predicted_aligned_error(
    logits: torch.Tensor,
    max_bin: int = 31,
    no_bins: int = 64,
    **kwargs,
) -> dict[str, torch.Tensor]:
    """Computes aligned confidence metrics from PredictedAlignedErrorHead logits"""
    confidence_probs, predicted_error, max_predicted_error = (
        compute_binned_predicted_error(logits=logits, max_bin=max_bin, no_bins=no_bins)
    )

    return {
        "aligned_confidence_probs": confidence_probs,
        "predicted_aligned_error": predicted_error,
        "max_predicted_aligned_error": max_predicted_error,
    }


def compute_predicted_distance_error(
    logits: torch.Tensor,
    max_bin: int = 31,
    no_bins: int = 64,
    **kwargs,
) -> dict[str, torch.Tensor]:
    """Computes aligned confidence metrics from PredictedDistanceErrorHead logits"""
    confidence_probs, predicted_error, max_predicted_error = (
        compute_binned_predicted_error(logits=logits, max_bin=max_bin, no_bins=no_bins)
    )

    return {
        "distance_confidence_probs": confidence_probs,
        "predicted_distance_error": predicted_error,
        "max_predicted_distance_error": max_predicted_error,
    }


def compute_global_predicted_distance_error(
    pde: torch.Tensor,
    distogram_probs: torch.Tensor,
<<<<<<< HEAD
=======
    min_bin: int = 2,
    max_bin: int = 22,
>>>>>>> 45c0b802
    eps: float = 1e-8,
) -> torch.Tensor:
    """Computes the gPDE metric as defined in AF3 SI 5.7 (16)"""
    device = pde.device
    n_bins = distogram_probs.shape[-1]
<<<<<<< HEAD
    # Bins range from 2 to 22 Å
    distogram_bin_ends = torch.linspace(2, 22, n_bins + 1, device=device)[1:]
=======

    # Bins range from 2 to 22 Å
    distogram_bin_ends = torch.linspace(min_bin, max_bin, n_bins + 1, device=device)[1:]
>>>>>>> 45c0b802
    distogram_bins_8A = distogram_bin_ends <= 8.0  # boolean mask for bins <= 8 Å

    # Probability of contact between tokens i and j (sum over bins <= 8 Å)
    # pij shape: [bs, n_samples, n_tokens, n_tokens]
    pij = torch.sum(distogram_probs[..., distogram_bins_8A], dim=-1)

    # Global pde: weighted by contact probability pij
    # weighted_pde shape: [bs, n_samples]
    weighted_pde = torch.sum(pij * pde, dim=[-2, -1])
    sum_pij = torch.sum(pij, dim=[-2, -1]) + eps  # avoid division by zero
    # global_pde shape: [bs, n_samples]
    global_pde = weighted_pde / sum_pij

    return global_pde


def compute_ptm(
    logits: torch.Tensor,
    asym_id: Optional[torch.Tensor] = None,
    interface: bool = False,
    max_bin: int = 31,
    no_bins: int = 64,
    mask: Optional[torch.Tensor] = None,
    residue_weights: Optional[torch.Tensor] = None,
    eps: float = 1e-8,
    **kwargs,
) -> torch.Tensor:
    if residue_weights is None:
        residue_weights = logits.new_ones(logits.shape[-2])

    boundaries = torch.linspace(0, max_bin, steps=(no_bins - 1), device=logits.device)

    bin_centers = _calculate_bin_centers(boundaries)
    clipped_n = max(torch.sum(residue_weights), 19)

    d0 = 1.24 * (clipped_n - 15) ** (1.0 / 3) - 1.8

    probs = torch.nn.functional.softmax(logits, dim=-1)

    tm_per_bin = 1.0 / (1 + (bin_centers**2) / (d0**2))
    predicted_tm_term = torch.sum(probs * tm_per_bin, dim=-1)

    n = residue_weights.shape[-1]
    pair_mask = residue_weights.new_ones((n, n), dtype=torch.int32)
    if interface and (asym_id is not None):
        if len(asym_id.shape) > 1:
            assert len(asym_id.shape) <= 2
            batch_size = asym_id.shape[0]
            pair_mask = residue_weights.new_ones((batch_size, n, n), dtype=torch.int32)
        pair_mask *= (asym_id[..., None] != asym_id[..., None, :]).to(
            dtype=pair_mask.dtype
        )

    predicted_tm_term *= pair_mask

    pair_residue_weights = pair_mask * (
        residue_weights[..., None, :] * residue_weights[..., :, None]
    )
    denom = eps + torch.sum(pair_residue_weights, dim=-1, keepdims=True)
    normed_residue_mask = pair_residue_weights / denom
    per_alignment = torch.sum(predicted_tm_term * normed_residue_mask, dim=-1)

    weighted = per_alignment * residue_weights

    if mask is not None:
        weighted = weighted * mask

    argmax = (weighted == torch.max(weighted)).nonzero()[0]
    return per_alignment[tuple(argmax)]


def compute_weighted_ptm(
    logits: torch.Tensor,
    asym_id: torch.Tensor,
    max_bin: int = 31,
    no_bins: int = 64,
    ptm_weight: int = 0.2,
    iptm_weight: int = 0.8,
    mask: Optional[torch.Tensor] = None,
    residue_weights: Optional[torch.Tensor] = None,
    eps: float = 1e-8,
    **kwargs,
) -> dict:
    ptm_score = compute_ptm(
        logits,
        max_bin=max_bin,
        no_bins=no_bins,
        mask=mask,
        residue_weights=residue_weights,
        eps=eps,
    )

    iptm_score = compute_ptm(
        logits,
        asym_id=asym_id,
        interface=True,
        max_bin=max_bin,
        no_bins=no_bins,
        mask=mask,
        residue_weights=residue_weights,
        eps=eps,
    )

    weighted_ptm_score = iptm_weight * iptm_score + ptm_weight * ptm_score

    all_ptm_scores = {
        "ptm_score": ptm_score,
        "iptm_score": iptm_score,
        "weighted_ptm_score": weighted_ptm_score,
    }

    return all_ptm_scores<|MERGE_RESOLUTION|>--- conflicted
+++ resolved
@@ -108,24 +108,16 @@
 def compute_global_predicted_distance_error(
     pde: torch.Tensor,
     distogram_probs: torch.Tensor,
-<<<<<<< HEAD
-=======
     min_bin: int = 2,
     max_bin: int = 22,
->>>>>>> 45c0b802
     eps: float = 1e-8,
 ) -> torch.Tensor:
     """Computes the gPDE metric as defined in AF3 SI 5.7 (16)"""
     device = pde.device
     n_bins = distogram_probs.shape[-1]
-<<<<<<< HEAD
-    # Bins range from 2 to 22 Å
-    distogram_bin_ends = torch.linspace(2, 22, n_bins + 1, device=device)[1:]
-=======
 
     # Bins range from 2 to 22 Å
     distogram_bin_ends = torch.linspace(min_bin, max_bin, n_bins + 1, device=device)[1:]
->>>>>>> 45c0b802
     distogram_bins_8A = distogram_bin_ends <= 8.0  # boolean mask for bins <= 8 Å
 
     # Probability of contact between tokens i and j (sum over bins <= 8 Å)
