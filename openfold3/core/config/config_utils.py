--- conflicted
+++ resolved
@@ -8,15 +8,11 @@
 from typing import Annotated, Any, Optional, Union
 
 import yaml
-<<<<<<< HEAD
-from pydantic import BeforeValidator, DirectoryPath, FilePath
-=======
 from pydantic import (
     BeforeValidator,
     DirectoryPath,
     FilePath,
 )
->>>>>>> d1a888c0
 
 from openfold3.core.data.resources.residues import MoleculeType
 
@@ -39,8 +35,6 @@
     return json_dict
 
 
-<<<<<<< HEAD
-=======
 def _ensure_list(value: Any) -> Any:
     if not isinstance(value, list):
         logging.info("Single value: {value} will be converted to a list")
@@ -49,7 +43,6 @@
         return value
 
 
->>>>>>> d1a888c0
 def _convert_molecule_type(value: Any) -> Any:
     if isinstance(value, MoleculeType):
         return value
@@ -61,19 +54,6 @@
                 f"Found invalid {value=} for molecule type, skipping this example."
             )
             return None
-<<<<<<< HEAD
-    elif isinstance(value, int):
-        try:
-            return MoleculeType(value)
-        except ValueError:
-            logging.warning(
-                f"Found invalid {value=} for molecule type, skipping this example."
-            )
-            return None
-    elif isinstance(value, list):
-        return [_convert_molecule_type(v) for v in value]
-=======
->>>>>>> d1a888c0
 
 
 def is_path_none(value: Optional[Union[str, Path]]) -> Optional[Path]:
@@ -86,16 +66,4 @@
 
 
 FilePathOrNone = Annotated[Optional[FilePath], BeforeValidator(is_path_none)]
-<<<<<<< HEAD
-DirectoryPathOrNone = Annotated[Optional[DirectoryPath], BeforeValidator(is_path_none)]
-
-
-def _ensure_list(value: Any) -> Any:
-    if not isinstance(value, list):
-        logging.info(f"Single value: {value} will be converted to a list")
-        return [value]
-    else:
-        return value
-=======
-DirectoryPathOrNone = Annotated[Optional[DirectoryPath], BeforeValidator(is_path_none)]
->>>>>>> d1a888c0
+DirectoryPathOrNone = Annotated[Optional[DirectoryPath], BeforeValidator(is_path_none)]