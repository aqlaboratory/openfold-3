import math
from typing import Dict

import torch
import torch.nn as nn
import torch.nn.functional as F
from torch.linalg import vecdot

from openfold3.core.utils.tensor_utils import (
<<<<<<< HEAD
=======
    #    masked_mean,
>>>>>>> e2fe789a
    permute_final_dims,
)


def pLDDT(
    x: torch.Tensor,
    x_gt: torch.Tensor,
    frame_idx: torch.Tensor,
    atom_mask_gt: torch.Tensor,
    is_protein: torch.Tensor,
    is_dna: torch.Tensor,
    is_rna: torch.Tensor,
    logits: torch.Tensor,
    n_bins: int = 50,
    eps: float = 1e-8,
) -> torch.Tensor:
    """
    Algorithm 27 of the AF3 supplementary.
    Computes the smooth LDDT loss.
    Args:
        x:
            Predicted coordinates. [*, N, 3]
        x_gt:
            Ground truth coordinates. [*, N, 3]
        frame_idx:
            Frame indices. [*, T, 3]
        atom_mask_gt:
            Mask for atoms not resolved in the GT (position not determined)
            or to account for padding. [*, N]
        is_protein:
            Protein token -> 1, otherwise -> 0. [*, T]
        is_dna:
            DNA tokens -> 1, otherwise -> 0. [*, T]
        is_rna:
            RNA tokens -> 1, otherwise -> 0. [*, T]
        logits:
            predicted lddt logits. [*, N, n_bins]
        n_bins:
            Number of bins for lddt. (int)
        eps:
            Small value to avoid division by zero. (float)
    Returns:
        loss:
            Smooth LDDT loss.
    """

    # distances between all pairs of atoms
    dx = torch.cdist(x, x)  # [*, N, N]
    dx_gt = torch.cdist(x_gt, x_gt)  # [*, N, N]
    delta = torch.abs(dx - dx_gt)  # [*, N, N]

<<<<<<< HEAD
    Ca_mask = frame_idx[..., 1] * is_protein  # [*, T]
    Ca_mask = F.one_hot(Ca_mask, num_classes=dx.shape[-1]).sum(dim=-2)  # [*, N]

    C1_mask = frame_idx[..., 1] * (is_dna + is_rna)  # [*, T]
=======
    # Ca_mask = batch["Ca_mask"] # [*, N]
    # C1_mask = batch["C1_mask"] # [*, N]
    # [*, T]
    Ca_mask = batch["frame_idx"][..., 1] * batch["is_protein"]  # [*, T]
    Ca_mask = F.one_hot(Ca_mask, num_classes=dx.shape[-1]).sum(dim=-2)  # [*, N]

    C1_mask = batch["frame_idx"][..., 1] * (batch["is_dna"] + batch["is_rna"])  # [*, T]
>>>>>>> e2fe789a
    C1_mask = F.one_hot(C1_mask, num_classes=dx.shape[-1]).sum(dim=-2)  # [*, N]

    # Restrict to bespoke inclusion radius
    c = (dx_gt < 30.0) * Ca_mask.unsqueeze(-2) + (dx_gt < 15.0) * C1_mask.unsqueeze(
        -2
    )  # [*, N, N]

    # atom mask and avoid self term
<<<<<<< HEAD
=======
    atom_mask_gt = batch["atom_mask_gt"]  # [*, N]
>>>>>>> e2fe789a
    # TODO check dtypes for masks
    mask = 1 - torch.eye(c.shape[-1], device=c.device)  # [N, N]
    mask = mask * atom_mask_gt[..., None] * atom_mask_gt[..., None, :]  # [*, N, N]
    c = c * mask  # [*, N, N]

    thresholds = torch.tensor([0.5, 1.0, 2.0, 4.0]).to(dx.device)
    lddt = torch.where(delta[..., None] < thresholds, 1.0, 0.0).sum(-1)  # [*, N, N]
    # TODO: shouldn't this be normalized? (normalized here...)
    lddt = 0.25 * (lddt * c).sum(dim=-1) / (c.sum(dim=-1) + eps)  # [*, N]

    boundaries = torch.linspace(
        0.0, 1.0, n_bins + 1, device=lddt.device
    )  # [n_bins + 1]
    bins = torch.bucketize(lddt, boundaries[1:-1])  # [*, N]

    # set bin to ignore value (=-100) of F.cross_entropy for masked atoms
    bins = bins.masked_fill_(~atom_mask_gt.bool(), -100)  # [*, N]

    # compute cross entropy loss
    logits = permute_final_dims(logits, [1, 0])  # [*, n_bins, N]
    lddt_loss = F.cross_entropy(logits, bins)

    return lddt_loss


def get_phi(
    batch: Dict[str, torch.Tensor],
    x_gt: torch.Tensor,
    x: torch.Tensor,
    angle_threshold: float = 25,
    eps: float = 1e-8,
) -> tuple[torch.Tensor, torch.Tensor, torch.Tensor]:
    """
    Subsection 4.3.2 of the AF3 supplementary.
    Extract coordinates of three atoms for each token, used to define the frame,
    according to the following rules:
    1. Proteins: N, C-alpha, C
    2. Nucleic acids: C1', C3', C4'
    3. Ligands: each token is a single atom to which we add the two closest neighbors.
    (If there are less than 3 atoms in the chain, the frame is invalid.
    If the three atoms are collinear to within 25 degrees, the frame is also invalid.)
    Args:
        batch:
            Batch dictionary.
        x_gt:
            Ground truth coordinates. [*, N, 3]
        x:
            Predicted coordinates. [*, N, 3]
        angle_threshold:
            Threshold for invalid frames. (float)
    Returns:
        phi_gt:
            Ground truth coordinates of 3 atoms per token. [*, T, 3, 3]
        phi:
            Predicted coordinates of 3 atoms per token T. [*, T, 3, 3]
        invalid_frame_mask:
            Mask for invalid frames. [*, T]
    """

    # ---------------------------------
    # ENOUGH ATOMS IN (LIGAND) CHAIN
    # ---------------------------------

    # mask for (ligand) tokens in chains which include more than 3 tokens
    chain_id = batch["asym_id"]  # [*, T]
    valid_frame_mask = []
    # TODO can this be done without splitting the batch?
    # TODO chain_id must be int type for bincount, is that the case?
    for b in chain_id:
        b_mask = (b[..., None] == torch.where(torch.bincount(b) >= 3)[0]).any(dim=-1)
        valid_frame_mask.append(b_mask)

    valid_frame_mask = torch.stack(valid_frame_mask)  # [*, T]
    valid_frame_mask = valid_frame_mask * batch["is_ligand"]  # [*, T]

    # -----------------------------
    # GET ATOMS FOR LIGAND FRAME
    # -----------------------------

    T = valid_frame_mask.shape[-1]
    N = x.shape[-2]
    atom_to_token = batch["atom_to_token_index"]  # [*, N]
    atom_to_token = F.one_hot(atom_to_token, T)  # [*, N, T]

    # mask for ligand atoms with valid frame
    # [*, N, T] * [*, T] -> [*, N]
    is_ligand_atom_with_frame = (atom_to_token * valid_frame_mask).sum(dim=-1)  # [*, N]

    # indices of three closest neighbors to each atom
    # TODO closest is assumed to be the atom itselt (d=0.0), can this lead to problems?
    d = torch.cdist(x_gt, x_gt)  # [*, N, N]
    _, idx = torch.topk(d, dim=-1, k=3, largest=False)  # [*, N, 3]

    # arrange as (closest neighbor, atom, 2nd closest)
    idx = idx[..., [1, 0, 2]]
    idx = idx.unsqueeze(-1).expand(-1, -1, -1, 3)  # [*, N, 3, 3]

    # get the coordinates of atoms corresponding to idx
    phi_ligand_gt = torch.gather(
        x_gt.unsqueeze(-3).expand(-1, N, -1, -1), dim=-2, index=idx
    )  # [*, N, 3, 3]
    phi_ligand_gt = phi_ligand_gt * is_ligand_atom_with_frame[..., None, None]
    phi_ligand_gt = permute_final_dims(
        phi_ligand_gt, [1, 2, 0]
    ) @ atom_to_token.unsqueeze(-3)  # [*, 3, 3, T]
    phi_ligand_gt = permute_final_dims(phi_ligand_gt, [2, 0, 1])  # [*, T, 3, 3]

    phi_ligand = torch.gather(
        x.unsqueeze(-3).expand(-1, N, -1, -1), dim=-2, index=idx
    )  # [*, N, 3, 3]
    phi_ligand = phi_ligand * is_ligand_atom_with_frame[..., None, None]
    phi_ligand = permute_final_dims(phi_ligand, [1, 2, 0]) @ atom_to_token.unsqueeze(
        -3
    )  # [*, 3, 3, T]
    phi_ligand = permute_final_dims(phi_ligand, [2, 0, 1])  # [*, T, 3, 3]

    # -----------------------------
    # INVALID LIGAND FRAMES
    # -----------------------------

    def norm(x, eps):
        return torch.sqrt(torch.sum(x**2, dim=-1) + eps)

    COS_ANGLE_THRESHOLD = math.cos(angle_threshold * math.pi / 180)

    # check if the 3 atoms are collinear to within 25 degrees
    v1 = phi_ligand[..., 0, :] - phi_ligand[..., 1, :]  # [*, T, 3]
    v2 = phi_ligand[..., 2, :] - phi_ligand[..., 1, :]  # [*, T, 3]

    cos_angle = vecdot(v1, v2) / (norm(v1, eps) * norm(v2, eps))  # [*, T]

    valid_frame_mask = (cos_angle >= COS_ANGLE_THRESHOLD) * valid_frame_mask  # [*, T]
    invalid_frame_mask = (1 - valid_frame_mask) * batch["is_ligand"]  # [*, T]

    # ------------------------------------------------
    # GET ATOMS FOR PROTEIN AND NUCLEIC ACID FRAMES
    # ------------------------------------------------

    # TODO: update to correct batch dict convention
    # Tentatively gives the indices of the 3 atoms associated with the frame of token T.
    is_not_ligand = 1 - batch["is_ligand"]  # [*, T]
    frame_idx = batch["frame_idx"]  # [*, T, 3]
    frame_idx = frame_idx.unsqueeze(-1).expand(-1, -1, -1, 3)  # [*, T, 3, 3]

    phi_gt = torch.gather(
        x_gt.unsqueeze(-3).expand(-1, T, -1, -1),
        dim=-2,
        index=frame_idx,
    )  # [*, T, 3, 3]
    phi_gt = phi_gt * is_not_ligand[..., None, None]

    phi = torch.gather(
        x.unsqueeze(-3).expand(-1, T, -1, -1),
        dim=-2,
        index=frame_idx,
    )  # [*, T, 3, 3]
    phi = phi * is_not_ligand[..., None, None]

    # -----------------------------
    # COMBINED PHI
    # -----------------------------

    phi_gt = phi_gt + phi_ligand_gt  # [*, T, 3, 3]
    phi = phi + phi_ligand  # [*, T, 3, 3]

    return phi_gt, phi, invalid_frame_mask


def expressCoordinatesInFrame(
    x: torch.Tensor,
    phi: torch.Tensor,
    eps: float = 1e-8,
) -> torch.Tensor:
    """
    Algorithm 29 of the AF3 supplementary.
    Express coordinates in a frame.
    Args:
        x:
            Predicted token coordinates and token (T). [* T, 3]
        phi:
            Coordinates of 3 atoms for each token. [*, T', 3, 3]
    Returns:
        x_frame:
            Coordinates expressed in frame. [*, T', T, 3]
            (More explicitly: R_i^{-1} (x_j - x_i)
            with frame index i --> T' and the token index j --> T.)

    """

    def norm(x, eps):
        return torch.sqrt(torch.sum(x**2, dim=-1, keepdim=True) + eps)

    # Extract frame atoms
    a, b, c = phi.unbind(dim=-2)  # [*, T', 3]

    w1 = a - b
    w1 = w1 / norm(w1, eps)

    w2 = c - b
    w2 = w2 / norm(w2, eps)

    # Build orthonormal basis
    e1 = w1 + w2
    e1 = e1 / norm(e1, eps)
    e1 = e1.unsqueeze(-2)  # [*, T', 1, 3]

    e2 = w2 - w1
    e2 = e2 / norm(e2, eps)
    e2 = e2.unsqueeze(-2)  # [*, T', 1, 3]

    e3 = torch.linalg.cross(e1, e2)  # [*, T', 1, 3]

    # Project onto frame basis
    x = x.unsqueeze(-3)  # [*, 1, T, 3]
    b = b.unsqueeze(-2)  # [*, T', 1, 3]

    d = x - b  # [*, T', T, 3]
    d1 = vecdot(d, e1)  # [*, T', T]
    d2 = vecdot(d, e2)  # [*, T', T]
    d3 = vecdot(d, e3)  # [*, T', T]

    x_frame = torch.stack([d1, d2, d3], dim=-1)  # [*, T', T, 3]

    return x_frame


def computeAlignmentError(
    x: torch.Tensor,
    x_gt: torch.Tensor,
    phi: torch.Tensor,
    phi_gt: torch.Tensor,
    eps: float = 1e-8,
) -> torch.Tensor:
    """
    Algorithm 30 of the AF3 supplementary.
    Compute the alignment error.
    Args:
        x:
            Predicted token coordinates. [*, T, 3]
        x_gt:
            Ground truth token coordinates. [*, T, 3]
        phi:
            Coordinates of 3 atoms associated with frame of token T. [*, T, 3, 3]
        phi_gt:
<<<<<<< HEAD
            GT coordinates of 3 atoms associated with frame of token T. [*, T, 3, 3]
=======
            Ground truth coordinates of 3 atoms associated with frame of
            token T. [*, T, 3, 3]
>>>>>>> e2fe789a
    Returns:
        e:
            Alignment error per frame (dim=-2) and per token (dim=-1). [*, T, T]
    """

    x_frame = expressCoordinatesInFrame(x, phi)  # [*, T, T, 3]
    x_gt_frame = expressCoordinatesInFrame(x_gt, phi_gt)  # [*, T, T, 3]

    e = torch.sum((x_frame - x_gt_frame) ** 2, dim=-1)  # [*, T, T]
    e = torch.sqrt(e + eps)  # (*, T, T)

    return e


def predictedAlignmentError(
    # batch: Dict[str, torch.Tensor],
    x: torch.Tensor,
    x_gt: torch.Tensor,
    frame_idx: torch.Tensor,
    valid_frame: torch.Tensor,
    pae_logits: torch.Tensor,
    angle_threshold: float = 25,
    n_bins: int = 64,
    bin_min: float = 0.0,
    bin_max: float = 32.0,
    eps: float = 1e-8,
) -> tuple[torch.Tensor, torch.Tensor]:
    """
    Compute the cross entropy loss between the predicted and computed alignment errors.
    Subsection 4.3.2 of the AF3 supplementary.
    Args:
        # batch:
        #     Batch dictionary.
        x:
            Predicted coordinates. [*, N, 3]
        x_gt:
            Ground truth coordinates. [*, N, 3]
        frame_idx:
            Holds indices of 3 atoms associated with the frame of each token. [*, T, 3]
            The 2nd is always the center atom.
            For proteins: N, C-alpha, C
            For nucleic acids: C1', C3', C4' (is that the correct order?)
            For ligands: closest neighbor, atom, 2nd closest neighbor.
        valid_frame:
            Mask for valid frames. [*, T]
            Frame does not exist if
            (1) number of neighbors in the chain < 2
            or
            (2) the 3 atoms are collinear within 25 degrees.
        pae_logits:
            Predicted alignmed error logits. [*, T, T, n_bins]
        angle_threshold:
            Threshold for invalid frames: float
        n_bins:
            Number of bins: int
        bin_min:
            Minimum distance.
        bin_max:
            Maximum distance.
    Returns:
        pae_loss:
            Predicted alignment error loss. ()
        PAE:
            Predicted alignment error. [*, T, T]
        invalid_frame_mask:
            Mask for invalid frames. [*, T, T]
    """

    # phi_gt, phi, invalid_frame_mask = get_phi(
    #     batch, x_gt, x, angle_threshold, eps
    # )  # [*, T, 3, 3], [*, T]

    # -------------------------
    # GET PHI
    # -------------------------

<<<<<<< HEAD
    T = frame_idx.shape[-2]
=======
    # frame_idx holds indices of 3 atoms associated with the frame of each token.
    # The 2nd is always the center atom.
    # For proteins: N, C-alpha, C
    # For nucleic acids: C1', C3', C4' (is that the correct order?)
    # For ligands: closest neighbor, atom, 2nd closest neighbor.
    # Frame does not exist if (1) number of neighbors in the chain < 2 or
    # (2) the 3 atoms are collinear within 25 degrees.

    idx = batch["frame_idx"]  # [*, T, 3]
    T = idx.shape[-2]
>>>>>>> e2fe789a

    # [*, T, 3, 3]
    phi = torch.gather(
        x.unsqueeze(-3).expand(-1, T, -1, -1),  # [*, T, N, 3]
        dim=-2,
<<<<<<< HEAD
        index=frame_idx.unsqueeze(-1).expand(-1, -1, -1, 3),  # [*, T, 3, 3]
=======
        index=idx.unsqueeze(-1).expand(-1, -1, -1, 3),  # [*, T, 3, 3]
>>>>>>> e2fe789a
    )

    # [*, T, 3, 3]
    phi_gt = torch.gather(
        x_gt.unsqueeze(-3).expand(-1, T, -1, -1),
        dim=-2,
        index=frame_idx.unsqueeze(-1).expand(-1, -1, -1, 3),
    )

    # center atom coordinates
    x_token = phi[..., 1, :]  # [*, T, 3]
    x_token_gt = phi_gt[..., 1, :]  # [*, T, 3]

    # -------------------------
    # BIN ALIGNMENT ERROR
    # -------------------------

    e = computeAlignmentError(x_token, x_token_gt, phi, phi_gt, eps)  # [*, T, T]

    # boundaries = [0.0, 0.5, ...., 31.5, 32.0]
    boundaries = torch.linspace(
<<<<<<< HEAD
        bin_min, bin_max, n_bins + 1, device=e.device
=======
        d_min, d_max, n_bins + 1, device=e.device
>>>>>>> e2fe789a
    )  # [n_bins + 1]

    # index of bin for each computed alignment error
    # top bin: anything > 31.5, bottom bin: anything < 0.5
    bins = torch.bucketize(e, boundaries[1:-1])  # [*, T, T]

    # set bin to ignore value (=-100) of F.cross_entropy if invalid frame
<<<<<<< HEAD
    valid_frame = valid_frame.unsqueeze(-1).expand_as(bins)  # [*, T, T]
    bins = bins.masked_fill_(~valid_frame.bool(), -100)  # [*, T, T]
=======
    valid_frame = batch["valid_frame"]  # [*, T]
    valid_frame = valid_frame.unsqueeze(-1).expand_as(bins)  # [*, T, T]
    bins = bins.masked_fill(~valid_frame.bool(), -100)  # [*, T, T]
>>>>>>> e2fe789a

    # -------------------------
    # LOSS AND EXPECTED PAE
    # -------------------------

    # cross entropy loss
    pae_loss = F.cross_entropy(permute_final_dims(pae_logits, [2, 0, 1]), bins)

    # predicted alignment error (expectation over bins)
    pae = F.softmax(pae_logits, dim=-1)  # [*, T, T, n_bins]
    bin_centers = (boundaries[1:] + boundaries[:-1]) / 2  # [n_bins]
    PAE = (bin_centers * pae).sum(dim=-1)  # [*, T, T]

<<<<<<< HEAD
    return pae_loss, PAE
=======
    # TODO I'm including the valid frame mask in the return, because it must accompany
    # the PAE for whatever you do with it.
    # It could be easier to multiply it with the PAE before returning it, and include
    # a normalization factor in the loss function.
>>>>>>> e2fe789a



def predictedDistanceError(
<<<<<<< HEAD
    # batch: Dict[str, torch.Tensor],
    x: torch.Tensor,
    x_gt: torch.Tensor,
    frame_idx: torch.Tensor,
    pde_logits: torch.Tensor,
    n_bins: int = 64,
    bin_min: float = 0.0,
    bin_max: float = 32.0,
=======
    batch: Dict[str, torch.Tensor],
    x: torch.Tensor,
    x_gt: torch.Tensor,
    pde_logits: torch.Tensor,
    n_bins: int = 64,
    d_min: float = 0.0,
    d_max: float = 32.0,
>>>>>>> e2fe789a
) -> tuple[torch.Tensor, torch.Tensor]:
    """
    Computes the cross entropy loss between the predicted and computed distance errors.
    Subsection 4.3.3 of the AF3 supplementary.
    Args:
        x:
            Predicted atom coordinates. [*, N, 3]
        x_gt:
            Ground truth coordinates. [*, N, 3]
<<<<<<< HEAD
        frame_idx:
            Frame indices (see predictedAlignmentError for more details). [*, T, 3]
=======
>>>>>>> e2fe789a
        pde_logits:
            Predicted distance error logits. [*, T, T, n_bins]
        n_bins:
            Number of bins.
<<<<<<< HEAD
        bin_min:
            Minimum distance.
        bin_max:
=======
        d_min:
            Minimum distance.
        d_max:
>>>>>>> e2fe789a
            Maximum distance.
    Returns:
        pae_loss:
            Predicted alignment error loss.
    """
    # get token atom coordinates
<<<<<<< HEAD
    center_idx = frame_idx[..., 1:2]  # [*, T, 1]
=======
    center_idx = batch["frame_idx"][..., 1:2]  # [*, T, 1]
>>>>>>> e2fe789a
    T = center_idx.shape[-2]

    # [*, T, 3]
    x_token = torch.gather(
        x.unsqueeze(-3).expand(-1, T, -1, -1),  # [*, T, N, 3]
        dim=-2,
        index=center_idx.unsqueeze(-1).expand(-1, -1, -1, 3),  # [*, T, 1, 3]
<<<<<<< HEAD
    ).squeeze(-2)
=======
    ).squeeze(-2)  # [*, T, 3]
>>>>>>> e2fe789a

    # [*, T, 3]
    x_token_gt = torch.gather(
        x_gt.unsqueeze(-3).expand(-1, T, -1, -1),
        dim=-2,
        index=center_idx.unsqueeze(-1).expand(-1, -1, -1, 3),
<<<<<<< HEAD
    ).squeeze(-2)
=======
    ).squeeze(-2)  # [*, T, 3]
>>>>>>> e2fe789a

    # token atom distances errors
    d = torch.cdist(x_token, x_token)  # [*, T, T]
    d_gt = torch.cdist(x_token_gt, x_token_gt)  # [*, T, T]
    e = torch.abs(d - d_gt)  # [*, T, T]

    # boundaries = [0.0, 0.5, ...., 31.5, 32.0]
    boundaries = torch.linspace(
<<<<<<< HEAD
        bin_min, bin_max, n_bins + 1, device=e.device
=======
        d_min, d_max, n_bins + 1, device=e.device
>>>>>>> e2fe789a
    )  # [n_bins + 1]
    bins = torch.bucketize(e, boundaries[1:-1])  # [*, T, T]

    # cross entropy loss
    pde_loss = F.cross_entropy(permute_final_dims(pde_logits, [2, 0, 1]), bins)

    # predicted distance error (expectation over bins)
    bin_centers = (boundaries[1:] + boundaries[:-1]) / 2  # [n_bins]
    pde = F.softmax(pde_logits, dim=-1)  # [*, T, T, n_bins]
    PDE = (bin_centers * pde).sum(dim=-1)  # [*, T, T]

    return pde_loss, PDE


def experimentally_resolved_prediction(
<<<<<<< HEAD
    atom_mask_gt: torch.Tensor,
    atom_mask: torch.Tensor,
=======
    batch: Dict[str, torch.Tensor],
>>>>>>> e2fe789a
    logits_resolved: torch.Tensor,
) -> torch.Tensor:
    """
    Computes the experimentally resolved prediction, subsection 4.3.4 of the AF3.
    Args:
<<<<<<< HEAD
        atom_mask_gt:
            Mask for atoms not resolved in the GT (position not determined)
            or to account for padding. [*, N]
        atom_mask:
            mask padded atom indices. [*, N]
        logits_resolved:
            Predicted value. [*, N, 2]
    Returns:
        resolved_loss:
=======
        batch:
            Batch dictionary.
        logits_resolved:
            Predicted value. [*, N, 2]
    Returns:
        erp_loss:
>>>>>>> e2fe789a
            Experimentally resolved prediction.
    """

    # set bin to ignore value (=-100) of F.cross_entropy for masked atoms
<<<<<<< HEAD
    atom_mask_gt = atom_mask_gt.long()  # [*, N]
    atom_mask_gt = atom_mask_gt.masked_fill_(~atom_mask.bool(), -100)  # [*, N]

    resolved_loss = F.cross_entropy(
        permute_final_dims(logits_resolved, [1, 0]), atom_mask_gt
    )

    return resolved_loss


class ConfidenceLoss(nn.Module):
    def __init__(self, config):
        super(ConfidenceLoss).__init__()
        self.config = config.loss.confidence
        self.alpha_pae = config.loss.alpha_pae

    def forward(self, batch, output):
        """
        Forward pass for the confidence loss.
        Args:
            batch:
                Batch dictionary.
            output:
                Output dictionary.
        Returns:
            loss:
                Confidence loss.
        """

        # ---------------------------------
        # UNPACK ARGUMETNS
        # ---------------------------------

        # This might feel excesive...
        # I think it makes the code more readable and intuitive.

        # masks
        frame_idx = batch["frame_idx"]  # [*, T, 3]
        atom_mask_gt = batch["atom_mask_gt"]  # [*, N]
        atom_mask = batch["atom_mask"]  # [*, N]
        is_protein = batch["is_protein"]  # [*, T]
        is_dna = batch["is_dna"]  # [*, T]
        is_rna = batch["is_rna"]  # [*, T]
        valid_frame = batch["valid_frame"]  # [*, T]

        # atom coordinates
        x_gt = batch["gt_atom_positions"]  # [*, N, 3]
        x = output["x_pred"]  # [*, N, 3]

        # probability predictions
        plddt_logits = output["p_plddt"]  # [*, N, 50]
        pae_logits = output["p_pae"]  # [*, T, T, 64]
        pde_logits = output["p_pde"]  # [*, T, T, 64]
        resolved_logits = output["p_resolved"]  # [*, N, 2]

        # ---------------------------------
        # CONFIDENCE LOSSES
        # ---------------------------------

        plddt_loss = pLDDT(
            x,
            x_gt,
            frame_idx,
            atom_mask_gt,
            is_protein,
            is_dna,
            is_rna,
            plddt_logits,
            self.config.n_bins_plddt, # 50
            self.config.eps # 1e-8,
        )

        if self.alpha_pae is not None:
            pae_loss, PAE = predictedAlignmentError(
                x,
                x_gt,
                frame_idx,
                valid_frame,
                pae_logits,
                self.config.angle_threshold, # 25.0
                self.config.n_bins_pae, # 64
                self.config.bin_min_pae, # 0.0
                self.config.bin_max_pae, # 32.0
                self.config.eps # 1e-8,
            )

        pde_loss, PDE = predictedDistanceError(
            x, 
            x_gt, 
            frame_idx, 
            pde_logits, 
            self.config.n_bins_pde, # 64 
            self.config.bin_min_pde, # 0.0
            self.config.bin_max_pde, # 32.0
        )

        resolved_loss = experimentally_resolved_prediction(
            atom_mask_gt, 
            atom_mask, 
            resolved_logits,
        )

        confidence_loss = plddt_loss + pde_loss + resolved_loss

        if self.alpha_pae is not None:
            confidence_loss += self.alpha_pae * pae_loss

        return confidence_loss
=======
    atom_mask_gt = batch["atom_mask_gt"].long()  # [*, N]
    atom_mask = batch["atom_mask"].long()  # [*, N]
    atom_mask_gt = atom_mask_gt.masked_fill(~atom_mask.bool(), -100)  # [*, N]

    erp_loss = F.cross_entropy(
        permute_final_dims(logits_resolved, [1, 0]), atom_mask_gt
    )

    return erp_loss
>>>>>>> e2fe789a
<|MERGE_RESOLUTION|>--- conflicted
+++ resolved
@@ -7,10 +7,6 @@
 from torch.linalg import vecdot
 
 from openfold3.core.utils.tensor_utils import (
-<<<<<<< HEAD
-=======
-    #    masked_mean,
->>>>>>> e2fe789a
     permute_final_dims,
 )
 
@@ -62,32 +58,19 @@
     dx_gt = torch.cdist(x_gt, x_gt)  # [*, N, N]
     delta = torch.abs(dx - dx_gt)  # [*, N, N]
 
-<<<<<<< HEAD
     Ca_mask = frame_idx[..., 1] * is_protein  # [*, T]
     Ca_mask = F.one_hot(Ca_mask, num_classes=dx.shape[-1]).sum(dim=-2)  # [*, N]
 
     C1_mask = frame_idx[..., 1] * (is_dna + is_rna)  # [*, T]
-=======
-    # Ca_mask = batch["Ca_mask"] # [*, N]
-    # C1_mask = batch["C1_mask"] # [*, N]
-    # [*, T]
-    Ca_mask = batch["frame_idx"][..., 1] * batch["is_protein"]  # [*, T]
-    Ca_mask = F.one_hot(Ca_mask, num_classes=dx.shape[-1]).sum(dim=-2)  # [*, N]
-
-    C1_mask = batch["frame_idx"][..., 1] * (batch["is_dna"] + batch["is_rna"])  # [*, T]
->>>>>>> e2fe789a
     C1_mask = F.one_hot(C1_mask, num_classes=dx.shape[-1]).sum(dim=-2)  # [*, N]
 
     # Restrict to bespoke inclusion radius
-    c = (dx_gt < 30.0) * Ca_mask.unsqueeze(-2) + (dx_gt < 15.0) * C1_mask.unsqueeze(
-        -2
-    )  # [*, N, N]
+    c = (
+        (dx_gt < 30.0) * Ca_mask.unsqueeze(-2) 
+        + (dx_gt < 15.0) * C1_mask.unsqueeze(-2)  
+        ) # [*, N, N]
 
     # atom mask and avoid self term
-<<<<<<< HEAD
-=======
-    atom_mask_gt = batch["atom_mask_gt"]  # [*, N]
->>>>>>> e2fe789a
     # TODO check dtypes for masks
     mask = 1 - torch.eye(c.shape[-1], device=c.device)  # [N, N]
     mask = mask * atom_mask_gt[..., None] * atom_mask_gt[..., None, :]  # [*, N, N]
@@ -332,12 +315,7 @@
         phi:
             Coordinates of 3 atoms associated with frame of token T. [*, T, 3, 3]
         phi_gt:
-<<<<<<< HEAD
             GT coordinates of 3 atoms associated with frame of token T. [*, T, 3, 3]
-=======
-            Ground truth coordinates of 3 atoms associated with frame of
-            token T. [*, T, 3, 3]
->>>>>>> e2fe789a
     Returns:
         e:
             Alignment error per frame (dim=-2) and per token (dim=-1). [*, T, T]
@@ -353,7 +331,6 @@
 
 
 def predictedAlignmentError(
-    # batch: Dict[str, torch.Tensor],
     x: torch.Tensor,
     x_gt: torch.Tensor,
     frame_idx: torch.Tensor,
@@ -369,8 +346,6 @@
     Compute the cross entropy loss between the predicted and computed alignment errors.
     Subsection 4.3.2 of the AF3 supplementary.
     Args:
-        # batch:
-        #     Batch dictionary.
         x:
             Predicted coordinates. [*, N, 3]
         x_gt:
@@ -414,30 +389,13 @@
     # GET PHI
     # -------------------------
 
-<<<<<<< HEAD
     T = frame_idx.shape[-2]
-=======
-    # frame_idx holds indices of 3 atoms associated with the frame of each token.
-    # The 2nd is always the center atom.
-    # For proteins: N, C-alpha, C
-    # For nucleic acids: C1', C3', C4' (is that the correct order?)
-    # For ligands: closest neighbor, atom, 2nd closest neighbor.
-    # Frame does not exist if (1) number of neighbors in the chain < 2 or
-    # (2) the 3 atoms are collinear within 25 degrees.
-
-    idx = batch["frame_idx"]  # [*, T, 3]
-    T = idx.shape[-2]
->>>>>>> e2fe789a
 
     # [*, T, 3, 3]
     phi = torch.gather(
         x.unsqueeze(-3).expand(-1, T, -1, -1),  # [*, T, N, 3]
         dim=-2,
-<<<<<<< HEAD
         index=frame_idx.unsqueeze(-1).expand(-1, -1, -1, 3),  # [*, T, 3, 3]
-=======
-        index=idx.unsqueeze(-1).expand(-1, -1, -1, 3),  # [*, T, 3, 3]
->>>>>>> e2fe789a
     )
 
     # [*, T, 3, 3]
@@ -459,11 +417,7 @@
 
     # boundaries = [0.0, 0.5, ...., 31.5, 32.0]
     boundaries = torch.linspace(
-<<<<<<< HEAD
         bin_min, bin_max, n_bins + 1, device=e.device
-=======
-        d_min, d_max, n_bins + 1, device=e.device
->>>>>>> e2fe789a
     )  # [n_bins + 1]
 
     # index of bin for each computed alignment error
@@ -471,14 +425,8 @@
     bins = torch.bucketize(e, boundaries[1:-1])  # [*, T, T]
 
     # set bin to ignore value (=-100) of F.cross_entropy if invalid frame
-<<<<<<< HEAD
     valid_frame = valid_frame.unsqueeze(-1).expand_as(bins)  # [*, T, T]
     bins = bins.masked_fill_(~valid_frame.bool(), -100)  # [*, T, T]
-=======
-    valid_frame = batch["valid_frame"]  # [*, T]
-    valid_frame = valid_frame.unsqueeze(-1).expand_as(bins)  # [*, T, T]
-    bins = bins.masked_fill(~valid_frame.bool(), -100)  # [*, T, T]
->>>>>>> e2fe789a
 
     # -------------------------
     # LOSS AND EXPECTED PAE
@@ -492,19 +440,10 @@
     bin_centers = (boundaries[1:] + boundaries[:-1]) / 2  # [n_bins]
     PAE = (bin_centers * pae).sum(dim=-1)  # [*, T, T]
 
-<<<<<<< HEAD
     return pae_loss, PAE
-=======
-    # TODO I'm including the valid frame mask in the return, because it must accompany
-    # the PAE for whatever you do with it.
-    # It could be easier to multiply it with the PAE before returning it, and include
-    # a normalization factor in the loss function.
->>>>>>> e2fe789a
-
 
 
 def predictedDistanceError(
-<<<<<<< HEAD
     # batch: Dict[str, torch.Tensor],
     x: torch.Tensor,
     x_gt: torch.Tensor,
@@ -513,15 +452,6 @@
     n_bins: int = 64,
     bin_min: float = 0.0,
     bin_max: float = 32.0,
-=======
-    batch: Dict[str, torch.Tensor],
-    x: torch.Tensor,
-    x_gt: torch.Tensor,
-    pde_logits: torch.Tensor,
-    n_bins: int = 64,
-    d_min: float = 0.0,
-    d_max: float = 32.0,
->>>>>>> e2fe789a
 ) -> tuple[torch.Tensor, torch.Tensor]:
     """
     Computes the cross entropy loss between the predicted and computed distance errors.
@@ -531,35 +461,22 @@
             Predicted atom coordinates. [*, N, 3]
         x_gt:
             Ground truth coordinates. [*, N, 3]
-<<<<<<< HEAD
         frame_idx:
             Frame indices (see predictedAlignmentError for more details). [*, T, 3]
-=======
->>>>>>> e2fe789a
         pde_logits:
             Predicted distance error logits. [*, T, T, n_bins]
         n_bins:
             Number of bins.
-<<<<<<< HEAD
         bin_min:
-            Minimum distance.
+            Minimum lower bin.
         bin_max:
-=======
-        d_min:
-            Minimum distance.
-        d_max:
->>>>>>> e2fe789a
-            Maximum distance.
+            Maximum upper bin.
     Returns:
         pae_loss:
             Predicted alignment error loss.
     """
     # get token atom coordinates
-<<<<<<< HEAD
     center_idx = frame_idx[..., 1:2]  # [*, T, 1]
-=======
-    center_idx = batch["frame_idx"][..., 1:2]  # [*, T, 1]
->>>>>>> e2fe789a
     T = center_idx.shape[-2]
 
     # [*, T, 3]
@@ -567,22 +484,14 @@
         x.unsqueeze(-3).expand(-1, T, -1, -1),  # [*, T, N, 3]
         dim=-2,
         index=center_idx.unsqueeze(-1).expand(-1, -1, -1, 3),  # [*, T, 1, 3]
-<<<<<<< HEAD
     ).squeeze(-2)
-=======
-    ).squeeze(-2)  # [*, T, 3]
->>>>>>> e2fe789a
 
     # [*, T, 3]
     x_token_gt = torch.gather(
         x_gt.unsqueeze(-3).expand(-1, T, -1, -1),
         dim=-2,
         index=center_idx.unsqueeze(-1).expand(-1, -1, -1, 3),
-<<<<<<< HEAD
     ).squeeze(-2)
-=======
-    ).squeeze(-2)  # [*, T, 3]
->>>>>>> e2fe789a
 
     # token atom distances errors
     d = torch.cdist(x_token, x_token)  # [*, T, T]
@@ -591,11 +500,7 @@
 
     # boundaries = [0.0, 0.5, ...., 31.5, 32.0]
     boundaries = torch.linspace(
-<<<<<<< HEAD
         bin_min, bin_max, n_bins + 1, device=e.device
-=======
-        d_min, d_max, n_bins + 1, device=e.device
->>>>>>> e2fe789a
     )  # [n_bins + 1]
     bins = torch.bucketize(e, boundaries[1:-1])  # [*, T, T]
 
@@ -611,18 +516,13 @@
 
 
 def experimentally_resolved_prediction(
-<<<<<<< HEAD
     atom_mask_gt: torch.Tensor,
     atom_mask: torch.Tensor,
-=======
-    batch: Dict[str, torch.Tensor],
->>>>>>> e2fe789a
     logits_resolved: torch.Tensor,
 ) -> torch.Tensor:
     """
     Computes the experimentally resolved prediction, subsection 4.3.4 of the AF3.
     Args:
-<<<<<<< HEAD
         atom_mask_gt:
             Mask for atoms not resolved in the GT (position not determined)
             or to account for padding. [*, N]
@@ -632,19 +532,10 @@
             Predicted value. [*, N, 2]
     Returns:
         resolved_loss:
-=======
-        batch:
-            Batch dictionary.
-        logits_resolved:
-            Predicted value. [*, N, 2]
-    Returns:
-        erp_loss:
->>>>>>> e2fe789a
             Experimentally resolved prediction.
     """
 
     # set bin to ignore value (=-100) of F.cross_entropy for masked atoms
-<<<<<<< HEAD
     atom_mask_gt = atom_mask_gt.long()  # [*, N]
     atom_mask_gt = atom_mask_gt.masked_fill_(~atom_mask.bool(), -100)  # [*, N]
 
@@ -752,15 +643,4 @@
         if self.alpha_pae is not None:
             confidence_loss += self.alpha_pae * pae_loss
 
-        return confidence_loss
-=======
-    atom_mask_gt = batch["atom_mask_gt"].long()  # [*, N]
-    atom_mask = batch["atom_mask"].long()  # [*, N]
-    atom_mask_gt = atom_mask_gt.masked_fill(~atom_mask.bool(), -100)  # [*, N]
-
-    erp_loss = F.cross_entropy(
-        permute_final_dims(logits_resolved, [1, 0]), atom_mask_gt
-    )
-
-    return erp_loss
->>>>>>> e2fe789a
+        return confidence_loss