import json
import logging
import os
import shutil
import sys
from abc import ABC, abstractmethod
from functools import cached_property, wraps
from pathlib import Path
from typing import Any

# Used to disable nanobind leak warnings from gemmi project.
import gemmi
import ml_collections as mlc
import pytorch_lightning as pl
import wandb
from lightning_fabric.utilities.rank_zero import _get_rank
from pydantic import BaseModel
from pytorch_lightning.callbacks.lr_monitor import LearningRateMonitor
from pytorch_lightning.callbacks.model_checkpoint import ModelCheckpoint
from pytorch_lightning.loggers import WandbLogger
from pytorch_lightning.plugins.environments import MPIEnvironment
from pytorch_lightning.strategies import DDPStrategy, DeepSpeedStrategy

from openfold3.core.data.framework.data_module import (
    DataModule,
    DataModuleConfig,
    InferenceDataModule,
)
from openfold3.core.runners.writer import OF3OutputWriter
from openfold3.core.utils.callbacks import LogInferenceQuerySet, PredictTimer
from openfold3.core.utils.precision_utils import OF3DeepSpeedPrecision
from openfold3.core.utils.script_utils import set_ulimits
from openfold3.entry_points.validator import (
    ExperimentConfig,
    TrainingExperimentConfig,
    generate_seeds,
)
from openfold3.projects.of3_all_atom.config.dataset_configs import (
    InferenceDatasetSpec,
    InferenceJobConfig,
    TrainingDatasetSpec,
)
from openfold3.projects.of3_all_atom.project_entry import OF3ProjectEntry

<<<<<<< HEAD
=======
# Used to disable nanobind leak warnings from gemmi project. 
import gemmi
>>>>>>> 8381c540
gemmi.set_leak_warnings(False)

logger = logging.getLogger(__name__)


def rank_zero_only(fn):
    """Decorator to ensure a function is only executed on rank zero."""

    @wraps(fn)
    def wrapper(self, *args, **kwargs):
        if self.is_rank_zero:
            return fn(self, *args, **kwargs)
        return None

    return wrapper


class ExperimentRunner(ABC):
    """Abstract class for experiments"""

    def __init__(self, experiment_config: ExperimentConfig):
        self.experiment_config = experiment_config

        self.mode = experiment_config.experiment_settings.mode
        self.pl_trainer_args = experiment_config.pl_trainer_args
        self.deepspeed_config_path = self.pl_trainer_args.deepspeed_config_path

        # typical model update config
        self.model_update = experiment_config.model_update

    def setup(self) -> None:
        """Set up the experiment environment.

        This includes configuring logging, setting the random seed,
        and initializing WandB if enabled.
        """

        # Set resource limits
        set_ulimits()

    ###############
    # Model and dataset setup
    ###############
    @property
    def project_entry(self) -> OF3ProjectEntry:
        """Get the project entry from the registry."""
        return OF3ProjectEntry()

    @cached_property
    def model_config(self) -> mlc.ConfigDict:
        """Retrieve the model configuration."""
        return self.project_entry.get_model_config_with_update(self.model_update)

    @cached_property
    def lightning_module(self) -> pl.LightningModule:
        """Instantiate and return the model."""
        return self.project_entry.runner(self.model_config, log_dir=self.log_dir)

    @cached_property
    def output_dir(self) -> Path:
        """Get or create the output directory."""
        _out_dir = self.experiment_config.experiment_settings.output_dir
        _out_dir.mkdir(exist_ok=True, parents=True)
        return _out_dir

    @cached_property
    def log_dir(self) -> Path:
        """Get or create the log directory."""
        _log_dir = self.experiment_config.experiment_settings.log_dir
        if _log_dir is None:
            _log_dir = self.output_dir / "logs"
        _log_dir.mkdir(exist_ok=True, parents=True)
        return _log_dir

    @cached_property
    @abstractmethod
    def ckpt_path(self) -> str | None:
        """Get the checkpoint path for the model."""
        pass

    @property
    @abstractmethod
    def data_module_config(self) -> DataModuleConfig:
        """Construct arguments for the data_module."""
        pass

    @cached_property
    def lightning_data_module(self):
        return DataModule(
            self.data_module_config,
            world_size=self.world_size,
        )

    ###############
    # Distributed properties
    ###############
    @cached_property
    def num_gpus(self) -> int:
        """Retrieves the number of nodes available for training."""
        return self.pl_trainer_args.devices

    @cached_property
    def num_nodes(self) -> int:
        """Retrieves the number of nodes available for training."""
        return self.pl_trainer_args.num_nodes

    @property
    def world_size(self) -> int:
        """Compute the world size based on GPUs and nodes."""
        return self.num_gpus * self.num_nodes

    @property
    def is_distributed(self) -> bool:
        """Check if the training is distributed using the world size."""
        return self.world_size > 1

    @property
    def is_mpi(self) -> bool:
        """Check if MPI plugin is enabled."""
        return self.pl_trainer_args.mpi_plugin

    @property
    def is_rank_zero(self) -> bool:
        """Check if the current process is rank zero in an MPI environment."""
        if self.is_mpi:
            return self.cluster_environment.global_rank() == 0
        else:
            _rank = _get_rank()
            return (_rank is None) or (_rank == 0)

    @property
    def cluster_environment(self) -> MPIEnvironment | None:
        """Return the MPI cluster environment if enabled."""
        return MPIEnvironment() if self.is_mpi else None

    @cached_property
    def strategy(self) -> DDPStrategy | DeepSpeedStrategy | str:
        """Determine and return the training strategy."""
        if self.deepspeed_config_path is not None:
            _strategy = DeepSpeedStrategy(
                config=self.deepspeed_config_path,
                cluster_environment=self.cluster_environment,
                precision_plugin=OF3DeepSpeedPrecision(
                    precision=self.pl_trainer_args.precision
                ),
                timeout=self.pl_trainer_args.distributed_timeout,
            )

            _use_deepspeed_adam = (
                self.model_config.settings.optimizer.use_deepspeed_adam
            )
            if not _use_deepspeed_adam:
                _strategy.config["zero_force_ds_cpu_optimizer"] = False

            return _strategy

        if self.is_distributed:
            return DDPStrategy(
                find_unused_parameters=False,
                cluster_environment=self.cluster_environment,
                timeout=self.pl_trainer_args.distributed_timeout,
            )

        return "auto"

    ###############
    # Logging and Callbacks
    ###############

    @cached_property
    def callbacks(self):
        """Set up and return the list of training callbacks."""
        _callbacks = []
        return _callbacks

    @cached_property
    def loggers(self):
        """Retrieve the list of loggers to be used in the experiment."""
        _loggers = []
        return _loggers

    ###############
    # pl.Trainer class and run command
    ###############

    @cached_property
    def trainer(self) -> pl.Trainer:
        """Create and return the trainer instance."""
        trainer_args = self.pl_trainer_args.model_dump(
            exclude={"deepspeed_config_path", "distributed_timeout", "mpi_plugin"}
        )
        trainer_args.update(
            {
                "default_root_dir": self.output_dir,
                "strategy": self.strategy,
                "callbacks": self.callbacks,
                "logger": self.loggers,
                # If DeepSpeed is enabled, these values will be passed to the DS config
                "gradient_clip_val": self.model_config.settings.gradient_clipping,
                "gradient_clip_algorithm": "norm",
            }
        )

        return pl.Trainer(**trainer_args)

    def run(self) -> Any:
        """Run the experiment in the specified mode.

        Depending on the mode (train, eval, test, predict), the corresponding
        PyTorch Lightning method is invoked.
        """
        # Run process appropriate process
        logger.info(f"Running {self.mode} mode.")
        # Training + validation
        if self.mode == "train":
            target_method = self.trainer.fit
        elif self.mode == "profile":
            raise NotImplementedError("Profiling mode not yet implemented.")
        elif self.mode == "eval":
            target_method = self.trainer.validate
        elif self.mode == "test":
            target_method = self.trainer.test
        elif self.mode == "predict":
            target_method = self.trainer.predict
            return target_method(
                model=self.lightning_module,
                datamodule=self.lightning_data_module,
                ckpt_path=self.ckpt_path,
                return_predictions=False,
            )
        else:
            raise ValueError(
                f"""Invalid mode argument: {self.mode}. Choose one of "
                "'train', 'test', 'predict', 'profile'."""
            )

        return target_method(
            model=self.lightning_module,
            datamodule=self.lightning_data_module,
            ckpt_path=self.ckpt_path,
        )


class TrainingExperimentRunner(ExperimentRunner):
    """Training experiment builder."""

    def __init__(self, experiment_config: TrainingExperimentConfig):
        super().__init__(experiment_config)

        self.seed = experiment_config.experiment_settings.seed
        self.restart_checkpoint_path = (
            experiment_config.experiment_settings.restart_checkpoint_path
        )
        self.dataset_paths = experiment_config.dataset_paths
        self.dataset_configs = experiment_config.dataset_configs
        self.data_module_args = experiment_config.data_module_args
        self.logging_config = experiment_config.logging_config
        self.checkpoint_config = experiment_config.checkpoint_config

    def setup(self) -> None:
        """Set up the experiment environment.

        This includes configuring logging, setting the random seed,
        and initializing WandB if enabled.
        """
        super().setup()
        self._setup_logger()
        self._set_random_seed()
        if self.use_wandb:
            self._wandb_setup()

    @cached_property
    def data_module_config(self) -> DataModuleConfig:
        """Make a DataModuleConfig from self.dataset_paths and self.dataset_configs."""
        cfgs = []
        for mode, ds_specs in self.dataset_configs.items():
            for name, spec in ds_specs.items():
                spec["name"] = name
                spec["mode"] = mode
                spec["config"]["dataset_paths"] = self.dataset_paths[name]

                cfgs.append(TrainingDatasetSpec.model_validate(spec))

        return DataModuleConfig(datasets=cfgs, **self.data_module_args.model_dump())

    @cached_property
    def ckpt_path(self) -> Path | None:
        return self.restart_checkpoint_path

    @property
    def use_wandb(self):
        """Determine if WandB should be used.

        Returns:
            True if WandB configuration is provided and is rank zero
        """
        return self.logging_config.wandb_config and self.is_rank_zero

    def _wandb_setup(self) -> None:
        """Initialize WandB logging and store configuration files."""
        self.wandb = WandbHandler(
            self.logging_config.wandb_config,
            self.is_rank_zero,
            self.output_dir,
        )
        self.wandb.store_configs(
            self.experiment_config,
            self.data_module_config,
            self.model_config,
        )

    def _setup_logger(self) -> None:
        """Configure the logging settings.

        Sets the log level and log file path based on runner arguments.
        """
        log_level = self.logging_config.log_level
        if log_level is None:
            return

        log_level = log_level.upper()
        log_filepath = self.log_dir / "console_logs.log"
        logging.basicConfig(filename=log_filepath, level=log_level, filemode="w")

    def _set_random_seed(self) -> None:
        """Set the random seed for reproducibility."""

        seed = self.seed
        if seed is None and self.is_distributed:
            raise ValueError("For distributed training, seed must be specified")

        if not isinstance(seed, int):
            raise ValueError(
                f"seed={seed} must be an integer. Please provide a valid seed."
            )

        logger.info(f"Running with seed: {seed}")
        pl.seed_everything(seed, workers=True)

    @cached_property
    def loggers(self):
        """Retrieve the list of loggers to be used in the experiment."""
        _loggers = []
        if self.use_wandb:
            _loggers.append(self.wandb.logger)
        return _loggers

    @cached_property
    def callbacks(self):
        """Set up and return the list of training callbacks."""
        _callbacks = []

        _checkpoint = self.checkpoint_config
        if _checkpoint is not None:
            _callbacks.append(ModelCheckpoint(**_checkpoint.model_dump()))

        _log_lr = self.logging_config.log_lr
        if _log_lr and self.use_wandb:
            _callbacks.append(LearningRateMonitor(logging_interval="step"))

        return _callbacks


class InferenceExperimentRunner(ExperimentRunner):
    """Training experiment builder."""

    def __init__(
        self,
        experiment_config,
        num_diffusion_samples: int | None = None,
        num_model_seeds: int | None = None,
        use_msa_server: bool = False,
        use_templates: bool = False,
        output_dir: Path | None = None,
    ):
        super().__init__(experiment_config)

        self.experiment_config = experiment_config

        self.dataset_config_kwargs = experiment_config.dataset_config_kwargs
        self.inference_ckpt_path = experiment_config.inference_ckpt_path
        self.data_module_args = experiment_config.data_module_args
        self.seeds = experiment_config.experiment_settings.seeds
        self.output_writer_settings = experiment_config.output_writer_settings

        self.update_config_with_cli_args(
            num_diffusion_samples,
            num_model_seeds,
            output_dir,
            use_msa_server,
            use_templates,
        )

    def set_num_diffusion_samples(self, num_diffusion_samples: int) -> None:
        update_dict = {
            "architecture": {
                "shared": {
                    "diffusion": {"no_full_rollout_samples": num_diffusion_samples}
                }
            }
        }
        model_config = self.model_config
        model_config.update(update_dict)

    def update_config_with_cli_args(
        self,
        num_diffusion_samples: int | None,
        num_model_seeds: int | None,
        output_dir: Path | None,
        use_msa_server: bool = False,
        use_templates: bool = False,
    ):
        """Updates configuration given command line args."""
        if output_dir:
            output_dir.mkdir(exist_ok=True, parents=True)
            self.output_dir = output_dir
            self.experiment_config.experiment_settings.output_dir = output_dir

        if num_diffusion_samples:
            logger.info(f"Set diffusion samples to {num_diffusion_samples}")
            self.set_num_diffusion_samples(num_diffusion_samples)

        if num_model_seeds:
            start_seed = 42
            self.seeds = generate_seeds(start_seed, num_model_seeds)

        if use_msa_server:
            self.experiment_config.experiment_settings.use_msa_server = True

        if use_templates:
            self.experiment_config.experiment_settings.use_templates = True

    @cached_property
    def use_msa_server(self) -> bool:
        return self.experiment_config.experiment_settings.use_msa_server

    @cached_property
    def use_templates(self) -> bool:
        return self.experiment_config.experiment_settings.use_templates

    @cached_property
    def pae_enabled(self) -> bool:
        return self.model_config.architecture.heads.pae.enabled

    def run(self, inference_query_set) -> None:
        """Set up the experiment environment."""
        self.inference_query_set = inference_query_set
        super().run()
        self._log_experiment_config()
        self._log_model_config()

    @cached_property
    def callbacks(self):
        """Set up prediction writer callback."""
        _callbacks = [
            OF3OutputWriter(
                output_dir=self.output_dir,
                pae_enabled=self.pae_enabled,
                **self.output_writer_settings.model_dump(),
            ),
            PredictTimer(self.output_dir),
            LogInferenceQuerySet(self.output_dir),
        ]
        return _callbacks

    @cached_property
    def data_module_config(self):
        inference_config = InferenceJobConfig(
            query_set=self.inference_query_set,
            seeds=self.seeds,
            ccd_file_path=self.dataset_config_kwargs.ccd_file_path,
            msa=self.dataset_config_kwargs.msa,
            template=self.dataset_config_kwargs.template,
            template_preprocessor=self.dataset_config_kwargs.template_preprocessor,
        )
        inference_spec = InferenceDatasetSpec(config=inference_config)
        return DataModuleConfig(
            datasets=[inference_spec], **self.data_module_args.model_dump()
        )

    @cached_property
    def lightning_data_module(self):
        return InferenceDataModule(
            self.data_module_config,
            world_size=self.world_size,
            use_msa_server=self.use_msa_server,
            use_templates=self.use_templates,
            msa_computation_settings=self.experiment_config.msa_computation_settings,
        )

    @cached_property
    def ckpt_path(self):
        """Get the checkpoint path for the model."""
        return self.inference_ckpt_path

    @rank_zero_only
    def _log_experiment_config(self):
        """Record the experiment config used for this run."""
        log_path = self.output_dir / "experiment_config.json"
        with open(log_path, "w") as fp:
            fp.write(self.experiment_config.model_dump_json(indent=4))

    @rank_zero_only
    def _log_model_config(self):
        """Records the mlc.ConfigDict of the model configuration."""
        log_path = self.output_dir / "model_config.json"
        with open(log_path, "w") as fp:
            fp.write(self.model_config.to_json_best_effort(indent=4))

    def cleanup(self):
        """Cleanup directories from colabfold MSA"""
        if self.is_rank_zero and self.log_dir.is_dir() and not os.listdir(self.log_dir):
            print("Removing empty log directory...")
            self.log_dir.rmdir()

        if self.use_msa_server and self.is_rank_zero:
            print("Cleaning up MSA directories...")

            # Always remove raw directory
            # TODO: Change to use ColabFoldQueryRunner.cleanup() when
            # msa processing is performed in `prepare_data` lightning data hook
            raw_colabfold_msa_path = (
                self.experiment_config.msa_computation_settings.msa_output_directory
                / "raw"
            )
            shutil.rmtree(raw_colabfold_msa_path)
            if self.experiment_config.msa_computation_settings.cleanup_msa_dir:
                output_dir = (
                    self.experiment_config.msa_computation_settings.msa_output_directory
                )
                logger.info(f"Removing MSA output directory: {output_dir}")
                shutil.rmtree(output_dir)
                if self.use_templates:
                    template_dir = self.dataset_config_kwargs.template_preprocessor.structure_directory.parent  # noqa: E501
                    shutil.rmtree(template_dir)


class WandbHandler:
    """Handles WandB logger initialization and configuration storage.

    This class is responsible for setting up the WandB logger and saving
    the experiment configurations to WandB.
    """

    def __init__(
        self,
        wandb_args: BaseModel | None,
        is_rank_zero: bool,
        output_dir: Path,
    ):
        """Initialize the WandbHandler.

        Args:
            wandb_args: The WandB related configuration.
            is_rank_zero: True if the current process is rank zero.
            output_dir: The directory to store WandB files.
        """
        self.wandb_args = wandb_args
        self.output_dir = output_dir
        self.is_rank_zero = is_rank_zero
        self._logger = None

    def _init_logger(self) -> None:
        """Initialize the wandb environment and create the WandbLogger."""
        if self.wandb_args is None:
            raise ValueError("wandb_args must be provided to use wandb logger")

        wandb_init_dict = dict(
            project=self.wandb_args.project,
            entity=self.wandb_args.entity,
            group=self.wandb_args.group,
            name=self.wandb_args.experiment_name,
            dir=self.output_dir,
            resume="allow",
            reinit=True,
            id=self.wandb_args.id,
        )

        # Only initialize wandb for rank zero worker
        # each worker will generate a different id
        if self.is_rank_zero:
            wandb.run = wandb.init(**wandb_init_dict)

        self._logger = WandbLogger(
            **wandb_init_dict,
            save_dir=self.output_dir,
            log_model=False,
        )

    @property
    def logger(self) -> WandbLogger:
        """Return the WandB logger instance. The logger is initialized
        on first access."""
        if self._logger is None:
            self._init_logger()
        assert self._logger is not None
        return self._logger

    def store_configs(
        self,
        runner_args: TrainingExperimentConfig,
        data_module_config: DataModuleConfig,
        model_config: mlc.ConfigDict,
    ) -> None:
        """Store experiment configuration files to the WandB run directory.

        This method saves the pip freeze output, runner configuration,
        data module configuration, and model configuration as files in
        the WandB run.

        Args:
            runner_args: The runner configuration.
            data_module_config: The configuration for the data module.
            model_config: The configuration for the model.
        """

        wandb_experiment = self.logger.experiment
        # Save pip environment to wandb

        freeze_path = os.path.join(wandb_experiment.dir, "package_versions.txt")
        os.system(f"{sys.executable} -m pip freeze > {freeze_path}")
        wandb_experiment.save(f"{freeze_path}")

        # user given runner yaml
        runner_yaml_path = os.path.join(wandb_experiment.dir, "runner.json")
        with open(runner_yaml_path, "w") as fp:
            fp.write(runner_args.model_dump_json(indent=4))
        wandb_experiment.save(runner_yaml_path)

        # save the deepspeed config if it exists
        if runner_args.pl_trainer_args.deepspeed_config_path:
            wandb_experiment.save(runner_args.pl_trainer_args.deepspeed_config_path)

        # Save data module config
        data_config_path = os.path.join(wandb_experiment.dir, "data_config.json")
        with open(data_config_path, "w") as fp:
            fp.write(data_module_config.model_dump_json(indent=4))
        wandb_experiment.save(data_config_path)

        # Save model config
        model_config_path = os.path.join(wandb_experiment.dir, "model_config.json")
        with open(model_config_path, "w") as fp:
            json.dump(model_config.to_dict(), fp, indent=4)
        wandb_experiment.save(model_config_path)<|MERGE_RESOLUTION|>--- conflicted
+++ resolved
@@ -41,13 +41,6 @@
     TrainingDatasetSpec,
 )
 from openfold3.projects.of3_all_atom.project_entry import OF3ProjectEntry
-
-<<<<<<< HEAD
-=======
-# Used to disable nanobind leak warnings from gemmi project. 
-import gemmi
->>>>>>> 8381c540
-gemmi.set_leak_warnings(False)
 
 logger = logging.getLogger(__name__)
 
