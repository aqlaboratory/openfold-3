import random
import warnings
from datetime import timedelta
from pathlib import Path
from typing import Any, Literal

from lightning_fabric.plugins.collectives.torch_collective import default_pg_timeout
from pydantic import BaseModel, field_validator, model_validator
from pydantic import ConfigDict as PydanticConfigDict

from openfold3.core.data.pipelines.preprocessing.template import (
    TemplatePreprocessorSettings,
)
from openfold3.core.data.tools.colabfold_msa_server import MsaComputationSettings
from openfold3.projects.of3_all_atom.config.dataset_configs import (
    InferenceDatasetConfigKwargs,
    TrainingDatasetPaths,
)
from openfold3.projects.of3_all_atom.project_entry import ModelUpdate

ValidModeType = Literal["train", "predict", "eval", "test"]


class CheckpointConfig(BaseModel):
    """Settings for training checkpoint writing."""

    every_n_epochs: int = 1
    auto_insert_metric_name: bool = False
    save_last: bool = True
    save_top_k: int = -1


class WandbConfig(BaseModel):
    """Configuration for Weights and Biases experiment result logging."""

<<<<<<< HEAD
    project: str
    experiment_name: str
    entity: Optional[str] = None
    group: Optional[str] = None
    id: Optional[str] = None
=======
    project: str = "my project"
    experiment_name: str = "expt_name"
    entity: str | None = None
    group: str | None = None
    id: str | None = None
>>>>>>> 069ba725
    offline: bool = False


class LoggingConfig(BaseModel):
    """Settings for training logging."""

    log_lr: bool = True
    log_grads: bool = False
    log_level: Literal["debug", "info", "warning", "error"] | None = None
    wandb_config: WandbConfig | None = None


class DataModuleArgs(BaseModel):
    """Settings for openfold3.core.data.framework.data_module"""

    model_config = PydanticConfigDict(extra="forbid")
    batch_size: int = 1
    data_seed: Optional[int] = None
    num_workers: int = 10
    num_workers_validation: int = 4
    epoch_len: int = 4


class PlTrainerArgs(BaseModel):
    """Arguments to configure pl.Trainer, including settings for number of devices."""

    model_config = PydanticConfigDict(extra="allow")
    max_epochs: int = 1000  # pl_trainer default
    accelerator: str = "gpu"
    precision: int | str = "32-true"
    num_nodes: int = 1
    devices: int = 1  # number of GPUs per node
    profiler: str | None = None
    log_every_n_steps: int = 1
    enable_checkpointing: bool = True
    enable_model_summary: bool = False

    # Extra arguments that are not passed directly to pl.Trainer
    deepspeed_config_path: Path | None = None
    distributed_timeout: timedelta | None = default_pg_timeout
    mpi_plugin: bool = False


class OutputWritingSettings(BaseModel):
    """File formats to use for writing inference prediction results.

    Used by OF3OutputWriter in openfold3.core.runners.writer
    """

    structure_format: Literal["pdb", "cif"] = "cif"
    full_confidence_output_format: Literal["json", "npz"] = "json"
    write_features: bool = False
    write_latent_outputs: bool = False


class ExperimentSettings(BaseModel):
    """General settings for all experiments"""

    mode: ValidModeType
    output_dir: Path = Path("./")
    log_dir: Path | None = None

    @field_validator("output_dir", mode="after")
    def create_output_dir(cls, value: Path):
        if not value.exists():
            value.mkdir(parents=True, exist_ok=True)
        return value


class CheckpointLoadingSettings(BaseModel):
    """
    Provides more granular control over checkpoint loading.
    While the standard PL process restores the entire training state,
    these settings allow for selective loading of specific components.
    """

    manual_checkpoint_loading: bool = False
    init_from_ema_weights: bool = False
    restore_lr_scheduler: bool = False
    restore_time_step: bool = False
    strict_loading: bool = True


class TrainingExperimentSettings(ExperimentSettings):
    """General settings specific for training experiments"""

    mode: ValidModeType = "train"
    seed: int = 42
    restart_checkpoint_path: Optional[str] = None
    ckpt_load_settings: CheckpointLoadingSettings = CheckpointLoadingSettings()

    @field_validator("restart_checkpoint_path", mode="before")
    def validate_checkpoint_path(cls, value: Any) -> Optional[str]:
        """
        Validates the restart_checkpoint_path.

        The path can be one of the following:
        - None (if no checkpoint is provided).
        - A special string: "last", "hpc", "registry" accepted by PL.
        - A string representing a valid path to a file.
        - A string representing a valid path to a directory (for deepspeed checkpoints).
        """
        # PL accepted strings
        allowed_strings = ["last", "hpc", "registry"]
        allowed_values = allowed_strings + [None]

        if value not in allowed_values and not Path(value).exists():
            raise ValueError(
                f'"{value}" is not a valid file, directory, or accepted keyword '
                f"({', '.join(allowed_strings)})"
            )
        return value

    @model_validator(mode="after")
    def validate_ckpt_load_settings(cls, model):
        manual_settings_enabled = any(
            [
                model.ckpt_load_settings.init_from_ema_weights,
                model.ckpt_load_settings.restore_lr_scheduler,
                model.ckpt_load_settings.restore_time_step,
            ]
        )
        if (
            not model.ckpt_load_settings.manual_checkpoint_loading
            and manual_settings_enabled
        ):
            raise ValueError(
                "If any manual checkpoint loading settings are enabled, "
                "manual_checkpoint_loading must be set to True."
            )
        if (
            model.restart_checkpoint_path is None
            and model.ckpt_load_settings.manual_checkpoint_loading
        ):
            raise ValueError(
                "If manual_checkpoint_loading is set to True, "
                "restart_checkpoint_path must be provided."
            )

        return model


def generate_seeds(start_seed, num_seeds):
    """Helper function for generating random seeds."""
    random.seed(start_seed)
    return [random.randint(0, 2**32 - 1) for _ in range(num_seeds)]


class InferenceExperimentSettings(ExperimentSettings):
    """General settings specific for inference experiments"""

    mode: ValidModeType = "predict"
    seeds: int | list[int] = [42]
    num_seeds: int | None = None
    use_msa_server: bool = False
    use_templates: bool = False

    @model_validator(mode="after")
    def generate_seeds(self):
        """Creates a list of seeds if a list of seeds is not provided."""
        if isinstance(self.seeds, list):
            pass
        elif isinstance(self.seeds, int):
            if self.num_seeds is None:
                raise ValueError(
                    "Attempted to generate seeds using starting"
                    f" seed{model.seeds} but num_seeds was not provided."
                    "Please either provide `num_seeds` or a list of seeds."
                )
<<<<<<< HEAD
            model.seeds = generate_seeds(model.seeds, model.num_seeds)
        elif model.seeds is None:
            raise ValueError(
                "seeds must be provided (either int or list[int]),"
                f" received {model.seeds}"
            )
=======
            generate_seeds(self.seeds, self.num_seeds)
        elif self.seeds is None:
            raise ValueError("seeds must be provided (either int or list[int])")
>>>>>>> 069ba725

        return self


class ExperimentConfig(BaseModel):
    """Base set of arguments expected for all experiments"""

    experiment_settings: ExperimentSettings
    pl_trainer_args: PlTrainerArgs = PlTrainerArgs()
    model_update: ModelUpdate


class TrainingExperimentConfig(ExperimentConfig):
    """Training experiment config"""

    # pydantic model setting to prevent extra fields in main experiment config
    model_config = PydanticConfigDict(extra="forbid")
    # required arguments for training experiment
    dataset_paths: dict[str, TrainingDatasetPaths]
    dataset_configs: dict[str, Any]

    experiment_settings: TrainingExperimentSettings = TrainingExperimentSettings()
    logging_config: LoggingConfig = LoggingConfig()
    checkpoint_config: CheckpointConfig = CheckpointConfig()
    model_update: ModelUpdate = ModelUpdate(presets=["train"])
    data_module_args: DataModuleArgs = DataModuleArgs()

    @model_validator(mode="after")
    def synchronize_seeds(self):
        """
        Ensures data_seed in DataModuleArgs is set. If it isn't, it will
        default to the model seed.
        """
        model_seed = self.experiment_settings.seed
        data_seed = self.data_module_args.data_seed

        if data_seed is None:
            self.data_module_args.data_seed = model_seed

        return self


class InferenceExperimentConfig(ExperimentConfig):
    """Inference experiment config"""

    # pydantic model setting to prevent extra fields in main experiment config
    model_config = PydanticConfigDict(extra="forbid")
    # Required inputs for performing inference
    inference_ckpt_path: Path

    experiment_settings: InferenceExperimentSettings = InferenceExperimentSettings()
    model_update: ModelUpdate = ModelUpdate(presets=["predict", "pae_enabled"])
    data_module_args: DataModuleArgs = DataModuleArgs()
    dataset_config_kwargs: InferenceDatasetConfigKwargs = InferenceDatasetConfigKwargs()
    output_writer_settings: OutputWritingSettings = OutputWritingSettings()
    msa_computation_settings: MsaComputationSettings = MsaComputationSettings()
    template_preprocessor_settings: TemplatePreprocessorSettings = (
        TemplatePreprocessorSettings(mode="predict")
    )

    @model_validator(mode="after")
    def synchronize_seeds(cls, model):
        """
        Ensures data_seed in DataModuleArgs is set. If it isn't, it will
        default to the first model seed in the provided list.
        """
        model_seeds = model.experiment_settings.seeds
        data_seed = model.data_module_args.data_seed

        if data_seed is None:
            model.data_module_args.data_seed = model_seeds[0]

        return model

    @model_validator(mode="after")
    def copy_ccd_file_path(cls, model):
        """Copies ccd_file_path dataset_config_kwargs>template_preprocessor_settings."""
        if model.dataset_config_kwargs.ccd_file_path is not None:
            if model.template_preprocessor_settings.ccd_file_path is not None:
                warnings.warn(
                    "Overwriting ccd_file_path in template_preprocessor_settings with "
                    "dataset_config_kwargs.ccd_file_path. We recommend specifying"
                    "ccd_file_path only in dataset_config_kwargs.",
                    stacklevel=2,
                )
            model.template_preprocessor_settings.ccd_file_path = (
                model.dataset_config_kwargs.ccd_file_path
            )

        return model<|MERGE_RESOLUTION|>--- conflicted
+++ resolved
@@ -33,19 +33,11 @@
 class WandbConfig(BaseModel):
     """Configuration for Weights and Biases experiment result logging."""
 
-<<<<<<< HEAD
     project: str
     experiment_name: str
-    entity: Optional[str] = None
-    group: Optional[str] = None
-    id: Optional[str] = None
-=======
-    project: str = "my project"
-    experiment_name: str = "expt_name"
     entity: str | None = None
     group: str | None = None
     id: str | None = None
->>>>>>> 069ba725
     offline: bool = False
 
 
@@ -63,7 +55,7 @@
 
     model_config = PydanticConfigDict(extra="forbid")
     batch_size: int = 1
-    data_seed: Optional[int] = None
+    data_seed: int | None = None
     num_workers: int = 10
     num_workers_validation: int = 4
     epoch_len: int = 4
@@ -134,11 +126,11 @@
 
     mode: ValidModeType = "train"
     seed: int = 42
-    restart_checkpoint_path: Optional[str] = None
+    restart_checkpoint_path: str | None = None
     ckpt_load_settings: CheckpointLoadingSettings = CheckpointLoadingSettings()
 
     @field_validator("restart_checkpoint_path", mode="before")
-    def validate_checkpoint_path(cls, value: Any) -> Optional[str]:
+    def validate_checkpoint_path(cls, value: Any) -> str | None:
         """
         Validates the restart_checkpoint_path.
 
@@ -212,21 +204,12 @@
             if self.num_seeds is None:
                 raise ValueError(
                     "Attempted to generate seeds using starting"
-                    f" seed{model.seeds} but num_seeds was not provided."
+                    f" seed {self.seeds} but num_seeds was not provided."
                     "Please either provide `num_seeds` or a list of seeds."
                 )
-<<<<<<< HEAD
-            model.seeds = generate_seeds(model.seeds, model.num_seeds)
-        elif model.seeds is None:
-            raise ValueError(
-                "seeds must be provided (either int or list[int]),"
-                f" received {model.seeds}"
-            )
-=======
-            generate_seeds(self.seeds, self.num_seeds)
+            self.seeds = generate_seeds(self.seeds, self.num_seeds)
         elif self.seeds is None:
             raise ValueError("seeds must be provided (either int or list[int])")
->>>>>>> 069ba725
 
         return self
 
@@ -283,8 +266,8 @@
     dataset_config_kwargs: InferenceDatasetConfigKwargs = InferenceDatasetConfigKwargs()
     output_writer_settings: OutputWritingSettings = OutputWritingSettings()
     msa_computation_settings: MsaComputationSettings = MsaComputationSettings()
-    template_preprocessor_settings: TemplatePreprocessorSettings = (
-        TemplatePreprocessorSettings(mode="predict")
+    template_preprocessor: TemplatePreprocessorSettings = TemplatePreprocessorSettings(
+        mode="predict"
     )
 
     @model_validator(mode="after")
@@ -302,18 +285,16 @@
         return model
 
     @model_validator(mode="after")
-    def copy_ccd_file_path(cls, model):
+    def copy_ccd_file_path(self):
         """Copies ccd_file_path dataset_config_kwargs>template_preprocessor_settings."""
-        if model.dataset_config_kwargs.ccd_file_path is not None:
-            if model.template_preprocessor_settings.ccd_file_path is not None:
+        if self.ccd_file_path is not None:
+            if self.template_preprocessor_settings.ccd_file_path is not None:
                 warnings.warn(
                     "Overwriting ccd_file_path in template_preprocessor_settings with "
                     "dataset_config_kwargs.ccd_file_path. We recommend specifying"
                     "ccd_file_path only in dataset_config_kwargs.",
                     stacklevel=2,
                 )
-            model.template_preprocessor_settings.ccd_file_path = (
-                model.dataset_config_kwargs.ccd_file_path
-            )
-
-        return model+            self.template_preprocessor_settings.ccd_file_path = self.ccd_file_path
+
+        return self