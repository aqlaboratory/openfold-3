import random
from pathlib import Path
from typing import Any, Literal, Optional

from pydantic import BaseModel, model_validator
from pydantic import ConfigDict as PydanticConfigDict

from openfold3.core.config.config_utils import FilePathOrNone
from openfold3.core.data.tools.colabfold_msa_server import MsaComputationSettings
from openfold3.projects.of3_all_atom.config.dataset_configs import (
    InferenceDatasetConfigKwargs,
    TrainingDatasetPaths,
)
from openfold3.projects.of3_all_atom.project_entry import ModelUpdate

ValidModeType = Literal["train", "predict", "eval", "test"]


class CheckpointConfig(BaseModel):
    """Settings for training checkpoint writing."""

    every_n_epochs: int = 1
    auto_insert_metric_name: bool = False
    save_last: bool = True
    save_top_k: int = -1


class WandbConfig(BaseModel):
    """Configuration for Weights and Biases experiment result logging."""

    project: str = "my project"
    experiment_name: str = "expt_name"
    entity: Optional[str] = None
    group: Optional[str] = None
    id: Optional[str] = None
    offline: bool = False


class LoggingConfig(BaseModel):
    """Settings for training logging."""

    log_lr: bool = True
    log_level: Literal["debug", "info", "warning", "error"] | None = None
    wandb_config: WandbConfig | None = None


class DataModuleArgs(BaseModel):
    """Settings for openfold3.core.data.framework.data_module"""

    model_config = PydanticConfigDict(extra="forbid")
    batch_size: int = 1
    data_seed: int = 1234
    num_workers: int = 10
    epoch_len: int = 4
    num_epochs: int = 1000


class PlTrainerArgs(BaseModel):
    """Arguments to configure pl.Trainer, including settings for number of devices."""

    model_config = PydanticConfigDict(extra="allow")
    max_epochs: int = 1000  # pl_trainer default
    accelerator: str = "gpu"
    precision: int | str = "bf16-mixed"
    num_nodes: int = 1
    devices: int = 1  # number of GPUs per node
    profiler: Optional[str] = None
    log_every_n_steps: int = 1
    enable_checkpointing: bool = True
    enable_model_summary: bool = False

    # Extra arguments that are not passed directly to pl.Trainer
    deepspeed_config_path: Path | None = None
    mpi_plugin: bool = False


class OutputWritingSettings(BaseModel):
    """File formats to use for writing inference prediction results.

    Used by OF3OutputWriter in openfold3.core.runners.writer
    """

    structure_format: Literal["pdb", "cif"] = "cif"
    full_confidence_output_format: Literal["json", "npz"] = "json"


class ExperimentSettings(BaseModel):
    """General settings for all experiments"""

<<<<<<< HEAD
    mode: Literal["train", "predict"]
    output_dir: Path = Path("./")
=======
    mode: ValidModeType
    output_dir: DirectoryPath
>>>>>>> 2881b358

    @model_validator(mode="after")
    def create_output_dir(cls, model):
        if not model.output_dir.exists():
            model.output_dir.mkdir(parents=True, exist_ok=True)
        return model


class TrainingExperimentSettings(ExperimentSettings):
    """General settings specific for training experiments"""

    mode: ValidModeType = "train"
    seed: int = 42
    restart_checkpoint_path: FilePathOrNone = None


def generate_seeds(start_seed, num_seeds):
    """Helper function for generating random seeds."""
    random.seed(start_seed)
    return [random.randint(0, 2**32 - 1) for _ in range(num_seeds)]


class InferenceExperimentSettings(ExperimentSettings):
    """General settings specific for training experiments"""

    mode: ValidModeType = "predict"
    seeds: int | list[int] = [42]
    num_seeds: int | None = None

    @model_validator(mode="after")
    def generate_seeds(cls, model):
        """Creates a list of seeds if a list of seeds is not provided."""
        if isinstance(model.seeds, list):
            pass
        elif isinstance(model.seeds, int):
            if model.num_seeds is None:
                raise ValueError(
                    "num_seeds must be provided when seeds is a single int"
                )
            generate_seeds(model.seeds, model.num_seeds)
        elif model.seeds is None:
            raise ValueError("seeds must be provided (either int or list[int])")

        return model


class ExperimentConfig(BaseModel):
    """Base set of arguments expected for all experiments"""

    experiment_settings: ExperimentSettings
    pl_trainer_args: PlTrainerArgs = PlTrainerArgs()
    model_update: ModelUpdate


class TrainingExperimentConfig(ExperimentConfig):
    """Training experiment config"""

    # required arguments for training experiment
    dataset_paths: dict[str, TrainingDatasetPaths]
    dataset_configs: dict[str, Any]

    experiment_settings: TrainingExperimentSettings = TrainingExperimentSettings()
    logging_config: LoggingConfig = LoggingConfig()
    checkpoint_config: CheckpointConfig = CheckpointConfig()
    model_update: ModelUpdate = ModelUpdate(presets=["train"])
    data_module_args: DataModuleArgs = DataModuleArgs()


class InferenceExperimentConfig(ExperimentConfig):
    """Inference experiment config"""

    # Required inputs for performing inference
    inference_ckpt_path: Path

    experiment_settings: InferenceExperimentSettings = InferenceExperimentSettings()
    model_update: ModelUpdate = ModelUpdate(presets=["predict"])
    data_module_args: DataModuleArgs = DataModuleArgs()
    dataset_config_kwargs: InferenceDatasetConfigKwargs = InferenceDatasetConfigKwargs()
    output_writer_settings: OutputWritingSettings = OutputWritingSettings()
    msa_computation_settings: MsaComputationSettings = MsaComputationSettings()<|MERGE_RESOLUTION|>--- conflicted
+++ resolved
@@ -87,13 +87,8 @@
 class ExperimentSettings(BaseModel):
     """General settings for all experiments"""
 
-<<<<<<< HEAD
-    mode: Literal["train", "predict"]
+    mode: ValidModeType
     output_dir: Path = Path("./")
-=======
-    mode: ValidModeType
-    output_dir: DirectoryPath
->>>>>>> 2881b358
 
     @model_validator(mode="after")
     def create_output_dir(cls, model):
