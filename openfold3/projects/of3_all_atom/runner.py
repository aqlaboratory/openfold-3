--- conflicted
+++ resolved
@@ -2,13 +2,10 @@
 import importlib
 import itertools
 import logging
-<<<<<<< HEAD
+import traceback
 from contextlib import nullcontext
+from datetime import datetime
 from functools import partial
-=======
-import traceback
-from datetime import datetime
->>>>>>> 0dac640e
 from pathlib import Path
 
 import pytorch_lightning as pl
