--- conflicted
+++ resolved
@@ -333,11 +333,6 @@
             all-atom positions, and confidence/distogram head logits
         """
         mode_mem_settings = self._get_mode_mem_settings()
-<<<<<<< HEAD
-        offload_confidence_heads = self._do_inference_offload(
-            seq_len=batch["token_mask"].shape[-1], module_name="confidence_heads"
-        )
-=======
         if (
             mode_mem_settings.use_deepspeed_evo_attention
             and mode_mem_settings.use_cueq_triangle_kernels
@@ -348,7 +343,10 @@
                 stacklevel=2,
             )
             mode_mem_settings.use_deepspeed_evo_attention = False
->>>>>>> 50206669
+
+        offload_confidence_heads = self._do_inference_offload(
+            seq_len=batch["token_mask"].shape[-1], module_name="confidence_heads"
+        )
 
         # Determine number of rollout steps and samples depending on training/eval mode
         no_rollout_steps = (
