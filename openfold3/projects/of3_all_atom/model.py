# Copyright 2021 AlQuraishi Laboratory
# Copyright 2021 DeepMind Technologies Limited
#
# Licensed under the Apache License, Version 2.0 (the "License");
# you may not use this file except in compliance with the License.
# You may obtain a copy of the License at
#
#      http://www.apache.org/licenses/LICENSE-2.0
#
# Unless required by applicable law or agreed to in writing, software
# distributed under the License is distributed on an "AS IS" BASIS,
# WITHOUT WARRANTIES OR CONDITIONS OF ANY KIND, either express or implied.
# See the License for the specific language governing permissions and
# limitations under the License.

"""
The main inference and training loops for AlphaFold3.
"""

<<<<<<< HEAD
import warnings
=======
import random
>>>>>>> e4d656d3
from enum import Enum

import numpy as np
import torch
from ml_collections import ConfigDict
from torch import nn

from openfold3.core.model.feature_embedders.input_embedders import (
    InputEmbedderAllAtom,
    MSAModuleEmbedder,
)
from openfold3.core.model.heads.head_modules import AuxiliaryHeadsAllAtom
from openfold3.core.model.latent.msa_module import MSAModuleStack
from openfold3.core.model.latent.pairformer import PairFormerStack
from openfold3.core.model.latent.template_module import TemplateEmbedderAllAtom
from openfold3.core.model.primitives import LayerNorm, Linear
from openfold3.core.model.structure.diffusion_module import (
    DiffusionModule,
    SampleDiffusion,
    centre_random_augmentation,
    create_noise_schedule,
)
from openfold3.core.utils.permutation_alignment import (
    safe_multi_chain_permutation_alignment,
)
from openfold3.core.utils.tensor_utils import add, tensor_tree_map


class OffloadModules(Enum):
    MSA_MODULE = "msa_module"
    CONFIDENCE_HEADS = "confidence_heads"


class OpenFold3(nn.Module):
    """
    Alphafold 3.

    Implements AF3 Algorithm 1 main loop (but with training).
    """

    def __init__(self, config: ConfigDict):
        """
        Args:
            config:
                The model configuration as a ConfigDict object.
        """
        super().__init__()
        self.config = config
        self.settings = self.config.settings
        self.shared = self.config.architecture.shared

        self.synced_generator = np.random.default_rng(seed=self.shared.sync_seed)

        self.input_embedder = InputEmbedderAllAtom(
            **self.config.architecture.input_embedder
        )

        self.layer_norm_z = LayerNorm(self.shared.c_z)
        self.linear_z = Linear(
            self.shared.c_z, self.shared.c_z, bias=False, init="final"
        )

        self.template_embedder = TemplateEmbedderAllAtom(
            config=self.config.architecture.template
        )

        self.msa_module_embedder = MSAModuleEmbedder(
            **self.config.architecture.msa.msa_module_embedder
        )
        self.msa_module = MSAModuleStack(**self.config.architecture.msa.msa_module)

        self.layer_norm_s = LayerNorm(self.shared.c_s)
        self.linear_s = Linear(
            self.shared.c_s, self.shared.c_s, bias=False, init="final"
        )

        self.pairformer_stack = PairFormerStack(**self.config.architecture.pairformer)

        self.diffusion_module = DiffusionModule(
            config=self.config.architecture.diffusion_module
        )

        self.sample_diffusion = SampleDiffusion(
            **self.config.architecture.sample_diffusion,
            diffusion_module=self.diffusion_module,
        )

        # Confidence and Distogram Heads
        self.aux_heads = AuxiliaryHeadsAllAtom(config=self.config.architecture.heads)

    def _disable_activation_checkpointing(self):
        """
        Disable activation checkpointing for the TemplateEmbedder, MSAModule,
        and Pairformer.
        """
        self.template_embedder.template_pair_stack.blocks_per_ckpt = None
        self.msa_module.blocks_per_ckpt = None
        self.pairformer_stack.blocks_per_ckpt = None

    def _enable_activation_checkpointing(self):
        """
        Enable activation checkpointing for the TemplateEmbedder, MSAModule,
        and Pairformer.
        """
        self.template_embedder.template_pair_stack.blocks_per_ckpt = (
            self.config.architecture.template.template_pair_stack.blocks_per_ckpt
        )
        self.msa_module.blocks_per_ckpt = (
            self.config.architecture.msa.msa_module.blocks_per_ckpt
        )
        self.pairformer_stack.blocks_per_ckpt = (
            self.config.architecture.pairformer.blocks_per_ckpt
        )

    def _get_mode_mem_settings(self):
        """
        Get the memory settings for the current mode (training or evaluation).

        Returns:
            mode_mem_settings: Dict of memory settings
        """
        mode_mem_settings = (
            self.settings.memory.train if self.training else self.settings.memory.eval
        )
        return mode_mem_settings

    def _do_inference_offload(self, seq_len: int, module_name: str) -> bool:
        if self.training:
            return False

        offload_settings = self.settings.memory.eval.offload_inference

        is_above_cutoff = (
            offload_settings.token_cutoff is None
            or seq_len > offload_settings.token_cutoff
        )
        offload_inference = offload_settings[module_name] and is_above_cutoff

        return offload_inference

    @staticmethod
    def clear_autocast_cache():
        if torch.is_autocast_enabled():
            # Sidestep AMP bug (PyTorch issue #65766)
            # Use after no_grad sections just to be safe (i.e. after rollout)
            torch.clear_autocast_cache()

    def run_trunk(
        self, batch: dict, num_cycles: int, inplace_safe: bool = False
    ) -> tuple[torch.Tensor, torch.Tensor, torch.Tensor]:
        """Implements Algorithm 1 lines 1-14.

        Args:
            batch:
                Input feature dictionary
            num_cycles:
                Number of cycles to run
            inplace_safe:
                Whether inplace operations can be performed

        Returns:
            s_input:
                [*, N_token, C_s_input] Single (input) representation
            s:
                [*, N_token, C_s] Single representation
            z:
                [*, N_token, N_token, C_z] Pair representation
        """
        mode_mem_settings = self._get_mode_mem_settings()

        offload_msa_module = self._do_inference_offload(
            seq_len=batch["token_mask"].shape[-1],
            module_name=OffloadModules.MSA_MODULE.value,
        )

        s_input, s_init, z_init = self.input_embedder(
            batch=batch,
            inplace_safe=inplace_safe,
            use_high_precision_attention=True,
        )

        # s: [*, N_token, C_s]
        # z: [*, N_token, N_token, C_z]
        s = torch.zeros_like(s_init)
        z = torch.zeros_like(z_init)

        # token_mask: [*, N_token]
        # pair_mask: [*, N_token, N_token]
        token_mask = batch["token_mask"]
        pair_mask = token_mask[..., None] * token_mask[..., None, :]

        is_grad_enabled = torch.is_grad_enabled()

        for cycle_no in range(num_cycles):
            is_final_iter = cycle_no == (num_cycles - 1)

            # Enable grad when we're training, only enable grad on the last cycle
            enable_grad = (
                is_grad_enabled
                and is_final_iter
                and not self.settings.train_confidence_only
            )
            with torch.set_grad_enabled(enable_grad):
                if is_final_iter:
                    self.clear_autocast_cache()

                # [*, N_token, N_token, C_z]
                z = z_init + self.linear_z(self.layer_norm_z(z))

                z = add(
                    z,
                    self.template_embedder(
                        batch=batch,
                        z=z,
                        pair_mask=pair_mask,
                        chunk_size=mode_mem_settings.chunk_size,
                        _mask_trans=True,
                        use_deepspeed_evo_attention=mode_mem_settings.use_deepspeed_evo_attention,
                        use_cueq_triangle_kernels=mode_mem_settings.use_cueq_triangle_kernels,
                        use_lma=mode_mem_settings.use_lma,
                        inplace_safe=inplace_safe,
                    ),
                    inplace=inplace_safe,
                )

                m, msa_mask = self.msa_module_embedder(batch=batch, s_input=s_input)

                # Run MSA + pair embeddings through the MsaModule
                # m: [*, N_seq, N_token, C_m]
                # z: [*, N_token, N_token, C_z]
                swiglu_token_cutoff = (
                    mode_mem_settings.msa_module.swiglu_chunk_token_cutoff
                )
                transition_ckpt_chunk_size = (
                    mode_mem_settings.msa_module.swiglu_seq_chunk_size
                    if swiglu_token_cutoff is None or swiglu_token_cutoff > m.shape[-2]
                    else None
                )
                if offload_msa_module:
                    input_tensors = [m, z]
                    del m, z
                    z = self.msa_module.forward_offload(
                        input_tensors,
                        msa_mask=msa_mask.to(dtype=input_tensors[0].dtype),
                        pair_mask=pair_mask.to(dtype=input_tensors[1].dtype),
                        chunk_size=mode_mem_settings.chunk_size,
                        transition_ckpt_chunk_size=transition_ckpt_chunk_size,
                        use_deepspeed_evo_attention=mode_mem_settings.use_deepspeed_evo_attention,
                        use_cueq_triangle_kernels=mode_mem_settings.use_cueq_triangle_kernels,
                        use_lma=mode_mem_settings.use_lma,
                        _mask_trans=True,
                    )

                    del input_tensors, msa_mask
                else:
                    z = self.msa_module(
                        m,
                        z,
                        msa_mask=msa_mask.to(dtype=m.dtype),
                        pair_mask=pair_mask.to(dtype=z.dtype),
                        chunk_size=mode_mem_settings.chunk_size,
                        transition_ckpt_chunk_size=transition_ckpt_chunk_size,
                        use_deepspeed_evo_attention=mode_mem_settings.use_deepspeed_evo_attention,
                        use_cueq_triangle_kernels=mode_mem_settings.use_cueq_triangle_kernels,
                        use_lma=mode_mem_settings.use_lma,
                        inplace_safe=inplace_safe,
                        _mask_trans=True,
                    )

                    del m, msa_mask

                s = s_init + self.linear_s(self.layer_norm_s(s))
                s, z = self.pairformer_stack(
                    s=s,
                    z=z,
                    single_mask=token_mask.to(dtype=z.dtype),
                    pair_mask=pair_mask.to(dtype=s.dtype),
                    chunk_size=mode_mem_settings.chunk_size,
                    use_deepspeed_evo_attention=mode_mem_settings.use_deepspeed_evo_attention,
                    use_cueq_triangle_kernels=mode_mem_settings.use_cueq_triangle_kernels,
                    use_lma=mode_mem_settings.use_lma,
                    inplace_safe=inplace_safe,
                    _mask_trans=True,
                )

        del s_init, z_init

        return s_input, s, z

    def _rollout(
        self,
        batch: dict,
        si_input: torch.Tensor,
        si_trunk: torch.Tensor,
        zij_trunk: torch.Tensor,
        inplace_safe: bool = False,
    ) -> dict:
        """
        Mini diffusion rollout described in section 4.1.
        Implements Algorithm 1 lines 15-18.

        Args:
            batch:
                Input feature dictionary
            si_input:
                [*, N_token, C_s_input] Single (input) representation
            si_trunk:
                [*, N_token, C_s] Single representation output from model trunk
            zij_trunk:
                [*, N_token, N_token, C_z] Pair representation output from model trunk
            inplace_safe:
                Whether inplace operations can be performed

        Returns:
            Output dictionary containing the predicted trunk embeddings,
            all-atom positions, and confidence/distogram head logits
        """
        mode_mem_settings = self._get_mode_mem_settings()

        offload_confidence_heads = self._do_inference_offload(
            seq_len=batch["token_mask"].shape[-1],
            module_name=OffloadModules.CONFIDENCE_HEADS.value,
        )

        # Determine number of rollout steps and samples depending on training/eval mode
        no_rollout_steps = (
            self.shared.diffusion.no_mini_rollout_steps
            if self.training
            else self.shared.diffusion.no_full_rollout_steps
        )

        no_rollout_samples = (
            self.shared.diffusion.no_mini_rollout_samples
            if self.training
            else self.shared.diffusion.no_full_rollout_samples
        )

        # Compute atom positions
        with (
            torch.no_grad(),
            torch.amp.autocast(device_type="cuda", dtype=torch.float32),
        ):
            noise_schedule = create_noise_schedule(
                no_rollout_steps=no_rollout_steps,
                **self.config.architecture.noise_schedule,
                dtype=si_input.dtype,
                device=si_input.device,
            )

            atom_positions_predicted = self.sample_diffusion(
                batch=batch,
                si_input=si_input,
                si_trunk=si_trunk,
                zij_trunk=zij_trunk,
                noise_schedule=noise_schedule,
                no_rollout_samples=no_rollout_samples,
                chunk_size=mode_mem_settings.chunk_size,
                use_deepspeed_evo_attention=mode_mem_settings.use_deepspeed_evo_attention,
                use_cueq_triangle_kernels=mode_mem_settings.use_cueq_triangle_kernels,
                use_lma=mode_mem_settings.use_lma,
                _mask_trans=True,
            )

            self.clear_autocast_cache()

        output = {
            "si_trunk": si_trunk,
            "zij_trunk": zij_trunk,
            "atom_positions_predicted": atom_positions_predicted,
        }

        cast_dtype = torch.float32 if self.training else si_trunk.dtype
        with torch.amp.autocast(device_type="cuda", dtype=cast_dtype):
            # Compute confidence logits
            output.update(
                self.aux_heads(
                    batch=batch,
                    si_input=si_input,
                    output=output,
                    chunk_size=mode_mem_settings.chunk_size,
                    use_deepspeed_evo_attention=mode_mem_settings.use_deepspeed_evo_attention,
                    use_cueq_triangle_kernels=mode_mem_settings.use_cueq_triangle_kernels,
                    use_lma=mode_mem_settings.use_lma,
                    inplace_safe=inplace_safe,
                    offload_inference=offload_confidence_heads,
                    _mask_trans=True,
                )
            )

        return output

    def _train_diffusion(
        self,
        batch: dict,
        si_input: torch.Tensor,
        si_trunk: torch.Tensor,
        zij_trunk: torch.Tensor,
    ) -> dict:
        """
        Run diffusion training over no_samples noised versions of the input structure.

        Args:
            batch:
                Input feature dictionary
            si_input:
                [*, N_token, C_s_input] Single (input) representation
            si_trunk:
                [*, N_token, C_s] Single representation output from model trunk
            zij_trunk:
                [*, N_token, N_token, C_z] Pair representation output from model trunk

        Returns:
            Output dictionary containing the following keys:
                "noise_level" ([*])
                    Noise level at a diffusion step
                "atom_positions_diffusion" ([*, N_samples, N_atom, 3]):
                    Predicted atom positions
        """
        xl_gt = batch["ground_truth"]["atom_positions"]
        atom_mask_gt = batch["ground_truth"]["atom_resolved_mask"]

        # Sample noise schedule for training
        no_samples = self.shared.diffusion.no_samples
        batch_size, n_atom = xl_gt.shape[0], xl_gt.shape[-2]
        device, dtype = xl_gt.device, xl_gt.dtype

        xl_gt = xl_gt.tile((1, no_samples, 1, 1))
        xl_gt = centre_random_augmentation(xl=xl_gt, atom_mask=atom_mask_gt)
        n = torch.randn((batch_size, no_samples), device=device, dtype=dtype)
        t = self.shared.diffusion.sigma_data * torch.exp(-1.2 + 1.5 * n)

        # Sample noise
        noise = t[..., None, None] * torch.randn(
            (batch_size, no_samples, n_atom, 3), device=device, dtype=dtype
        )

        # Sample atom positions
        xl_noisy = xl_gt + noise

        # Run diffusion module
        xl = self.diffusion_module(
            batch=batch,
            xl_noisy=xl_noisy,
            token_mask=batch["token_mask"],
            atom_mask=batch["atom_mask"],
            t=t,
            si_input=si_input,
            si_trunk=si_trunk,
            zij_trunk=zij_trunk,
            use_high_precision_attention=True,
            _mask_trans=True,
        )

        output = {
            "noise_level": t,
            "atom_positions_diffusion": xl,
        }

        return output

    def forward(self, batch: dict) -> tuple[dict, dict]:
        """
        Args:
            batch:
                Dictionary of arguments outlined in supplement section 2.8. Keys must
                include the official names of the features in Table 5, as well as
                additional features noted with a *.

                Features:
                    "residue_index" ([*, N_token])
                        Residue number in the token’s original input chain
                    "token_index" ([*, N_token])
                        Token number
                    "asym_id" ([*, N_token])
                        Unique integer for each distinct chain
                    "entity_id" ([*, N_token])
                        Unique integer for each distinct sequence
                    "sym_id" ([*, N_token])
                        Unique integer within chains of this sequence
                    "restype" ([*, N_token, 32])
                        One-hot encoding of the sequence
                    "is_protein" ([*, N_token])
                        Molecule type mask
                    "is_rna" ([*, N_token])
                        Molecule type mask
                    "is_dna" ([*, N_token])
                        Molecule type mask
                    "is_ligand" ([*, N_token])
                        Molecule type mask
                    "ref_pos" ([*, N_atom, 3])
                        Atom positions (reference conformer)
                    "ref_mask" ([*, N_atom])
                        Atom mask (reference conformer)
                    "ref_element" ([*, N_atom, 128])
                        One-hot encoding of the element atomic
                        number (reference conformer)
                    "ref_charge" ([*, N_atom])
                        Atom charge (reference conformer)
                    "ref_atom_name_chars" ([*, N_atom, 4, 64])
                        One-hot encoding of the unique atom names (reference conformer)
                    "ref_space_uid" ([*, N_atom])
                        Numerical encoding of the chain id and residue
                        index (reference conformer)
                    "msa": ([*, N_msa, N_token, 32])
                        One-hot encoding of the processed MSA
                    "has_deletion" ([*, N_msa, N_token])
                        Binary feature indicating if there is a deletion to
                        the left of each MSA position
                    "deletion_value" ([*, N_msa, N_token])
                        Raw deletion counts
                    "profile" ([*, N_token, 32])
                        Distribution across restypes in the main MSA
                    "deletion_mean" ([*, N_token])
                        Mean number of deletions at each position in the main MSA
                    "template_restype": ([*, N_templ, N_token, 32])
                        One-hot encoding of the template sequence
                    "template_pseudo_beta_mask" ([*, N_templ, N_token])
                        Mask for template C_beta atoms (C_alpha for glycine)
                    "template_backbone_frame_mask" ([*, N_templ, N_token])
                        Mask indicating if required template atoms exist to
                        compute frames
                    "template_distogram" ([*, N_templ, N_token, N_token, 39])
                        A one-hot pairwise feature indicating the distance between
                        C_beta atoms (C_alpha for glycine) in the template
                    "template_unit_vector"([*, N_templ, N_token, N_token, 3])
                        The unit vector between pairs of C_alpha atoms within
                        the local frame of each template residue
                    "token_bonds" ([*, N_token, N_token])
                        A 2D matrix indicating if there is a bond between
                        any atom in token i and token j
                    *"num_atoms_per_token" ([*, N_token])
                        Number of atoms per token
                    *"start_atom_index" ([*, N_token])
                        Starting atom index in each token
                    *"token_mask" ([*, N_token])
                        Token-level mask
                    *"msa_mask" ([*, N_msa, N_token])
                        MSA mask
                    *"num_paired_seqs" ([*])
                        Number of main MSA seqs used in MSA sampling (non-uniprot)
                    "ground_truth" (Dict):
                        "residue_index" ([*, N_token])
                            Residue number in the token’s original input chain
                        "token_index" ([*, N_token])
                            Token number
                        "asym_id" ([*, N_token])
                            Unique integer for each distinct chain
                        "entity_id" ([*, N_token])
                            Unique integer for each distinct sequence
                        "is_protein" ([*, N_token])
                            Molecule type mask
                        "is_ligand" ([*, N_token])
                            Molecule type mask
                        "token_bonds" ([*, N_token, N_token])
                            A 2D matrix indicating if there is a bond between
                            any atom in token i and token j
                        *"num_atoms_per_token" ([*, N_token])
                            Number of atoms per token
                        *"token_mask" ([*, N_token])
                            Token-level mask
                        *"atom_positions" ([*, N_atom, 3])
                            Ground truth atom positions for training
                        *"atom_resolved_mask" ([*, N_atom])
                            Mask for ground truth atom positions
        Returns:
            batch: Updated batch dictionary post permutation alignment
            output: Output dictionary containing the following keys:
                "si_trunk" ([*, N_token, C_s]):
                    Single representation output from model trunk
                "zij_trunk" ([*, N_token, N_token, C_z]):
                    Pair representation output from model trunk
                "atom_positions_predicted" ([*, N_atom, 3]):
                    Predicted atom positions
                "plddt_logits" ([*, N_atom, 50]):
                    Predicted binned PLDDT logits
                "pae_logits" ([*, N_token, N_token, 64]):
                    Predicted binned PAE logits
                "pde_logits" ([*, N_token, N_token, 64]):
                    Predicted binned PDE logits
                "experimentally_resolved_logits" ([*, N_atom, 2]):
                    Predicted binned experimentally resolved logits
                "distogram_logits" ([*, N_token, N_token, 64]):
                    Predicted binned distogram logits
                "noise_level" ([*])
                    Training only, noise level at a diffusion step
                "atom_positions_diffusion" ([*, N_samples, N_atom, 3]):
                    Training only, predicted atom positions

        """
        # Controls whether the model uses in-place operations throughout
        # The dual condition accounts for activation checkpoints
        inplace_safe = not (self.training or torch.is_grad_enabled())

        # If training, we sample the number of recycles
        # This is the additional number of iterations through the trunk
        num_recycles = (
            int(
                self.synced_generator.integers(low=0, high=self.shared.num_recycles + 1)
            )
            if self.training
            else self.shared.num_recycles
        )
        num_cycles = num_recycles + 1

        output = {"recycles": num_recycles}

        # Compute representations
        si_input, si_trunk, zij_trunk = self.run_trunk(
            batch=batch, num_cycles=num_cycles, inplace_safe=inplace_safe
        )

        # Expand sampling dimension for rollout and diffusion
        si_input = si_input.unsqueeze(1)
        si_trunk = si_trunk.unsqueeze(1)
        zij_trunk = zij_trunk.unsqueeze(1)

        # Expand sampling dimension for batch features
        # Exclude ref_space_uid_to_perm feature since this
        # does not have a proper batch dimension
        ref_space_uid_to_perm = batch.pop("ref_space_uid_to_perm", None)
        batch = tensor_tree_map(lambda t: t.unsqueeze(1), batch)
        batch["ref_space_uid_to_perm"] = ref_space_uid_to_perm

        # Mini rollout
        rollout_output = self._rollout(
            batch=batch,
            si_input=si_input,
            si_trunk=si_trunk,
            zij_trunk=zij_trunk,
            inplace_safe=inplace_safe,
        )

        output.update(rollout_output)

        # Apply permutation alignment for training and validation
        if "ground_truth" in batch:
            # Update the ground-truth coordinates/mask in-place with the correct
            # permutation (and optionally disable losses in case of a
            # critical error)
            with (
                torch.no_grad(),
                torch.amp.autocast(device_type="cuda", dtype=torch.float32),
            ):
                safe_multi_chain_permutation_alignment(
                    batch=batch,
                    atom_positions_predicted=output["atom_positions_predicted"],
                )

                self.clear_autocast_cache()

            if self.training and not self.settings.train_confidence_only:
                # Run training step (if necessary)
                with torch.amp.autocast(device_type="cuda", dtype=torch.float32):
                    diffusion_output = self._train_diffusion(
                        batch=batch,
                        si_input=si_input,
                        si_trunk=si_trunk,
                        zij_trunk=zij_trunk,
                    )

                    output.update(diffusion_output)

        # Memory fragmentation can become a big problem at larger crop sizes
        # due to different sizes of msa/all-atom tensors used between steps
        # Clear the cache between steps if unallocated reserved mem is high
        if self.settings.clear_cache_between_steps:
            torch.cuda.empty_cache()

        return batch, output<|MERGE_RESOLUTION|>--- conflicted
+++ resolved
@@ -17,11 +17,6 @@
 The main inference and training loops for AlphaFold3.
 """
 
-<<<<<<< HEAD
-import warnings
-=======
-import random
->>>>>>> e4d656d3
 from enum import Enum
 
 import numpy as np
