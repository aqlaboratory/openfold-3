import ml_collections as mlc

from openfold3.projects.of3_all_atom.config import (
    linear_init_config as lin_init,
)

# Hidden dimensions
c_s = mlc.FieldReference(384, field_type=int)
c_z = mlc.FieldReference(128, field_type=int)
c_m = mlc.FieldReference(64, field_type=int)
c_t = mlc.FieldReference(64, field_type=int)
c_atom = mlc.FieldReference(128, field_type=int)
c_atom_pair = mlc.FieldReference(16, field_type=int)
c_token_embedder = mlc.FieldReference(384, field_type=int)
c_token_diffusion = mlc.FieldReference(768, field_type=int)
c_s_input = mlc.FieldReference(c_token_embedder + 65, field_type=int)

# Diffusion parameters
sigma_data = mlc.FieldReference(16, field_type=int)
max_relative_idx = mlc.FieldReference(32, field_type=int)
max_relative_chain = mlc.FieldReference(2, field_type=int)
diffusion_training_enabled = mlc.FieldReference(True, field_type=bool)
n_query = mlc.FieldReference(32, field_type=int)
n_key = mlc.FieldReference(128, field_type=int)

# templates_enabled = mlc.FieldReference(True, field_type=bool)
eps = mlc.FieldReference(1e-8, field_type=float)
inf = mlc.FieldReference(1e9, field_type=float)
blocks_per_ckpt = mlc.FieldReference(None, field_type=int)
ckpt_intermediate_steps = mlc.FieldReference(False, field_type=bool)
tune_chunk_size = mlc.FieldReference(True, field_type=bool)
max_atoms_per_token = mlc.FieldReference(23, field_type=int)

# Cutoffs for chunking ops per diffusion sample
per_sample_token_cutoff = mlc.FieldReference(750, field_type=int)
per_sample_atom_cutoff = mlc.FieldReference(10000, field_type=int)
low_mem_validation = mlc.FieldReference(False, field_type=bool)

model_selection_metric_weights_config = mlc.FrozenConfigDict(
    {
        "initial_training": {
            "lddt_intra_modified_residues": 10.0,
            "lddt_inter_ligand_rna": 5.0,
            "lddt_inter_ligand_dna": 5.0,
            "lddt_intra_protein": 20.0,
            "lddt_intra_ligand": 20.0,
            "lddt_intra_dna": 4.0,
            "lddt_intra_rna": 16.0,
            "lddt_inter_protein_protein": 20.0,
            "lddt_inter_protein_ligand": 10.0,
            "lddt_inter_protein_dna": 10.0,
            "lddt_inter_protein_rna": 10.0,
            "rasa": 10.0,
        },
        "fine_tuning": {
            "lddt_inter_ligand_rna": 2.0,
            "lddt_inter_ligand_dna": 5.0,
            "lddt_intra_protein": 20.0,
            "lddt_intra_ligand": 20.0,
            "lddt_intra_dna": 4.0,
            "lddt_intra_rna": 16.0,
            "lddt_inter_protein_protein": 20.0,
            "lddt_inter_protein_ligand": 10.0,
            "lddt_inter_protein_dna": 10.0,
            "lddt_inter_protein_rna": 2.0,
            "rasa": 10.0,
        },
    }
)

model_config = mlc.ConfigDict(
    {
        "settings": {
            "memory": {
                "train": {
                    "chunk_size": None,
                    # Use DeepSpeed memory-efficient attention kernel. Mutually
                    # exclusive with use_lma.
                    "use_deepspeed_evo_attention": True,
                    "use_cueq_triangle_kernels": False,
                    # Use Staats & Rabe's low-memory attention algorithm. Mutually
                    # exclusive with use_deepspeed_evo_attention.
                    "use_lma": False,
                    "msa_module": {
                        "swiglu_chunk_token_cutoff": None,
                        "swiglu_seq_chunk_size": None,
                    },
                },
                "eval": {
                    "chunk_size": None,
                    "use_deepspeed_evo_attention": True,
                    "use_cueq_triangle_kernels": False,
                    "use_lma": False,
                    "msa_module": {
                        "swiglu_chunk_token_cutoff": None,
                        "swiglu_seq_chunk_size": None,
                    },
                    "per_sample_token_cutoff": per_sample_token_cutoff,
                    "per_sample_atom_cutoff": per_sample_atom_cutoff,
                    "low_mem_validation": low_mem_validation,
                    "offload_inference": {
                        "msa_module": False,
                        "confidence_heads": False,
                        "token_cutoff": None,
                    },
                },
            },
            # TODO: Remove field ref, copy manually for global setting
            #  to allow per-module overrides
            "blocks_per_ckpt": blocks_per_ckpt,
            "ckpt_intermediate_steps": ckpt_intermediate_steps,
            "clear_cache_between_steps": False,
            "diffusion_training_enabled": diffusion_training_enabled,
            "optimizer": {
                "use_deepspeed_adam": False,
                "learning_rate": 1.8e-3,
                "beta1": 0.9,
                "beta2": 0.95,
                "eps": 1e-8,
            },
            "lr_scheduler": {
                "base_lr": 0.0,
                "warmup_no_steps": 1000,
                "start_decay_after_n_steps": 50000,
                "decay_every_n_steps": 50000,
                "decay_factor": 0.95,
            },
            "ema": {"decay": 0.999},
            "gradient_clipping": 10.0,
            "model_selection_weight_scheme": "initial_training",
        },
        "architecture": {
            "shared": {
                "c_s_input": c_s_input,
                "c_s": c_s,
                "c_z": c_z,
                "num_recycles": 3,
                "diffusion": {
                    "sigma_data": sigma_data,
                    "no_samples": 48,
                    "no_mini_rollout_samples": 1,
                    "no_full_rollout_samples": 5,
                    "no_mini_rollout_steps": 20,
                    "no_full_rollout_steps": 200,
                },
            },
            "input_embedder": {
                "c_s_input": c_s_input,
                "c_s": c_s,
                "c_z": c_z,
                "max_relative_idx": max_relative_idx,
                "max_relative_chain": max_relative_chain,
                "atom_attn_enc": {
                    "c_s": c_s,
                    "c_z": c_z,
                    "c_atom_ref": {
                        "element": 119,
                        "name_chars": 256,
                    },
                    "c_atom": c_atom,
                    "c_atom_pair": c_atom_pair,
                    "c_token": c_token_embedder,
                    # c_atom / no_heads
                    # built into the function (might get float depending on conf.)
                    "c_hidden": 32,
                    "no_heads": 4,
                    "no_blocks": 3,
                    "n_transition": 2,
                    "n_query": n_query,
                    "n_key": n_key,
                    "use_ada_layer_norm": True,
                    "blocks_per_ckpt": blocks_per_ckpt,
                    "ckpt_intermediate_steps": ckpt_intermediate_steps,
                    "inf": inf,
                    "linear_init_params": lin_init.atom_att_enc_init,
                    "use_reentrant": False,
                },
                "linear_init_params": lin_init.input_emb_init,
            },
            "template": {
                "c_t": c_t,
                "c_z": c_z,
                "linear_init_param": lin_init.templ_module_init,
                "template_pair_embedder": {
                    "c_in": c_z,
                    "c_dgram": 39,
                    "c_aatype": 32,
                    "c_out": c_t,
                    "linear_init_params": lin_init.templ_pair_feat_emb_init,
                },
                "template_pair_stack": {
                    "c_t": c_t,
                    # DISCREPANCY: c_hidden_tri_att here is given in the supplement
                    # as 64. In the code, it's 16.
                    "c_hidden_tri_att": 16,
                    "c_hidden_tri_mul": 64,
                    "no_blocks": 2,
                    "no_heads": 4,
                    "transition_type": "swiglu",
                    "pair_transition_n": 2,
                    "dropout_rate": 0.25,
                    "tri_mul_first": True,
                    "fuse_projection_weights": False,
                    "blocks_per_ckpt": blocks_per_ckpt,
                    "inf": inf,
                    "linear_init_params": lin_init.pair_block_init,
                    "use_reentrant": False,
                    "tune_chunk_size": tune_chunk_size,
                },
            },
            "msa": {
                "msa_module_embedder": {
                    "c_m_feats": 34,
                    "c_m": c_m,
                    "c_s_input": c_s_input,
                    "subsample_main_msa": True,
                    "subsample_all_msa": False,
                    "min_subsampled_all_msa": 1024,
                    "max_subsampled_all_msa": 1024,
                    "linear_init_params": lin_init.msa_module_emb_init,
                },
                "msa_module": {
                    "c_m": c_m,
                    "c_z": c_z,
                    "c_hidden_msa_att": 8,  # 8 or 32, possible typo in SI
                    "c_hidden_opm": 32,
                    "c_hidden_mul": 128,
                    "c_hidden_pair_att": 32,
                    "no_heads_msa": 8,
                    "no_heads_pair": 4,
                    "no_blocks": 4,
                    "transition_type": "swiglu",
                    "transition_n": 4,
                    "msa_dropout": 0.15,
                    "pair_dropout": 0.25,
                    "opm_first": True,
                    "fuse_projection_weights": False,
                    "blocks_per_ckpt": blocks_per_ckpt,
                    "inf": inf,
                    "eps": eps,
                    "linear_init_params": lin_init.msa_module_init,
                    "use_reentrant": False,
                    "clear_cache_between_blocks": False,
                    "tune_chunk_size": tune_chunk_size,
                },
            },
            "pairformer": {
                "c_s": c_s,
                "c_z": c_z,
                "c_hidden_pair_bias": 24,  # c_s / no_heads_pair_bias
                "no_heads_pair_bias": 16,
                "c_hidden_mul": 128,
                "c_hidden_pair_att": 32,
                "no_heads_pair": 4,
                "no_blocks": 48,
                "transition_type": "swiglu",
                "transition_n": 4,
                "pair_dropout": 0.25,
                "fuse_projection_weights": False,
                "blocks_per_ckpt": blocks_per_ckpt,
                "inf": inf,
                "linear_init_params": lin_init.pairformer_init,
                "use_reentrant": False,
                "clear_cache_between_blocks": False,
                "tune_chunk_size": tune_chunk_size,
            },
            "diffusion_module": {
                "diffusion_module": {
                    "c_s": c_s,
                    "c_token": c_token_diffusion,
                    "sigma_data": sigma_data,
                    "linear_init_params": lin_init.diffusion_module_init,
                },
                "diffusion_conditioning": {
                    "c_s_input": c_s_input,
                    "c_s": c_s,
                    "c_z": c_z,
                    "sigma_data": sigma_data,
                    "c_fourier_emb": 256,
                    "max_relative_idx": max_relative_idx,
                    "max_relative_chain": max_relative_chain,
                    "linear_init_params": lin_init.diffusion_cond_init,
                },
                "atom_attn_enc": {
                    "c_s": c_s,
                    "c_z": c_z,
                    "c_atom_ref": {
                        "element": 119,
                        "name_chars": 256,
                    },
                    "c_atom": c_atom,
                    "c_atom_pair": c_atom_pair,
                    "c_token": c_token_diffusion,
                    # c_atom / no_heads
                    # built into the function (might get float depending on conf.)
                    "c_hidden": 32,
                    "no_heads": 4,
                    "no_blocks": 3,
                    "n_transition": 2,
                    "n_query": n_query,
                    "n_key": n_key,
                    "use_ada_layer_norm": True,
                    "blocks_per_ckpt": blocks_per_ckpt,
                    "ckpt_intermediate_steps": ckpt_intermediate_steps,
                    "inf": inf,
                    "linear_init_params": lin_init.atom_att_enc_init,
                    "use_reentrant": False,
                },
                "diffusion_transformer": {
                    "c_a": c_token_diffusion,
                    "c_s": c_s,
                    "c_z": c_z,
                    "c_hidden": 48,  # c_token / no_heads
                    "no_heads": 16,
                    "no_blocks": 24,
                    "n_transition": 2,
                    "use_ada_layer_norm": True,
                    "n_query": None,
                    "n_key": None,
                    "inf": inf,
                    "blocks_per_ckpt": blocks_per_ckpt,
                    "linear_init_params": lin_init.diffusion_transformer_init,
                    "use_reentrant": False,
                },
                "atom_attn_dec": {
                    "c_atom": c_atom,
                    "c_atom_pair": c_atom_pair,
                    "c_token": c_token_diffusion,
                    "c_hidden": 32,  # c_atom / no_heads
                    "no_heads": 4,
                    "no_blocks": 3,
                    "n_transition": 2,
                    "n_query": n_query,
                    "n_key": n_key,
                    "use_ada_layer_norm": True,
                    "blocks_per_ckpt": blocks_per_ckpt,
                    "inf": inf,
                    "linear_init_params": lin_init.atom_att_dec_init,
                    "use_reentrant": False,
                },
            },
            "noise_schedule": {
                "sigma_data": sigma_data,
                "s_max": 160.0,
                "s_min": 4e-4,
                "p": 7,
            },
            "sample_diffusion": {
                "gamma_0": 0.8,
                "gamma_min": 1.0,
                "noise_scale": 1.003,
                "step_scale": 1.5,
            },
            "heads": {
                "max_atoms_per_token": max_atoms_per_token,
                "per_sample_token_cutoff": per_sample_token_cutoff,
                "pairformer_embedding": {
                    "pairformer": {
                        "c_s": c_s,
                        "c_z": c_z,
                        "c_hidden_pair_bias": 24,  # c_s / no_heads_pair_bias
                        "no_heads_pair_bias": 16,
                        "c_hidden_mul": 128,
                        "c_hidden_pair_att": 32,
                        "no_heads_pair": 4,
                        "no_blocks": 4,
                        "transition_type": "swiglu",
                        "transition_n": 4,
                        "pair_dropout": 0.25,
                        "fuse_projection_weights": False,
                        "blocks_per_ckpt": blocks_per_ckpt,
                        "inf": inf,
                        "linear_init_params": lin_init.pairformer_init,
                        "use_reentrant": False,
                        "clear_cache_between_blocks": False,
                        "tune_chunk_size": tune_chunk_size,
                    },
                    "c_s_input": c_s_input,
                    "c_z": c_z,
                    "min_bin": 3.25,
                    "max_bin": 50.75,
                    "no_bin": 39,
                    "inf": inf,
                    "linear_init_params": lin_init.pairformer_head_init,
                },
                "pae": {
                    "c_z": c_z,
                    "c_out": 64,
                    "linear_init_params": lin_init.pae_init,
                    "enabled": False,
                },
                "pde": {
                    "c_z": c_z,
                    "c_out": 64,
                    "linear_init_params": lin_init.pde_init,
                },
                "lddt": {
                    "c_s": c_s,
                    "c_out": 50,
                    "max_atoms_per_token": max_atoms_per_token,
                    "linear_init_params": lin_init.lddt_init,
                },
                "distogram": {
                    "c_z": c_z,
                    "c_out": 64,
                    "linear_init_params": lin_init.distogram_init,
                    "enabled": True,
                },
                "experimentally_resolved": {
                    "c_s": c_s,
                    "c_out": 2,
                    "max_atoms_per_token": max_atoms_per_token,
                    "linear_init_params": lin_init.exp_res_all_atom_init,
                },
            },
            "loss_module": {
                "per_sample_atom_cutoff": per_sample_atom_cutoff,
                "low_mem_validation": low_mem_validation,
                "confidence_loss_names": [
                    "plddt",
                    "pde",
                    "experimentally_resolved",
                    "pae",
                ],
                "diffusion_loss_names": ["bond", "smooth_lddt", "mse"],
                # TODO: Factor out the number bins from each of these
                "confidence": {
                    "plddt": {
                        "no_bins": 50,
                        "bin_min": 0.0,
                        "bin_max": 1.0,
                    },
                    "pde": {
                        "no_bins": 64,
                        "bin_min": 0.0,
                        "bin_max": 32.0,
                    },
                    "experimentally_resolved": {
                        "no_bins": 2,
                    },
                    "pae": {
                        "angle_threshold": 25.0,
                        "no_bins": 64,
                        "bin_min": 0.0,
                        "bin_max": 32.0,
                    },
                    "per_sample_atom_cutoff": per_sample_atom_cutoff,
                    "eps": eps,
                    "inf": inf,
                },
                "diffusion": {
                    "sigma_data": sigma_data,
                    "dna_weight": 5.0,
                    "rna_weight": 5.0,
                    "ligand_weight": 10.0,
                    "eps": eps,
                    "chunk_size": None,
                },
                "distogram": {
                    "no_bins": 64,
                    "bin_min": 2.0,
                    "bin_max": 22.0,
                    "eps": eps,
                },
            },
        },
        "confidence": {
            "per_sample_atom_cutoff": per_sample_atom_cutoff,
            "low_mem_validation": low_mem_validation,
            "plddt": {
                "no_bins": 50,
                "bin_min": 0,
                "bin_max": 1,
            },
            "pde": {
                "bin_min": 0,
                "bin_max": 32,
                "no_bins": 64,
                "return_probs": False,
            },
            "pae": {
                "bin_min": 0,
                "bin_max": 32,
                "no_bins": 64,
                "return_probs": False,
            },
            "distogram": {
                "bin_min": 2,
                "bin_max": 22,
                "no_bins": 64,
                "return_contact_probs": False,
            },
            "ptm": {
                "bin_min": 0,
                "bin_max": 32,
                "no_bins": 64,
            },
            "sample_ranking": {
                "full_complex": {
                    "ptm_weight": 0.2,
                    "iptm_weight": 0.8,
                    "disorder_weight": 0.5,
                    "has_clash_weight": -100.0,
                    "disorder_threshold": 0.581,
                },
<<<<<<< HEAD
                "all_ipTM": {"enabled": True},
                "all_pTM": {"enabled": True},
                "modified_residue_plddt": {"enabled": True},
                "pair_chunk": 32,
=======
                "chain_pair_iptm": {"enabled": True},
                "chain_ptm": {"enabled": True},
>>>>>>> 1aeb8606
            },
            "clash": {
                "min_distance": 1.1,
                "clash_cutoff_num": 100,
                "clash_cutoff_ratio": 0.5,
            },
            "rasa": {
                "cutoff": 0.581,
            },
        },
    }
)<|MERGE_RESOLUTION|>--- conflicted
+++ resolved
@@ -503,15 +503,8 @@
                     "has_clash_weight": -100.0,
                     "disorder_threshold": 0.581,
                 },
-<<<<<<< HEAD
-                "all_ipTM": {"enabled": True},
-                "all_pTM": {"enabled": True},
-                "modified_residue_plddt": {"enabled": True},
-                "pair_chunk": 32,
-=======
                 "chain_pair_iptm": {"enabled": True},
                 "chain_ptm": {"enabled": True},
->>>>>>> 1aeb8606
             },
             "clash": {
                 "min_distance": 1.1,
