# Copyright 2021 AlQuraishi Laboratory
# Copyright 2021 DeepMind Technologies Limited
#
# Licensed under the Apache License, Version 2.0 (the "License");
# you may not use this file except in compliance with the License.
# You may obtain a copy of the License at
#
#      http://www.apache.org/licenses/LICENSE-2.0
#
# Unless required by applicable law or agreed to in writing, software
# distributed under the License is distributed on an "AS IS" BASIS,
# WITHOUT WARRANTIES OR CONDITIONS OF ANY KIND, either express or implied.
# See the License for the specific language governing permissions and
# limitations under the License.

"""
The main inference and training loops for AlphaFold3.
"""

import random

import torch
from ml_collections import ConfigDict
from torch import nn

from openfold3.core.model.feature_embedders.input_embedders import (
    InputEmbedderAllAtom,
    MSAModuleEmbedder,
)
from openfold3.core.model.heads.head_modules import AuxiliaryHeadsAllAtom
from openfold3.core.model.latent.msa_module import MSAModuleStack
from openfold3.core.model.latent.pairformer import PairFormerStack
from openfold3.core.model.latent.template_module import TemplateEmbedderAllAtom
from openfold3.core.model.primitives import LayerNorm, Linear
from openfold3.core.model.structure.diffusion_module import (
    DiffusionModule,
    SampleDiffusion,
    centre_random_augmentation,
    create_noise_schedule,
)
from openfold3.core.utils.permutation_alignment import (
    safe_multi_chain_permutation_alignment,
)
from openfold3.core.utils.tensor_utils import add, tensor_tree_map


class AlphaFold3(nn.Module):
    """
    Alphafold 3.

    Implements AF3 Algorithm 1 main loop (but with training).
    """

    def __init__(self, config: ConfigDict):
        """
        Args:
            config:
                The model configuration as a ConfigDict object.
        """
        super().__init__()
        self.config = config
        self.settings = self.config.settings
        self.shared = self.config.architecture.shared

        self.input_embedder = InputEmbedderAllAtom(
            **self.config.architecture.input_embedder
        )

        self.layer_norm_z = LayerNorm(self.shared.c_z)
        self.linear_z = Linear(self.shared.c_z, self.shared.c_z, bias=False)

        self.template_embedder = TemplateEmbedderAllAtom(
            config=self.config.architecture.template
        )

        self.msa_module_embedder = MSAModuleEmbedder(
            **self.config.architecture.msa.msa_module_embedder
        )
        self.msa_module = MSAModuleStack(**self.config.architecture.msa.msa_module)

        self.layer_norm_s = LayerNorm(self.shared.c_s)
        self.linear_s = Linear(self.shared.c_s, self.shared.c_s, bias=False)

        self.pairformer_stack = PairFormerStack(**self.config.architecture.pairformer)

        self.diffusion_module = DiffusionModule(
            config=self.config.architecture.diffusion_module
        )

        self.sample_diffusion = SampleDiffusion(
            **self.config.architecture.sample_diffusion,
            diffusion_module=self.diffusion_module,
        )

        # Confidence and Distogram Heads
        self.aux_heads = AuxiliaryHeadsAllAtom(config=self.config.architecture.heads)

    def _disable_activation_checkpointing(self):
        """
        Disable activation checkpointing for the TemplateEmbedder, MSAModule,
        and Pairformer.
        """
        self.template_embedder.template_pair_stack.blocks_per_ckpt = None
        self.msa_module.blocks_per_ckpt = None
        self.pairformer_stack.blocks_per_ckpt = None

    def _enable_activation_checkpointing(self):
        """
        Enable activation checkpointing for the TemplateEmbedder, MSAModule,
        and Pairformer.
        """
        self.template_embedder.template_pair_stack.blocks_per_ckpt = (
            self.config.architecture.template.template_pair_stack.blocks_per_ckpt
        )
        self.msa_module.blocks_per_ckpt = (
            self.config.architecture.msa.msa_module.blocks_per_ckpt
        )
        self.pairformer_stack.blocks_per_ckpt = (
            self.config.architecture.pairformer.blocks_per_ckpt
        )

    def _get_mode_mem_settings(self):
        """
        Get the memory settings for the current mode (training or evaluation).

        Returns:
            mode_mem_settings: Dict of memory settings
        """
        mode_mem_settings = (
            self.settings.memory.train if self.training else self.settings.memory.eval
        )
        return mode_mem_settings

    def _do_inference_offload(self, seq_len: int) -> bool:
        if self.training:
            return False

        offload_settings = self.settings.memory.eval.offload_inference

        is_within_cutoff = (
            offload_settings.token_cutoff is None
            or offload_settings.token_cutoff > seq_len
        )
        offload_inference = offload_settings.enabled and is_within_cutoff

        return offload_inference

    @staticmethod
    def clear_autocast_cache():
        if torch.is_autocast_enabled():
            # Sidestep AMP bug (PyTorch issue #65766)
            # Use after no_grad sections just to be safe (i.e. after rollout)
            torch.clear_autocast_cache()

    def run_trunk(
        self, batch: dict, num_cycles: int, inplace_safe: bool = False
    ) -> tuple[torch.Tensor, torch.Tensor, torch.Tensor]:
        """Implements Algorithm 1 lines 1-14.

        Args:
            batch:
                Input feature dictionary
            num_cycles:
                Number of cycles to run
            inplace_safe:
                Whether inplace operations can be performed

        Returns:
            s_input:
                [*, N_token, C_s_input] Single (input) representation
            s:
                [*, N_token, C_s] Single representation
            z:
                [*, N_token, N_token, C_z] Pair representation
        """
        mode_mem_settings = self._get_mode_mem_settings()

        offload_inference = self._do_inference_offload(
            seq_len=batch["token_mask"].shape[-1]
        )

        s_input, s_init, z_init = self.input_embedder(
            batch=batch,
            inplace_safe=inplace_safe,
            use_high_precision_attention=True,
        )

        # s: [*, N_token, C_s]
        # z: [*, N_token, N_token, C_z]
        s = torch.zeros_like(s_init)
        z = torch.zeros_like(z_init)

        # token_mask: [*, N_token]
        # pair_mask: [*, N_token, N_token]
        token_mask = batch["token_mask"]
        pair_mask = token_mask[..., None] * token_mask[..., None, :]

        is_grad_enabled = torch.is_grad_enabled()

        for cycle_no in range(num_cycles):
            is_final_iter = cycle_no == (num_cycles - 1)

            # Enable grad when we're training, only enable grad on the last cycle
            enable_grad = is_grad_enabled and is_final_iter
            with torch.set_grad_enabled(enable_grad):
                if is_final_iter:
                    self.clear_autocast_cache()

                # [*, N_token, N_token, C_z]
                z = z_init + self.linear_z(self.layer_norm_z(z))

                z = add(
                    z,
                    self.template_embedder(
                        batch=batch,
                        z=z,
                        pair_mask=pair_mask,
                        chunk_size=mode_mem_settings.chunk_size,
                        _mask_trans=True,
                        use_deepspeed_evo_attention=mode_mem_settings.use_deepspeed_evo_attention,
                        use_lma=mode_mem_settings.use_lma,
                        inplace_safe=inplace_safe,
                    ),
                    inplace=inplace_safe,
                )

                m, msa_mask = self.msa_module_embedder(batch=batch, s_input=s_input)

                # Run MSA + pair embeddings through the MsaModule
                # m: [*, N_seq, N_token, C_m]
                # z: [*, N_token, N_token, C_z]
                swiglu_token_cutoff = (
                    mode_mem_settings.msa_module.swiglu_chunk_token_cutoff
                )
                transition_ckpt_chunk_size = (
                    mode_mem_settings.msa_module.swiglu_seq_chunk_size
                    if swiglu_token_cutoff is None or swiglu_token_cutoff > m.shape[-2]
                    else None
                )
                if offload_inference:
                    input_tensors = [m, z]
                    del m, z
                    z = self.msa_module.forward_offload(
                        input_tensors,
                        msa_mask=msa_mask.to(dtype=input_tensors[0].dtype),
                        pair_mask=pair_mask.to(dtype=input_tensors[1].dtype),
                        chunk_size=mode_mem_settings.chunk_size,
                        transition_ckpt_chunk_size=transition_ckpt_chunk_size,
                        use_deepspeed_evo_attention=mode_mem_settings.use_deepspeed_evo_attention,
                        use_lma=mode_mem_settings.use_lma,
                        _mask_trans=True,
                    )

                    del input_tensors, msa_mask
                else:
                    z = self.msa_module(
                        m,
                        z,
                        msa_mask=msa_mask.to(dtype=m.dtype),
                        pair_mask=pair_mask.to(dtype=z.dtype),
                        chunk_size=mode_mem_settings.chunk_size,
                        transition_ckpt_chunk_size=transition_ckpt_chunk_size,
                        use_deepspeed_evo_attention=mode_mem_settings.use_deepspeed_evo_attention,
                        use_lma=mode_mem_settings.use_lma,
                        inplace_safe=inplace_safe,
                        _mask_trans=True,
                    )

                    del m, msa_mask

                s = s_init + self.linear_s(self.layer_norm_s(s))
                s, z = self.pairformer_stack(
                    s=s,
                    z=z,
                    single_mask=token_mask.to(dtype=z.dtype),
                    pair_mask=pair_mask.to(dtype=s.dtype),
                    chunk_size=mode_mem_settings.chunk_size,
                    use_deepspeed_evo_attention=mode_mem_settings.use_deepspeed_evo_attention,
                    use_lma=mode_mem_settings.use_lma,
                    inplace_safe=inplace_safe,
                    _mask_trans=True,
                )

        del s_init, z_init

        return s_input, s, z

    def _rollout(
        self,
        batch: dict,
        si_input: torch.Tensor,
        si_trunk: torch.Tensor,
        zij_trunk: torch.Tensor,
        inplace_safe: bool = False,
    ) -> dict:
        """
        Mini diffusion rollout described in section 4.1.
        Implements Algorithm 1 lines 15-18.

        Args:
            batch:
                Input feature dictionary
            si_input:
                [*, N_token, C_s_input] Single (input) representation
            si_trunk:
                [*, N_token, C_s] Single representation output from model trunk
            zij_trunk:
                [*, N_token, N_token, C_z] Pair representation output from model trunk
            inplace_safe:
                Whether inplace operations can be performed

        Returns:
            Output dictionary containing the predicted trunk embeddings,
            all-atom positions, and confidence/distogram head logits
        """
        mode_mem_settings = self._get_mode_mem_settings()

        # Determine number of rollout steps and samples depending on training/eval mode
        no_rollout_steps = (
            self.shared.diffusion.no_mini_rollout_steps
            if self.training
            else self.shared.diffusion.no_full_rollout_steps
        )

        no_rollout_samples = (
            self.shared.diffusion.no_mini_rollout_samples
            if self.training
            else self.shared.diffusion.no_full_rollout_samples
        )

        # Compute atom positions
        with (
            torch.no_grad(),
            torch.amp.autocast(device_type="cuda", dtype=torch.float32),
        ):
            noise_schedule = create_noise_schedule(
                no_rollout_steps=no_rollout_steps,
                **self.config.architecture.noise_schedule,
                dtype=si_input.dtype,
                device=si_input.device,
            )

            atom_positions_predicted = self.sample_diffusion(
                batch=batch,
                si_input=si_input,
                si_trunk=si_trunk,
                zij_trunk=zij_trunk,
                noise_schedule=noise_schedule,
                no_rollout_samples=no_rollout_samples,
                use_deepspeed_evo_attention=mode_mem_settings.use_deepspeed_evo_attention,
                use_lma=mode_mem_settings.use_lma,
                _mask_trans=True,
            )

        self.clear_autocast_cache()

        output = {
            "si_trunk": si_trunk,
            "zij_trunk": zij_trunk,
            "atom_positions_predicted": atom_positions_predicted,
        }

        mode_mem_settings = (
            self.settings.memory.train if self.training else self.settings.memory.eval
        )
        with torch.amp.autocast(device_type="cuda", dtype=torch.float32):
            # Compute confidence logits
            output.update(
                self.aux_heads(
                    batch=batch,
                    si_input=si_input,
                    output=output,
                    chunk_size=mode_mem_settings.chunk_size,
<<<<<<< HEAD
                    use_deepspeed_evo_attention=self.settings.use_deepspeed_evo_attention,
                    use_lma=self.settings.use_lma,
=======
                    use_deepspeed_evo_attention=mode_mem_settings.use_deepspeed_evo_attention,
                    use_lma=mode_mem_settings.use_lma,
>>>>>>> 486b2984
                    inplace_safe=inplace_safe,
                    _mask_trans=True,
                )
            )

        return output

    def _train_diffusion(
        self,
        batch: dict,
        si_input: torch.Tensor,
        si_trunk: torch.Tensor,
        zij_trunk: torch.Tensor,
    ) -> dict:
        """
        Run diffusion training over no_samples noised versions of the input structure.

        Args:
            batch:
                Input feature dictionary
            si_input:
                [*, N_token, C_s_input] Single (input) representation
            si_trunk:
                [*, N_token, C_s] Single representation output from model trunk
            zij_trunk:
                [*, N_token, N_token, C_z] Pair representation output from model trunk

        Returns:
            Output dictionary containing the following keys:
                "noise_level" ([*])
                    Noise level at a diffusion step
                "atom_positions_diffusion" ([*, N_samples, N_atom, 3]):
                    Predicted atom positions
        """
        xl_gt = batch["ground_truth"]["atom_positions"]
        atom_mask_gt = batch["ground_truth"]["atom_resolved_mask"]

        # Sample noise schedule for training
        no_samples = self.shared.diffusion.no_samples
        batch_size, n_atom = xl_gt.shape[0], xl_gt.shape[-2]
        device, dtype = xl_gt.device, xl_gt.dtype

        xl_gt = xl_gt.tile((1, no_samples, 1, 1))
        xl_gt = centre_random_augmentation(xl=xl_gt, atom_mask=atom_mask_gt)
        n = torch.randn((batch_size, no_samples), device=device, dtype=dtype)
        t = self.shared.diffusion.sigma_data * torch.exp(-1.2 + 1.5 * n)

        # Sample noise
        noise = t[..., None, None] * torch.randn(
            (batch_size, no_samples, n_atom, 3), device=device, dtype=dtype
        )

        # Sample atom positions
        xl_noisy = xl_gt + noise

        token_mask = batch["token_mask"]

        # Run diffusion module
        xl = self.diffusion_module(
            batch=batch,
            xl_noisy=xl_noisy,
            token_mask=token_mask,
            atom_mask=atom_mask_gt,
            t=t,
            si_input=si_input,
            si_trunk=si_trunk,
            zij_trunk=zij_trunk,
            use_high_precision_attention=True,
            _mask_trans=True,
        )

        output = {
            "noise_level": t,
            "atom_positions_diffusion": xl,
        }

        return output

    def forward(self, batch: dict) -> tuple[dict, dict]:
        """
        Args:
            batch:
                Dictionary of arguments outlined in supplement section 2.8. Keys must
                include the official names of the features in Table 5, as well as
                additional features noted with a *.

                Features:
                    "residue_index" ([*, N_token])
                        Residue number in the token’s original input chain
                    "token_index" ([*, N_token])
                        Token number
                    "asym_id" ([*, N_token])
                        Unique integer for each distinct chain
                    "entity_id" ([*, N_token])
                        Unique integer for each distinct sequence
                    "sym_id" ([*, N_token])
                        Unique integer within chains of this sequence
                    "restype" ([*, N_token, 32])
                        One-hot encoding of the sequence
                    "is_protein" ([*, N_token])
                        Molecule type mask
                    "is_rna" ([*, N_token])
                        Molecule type mask
                    "is_dna" ([*, N_token])
                        Molecule type mask
                    "is_ligand" ([*, N_token])
                        Molecule type mask
                    "ref_pos" ([*, N_atom, 3])
                        Atom positions (reference conformer)
                    "ref_mask" ([*, N_atom])
                        Atom mask (reference conformer)
                    "ref_element" ([*, N_atom, 128])
                        One-hot encoding of the element atomic
                        number (reference conformer)
                    "ref_charge" ([*, N_atom])
                        Atom charge (reference conformer)
                    "ref_atom_name_chars" ([*, N_atom, 4, 64])
                        One-hot encoding of the unique atom names (reference conformer)
                    "ref_space_uid" ([*, N_atom])
                        Numerical encoding of the chain id and residue
                        index (reference conformer)
                    "msa": ([*, N_msa, N_token, 32])
                        One-hot encoding of the processed MSA
                    "has_deletion" ([*, N_msa, N_token])
                        Binary feature indicating if there is a deletion to
                        the left of each MSA position
                    "deletion_value" ([*, N_msa, N_token])
                        Raw deletion counts
                    "profile" ([*, N_token, 32])
                        Distribution across restypes in the main MSA
                    "deletion_mean" ([*, N_token])
                        Mean number of deletions at each position in the main MSA
                    "template_restype": ([*, N_templ, N_token, 32])
                        One-hot encoding of the template sequence
                    "template_pseudo_beta_mask" ([*, N_templ, N_token])
                        Mask for template C_beta atoms (C_alpha for glycine)
                    "template_backbone_frame_mask" ([*, N_templ, N_token])
                        Mask indicating if required template atoms exist to
                        compute frames
                    "template_distogram" ([*, N_templ, N_token, N_token, 39])
                        A one-hot pairwise feature indicating the distance between
                        C_beta atoms (C_alpha for glycine) in the template
                    "template_unit_vector"([*, N_templ, N_token, N_token, 3])
                        The unit vector between pairs of C_alpha atoms within
                        the local frame of each template residue
                    "token_bonds" ([*, N_token, N_token])
                        A 2D matrix indicating if there is a bond between
                        any atom in token i and token j
                    *"num_atoms_per_token" ([*, N_token])
                        Number of atoms per token
                    *"start_atom_index" ([*, N_token])
                        Starting atom index in each token
                    *"token_mask" ([*, N_token])
                        Token-level mask
                    *"msa_mask" ([*, N_msa, N_token])
                        MSA mask
                    *"num_paired_seqs" ([*])
                        Number of main MSA seqs used in MSA sampling (non-uniprot)
                    "ground_truth" (Dict):
                        "residue_index" ([*, N_token])
                            Residue number in the token’s original input chain
                        "token_index" ([*, N_token])
                            Token number
                        "asym_id" ([*, N_token])
                            Unique integer for each distinct chain
                        "entity_id" ([*, N_token])
                            Unique integer for each distinct sequence
                        "is_protein" ([*, N_token])
                            Molecule type mask
                        "is_ligand" ([*, N_token])
                            Molecule type mask
                        "token_bonds" ([*, N_token, N_token])
                            A 2D matrix indicating if there is a bond between
                            any atom in token i and token j
                        *"num_atoms_per_token" ([*, N_token])
                            Number of atoms per token
                        *"token_mask" ([*, N_token])
                            Token-level mask
                        *"atom_positions" ([*, N_atom, 3])
                            Ground truth atom positions for training
                        *"atom_resolved_mask" ([*, N_atom])
                            Mask for ground truth atom positions
        Returns:
            batch: Updated batch dictionary post permutation alignment
            output: Output dictionary containing the following keys:
                "si_trunk" ([*, N_token, C_s]):
                    Single representation output from model trunk
                "zij_trunk" ([*, N_token, N_token, C_z]):
                    Pair representation output from model trunk
                "atom_positions_predicted" ([*, N_atom, 3]):
                    Predicted atom positions
                "plddt_logits" ([*, N_atom, 50]):
                    Predicted binned PLDDT logits
                "pae_logits" ([*, N_token, N_token, 64]):
                    Predicted binned PAE logits
                "pde_logits" ([*, N_token, N_token, 64]):
                    Predicted binned PDE logits
                "experimentally_resolved_logits" ([*, N_atom, 2]):
                    Predicted binned experimentally resolved logits
                "distogram_logits" ([*, N_token, N_token, 64]):
                    Predicted binned distogram logits
                "noise_level" ([*])
                    Training only, noise level at a diffusion step
                "atom_positions_diffusion" ([*, N_samples, N_atom, 3]):
                    Training only, predicted atom positions

        """
        # Controls whether the model uses in-place operations throughout
        # The dual condition accounts for activation checkpoints
        inplace_safe = not (self.training or torch.is_grad_enabled())

        num_cycles = (
            random.randint(1, self.shared.max_cycles)
            if self.training
            else self.shared.max_cycles
        )

        output = {"recycles": num_cycles}

        # Compute representations
        si_input, si_trunk, zij_trunk = self.run_trunk(
            batch=batch, num_cycles=num_cycles, inplace_safe=inplace_safe
        )

        # Expand sampling dimension for rollout and diffusion
        si_input = si_input.unsqueeze(1)
        si_trunk = si_trunk.unsqueeze(1)
        zij_trunk = zij_trunk.unsqueeze(1)

        # Expand sampling dimension for batch features
        # Exclude ref_space_uid_to_perm feature since this
        # does not have a proper batch dimension
        ref_space_uid_to_perm = batch.pop("ref_space_uid_to_perm", None)
        batch = tensor_tree_map(lambda t: t.unsqueeze(1), batch)
        batch["ref_space_uid_to_perm"] = ref_space_uid_to_perm

        # Mini rollout
        rollout_output = self._rollout(
            batch=batch,
            si_input=si_input,
            si_trunk=si_trunk,
            zij_trunk=zij_trunk,
            inplace_safe=inplace_safe,
        )

        output.update(rollout_output)

        # Apply permutation alignment for training and validation
        if "ground_truth" in batch:
            # Update the ground-truth coordinates/mask in-place with the correct
            # permutation (and optionally disable losses in case of a
            # critical error)
            with (
                torch.no_grad(),
                torch.amp.autocast(device_type="cuda", dtype=torch.float32),
            ):
                safe_multi_chain_permutation_alignment(
                    batch=batch,
                    atom_positions_predicted=output["atom_positions_predicted"],
                )

            self.clear_autocast_cache()

            if self.training:  # noqa: SIM102
                # Run training step (if necessary)
                if self.settings.diffusion_training_enabled:
                    with torch.amp.autocast(device_type="cuda", dtype=torch.float32):
                        diffusion_output = self._train_diffusion(
                            batch=batch,
                            si_input=si_input,
                            si_trunk=si_trunk,
                            zij_trunk=zij_trunk,
                        )

                        output.update(diffusion_output)

        return batch, output<|MERGE_RESOLUTION|>--- conflicted
+++ resolved
@@ -371,13 +371,8 @@
                     si_input=si_input,
                     output=output,
                     chunk_size=mode_mem_settings.chunk_size,
-<<<<<<< HEAD
-                    use_deepspeed_evo_attention=self.settings.use_deepspeed_evo_attention,
-                    use_lma=self.settings.use_lma,
-=======
                     use_deepspeed_evo_attention=mode_mem_settings.use_deepspeed_evo_attention,
                     use_lma=mode_mem_settings.use_lma,
->>>>>>> 486b2984
                     inplace_safe=inplace_safe,
                     _mask_trans=True,
                 )
