--- conflicted
+++ resolved
@@ -94,15 +94,7 @@
                     },
                     "eval": {
                         "chunk_size": None,
-<<<<<<< HEAD
-                        # Use DeepSpeed memory-efficient attention kernel. Mutually
-                        # exclusive with use_lma and use_flash.
                         "use_deepspeed_evo_attention": True,
-                        # Use Staats & Rabe's low-memory attention algorithm. Mutually
-                        # exclusive with use_deepspeed_evo_attention.
-=======
-                        "use_deepspeed_evo_attention": True,
->>>>>>> be1454d6
                         "use_lma": False,
                         "msa_module": {
                             "swiglu_chunk_token_cutoff": None,
