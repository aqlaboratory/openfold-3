--- conflicted
+++ resolved
@@ -531,14 +531,10 @@
                         "w_chain": 0.5,
                         "w_interface": 1.0,
                     },
-<<<<<<< HEAD
+                    # Whether dataset should be sampled in-order without replacement
+                    "sample_in_order": False,
                     # TODO: use in disordered PDB dataset, eventually move to yml
                     "disable_non_protein_diffusion_weights": False,
-=======
-                    # Whether dataset should be sampled in-order without replacement
-                    "sample_in_order": False,
-                    # TODO: disordered flag goes here, eventually move to yml
->>>>>>> b32cced0
                 },
                 "dataset_paths": {
                     "alignments_directory": PLACEHOLDER_PATH,
