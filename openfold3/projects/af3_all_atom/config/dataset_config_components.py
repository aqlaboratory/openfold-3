--- conflicted
+++ resolved
@@ -13,29 +13,6 @@
 
 from openfold3.core.config.config_utils import _convert_molecule_type
 from openfold3.core.data.resources.residues import MoleculeType
-
-<<<<<<< HEAD
-# TODO: this will need to allow for arbitrary key: seq count pairs as users may have
-# files with different names from the defaults
-=======
-
-class MSAMaxSeqCounts(BaseModel):
-    counts: dict[str, int] = Field(
-        default_factory=lambda: {
-            "uniref90_hits": 10_000,
-            "uniprot_hits": 50_000,
-            "bfd_uniclust_hits": 10_000_000,
-            "bfd_uniref_hits": 10_000_000,
-            "cfdb_uniref30": 10_000_000,
-            "mgnify_hits": 5_000,
-            "rfam_hits": 10_000,
-            "rnacentral_hits": 10_000,
-            "nt_hits": 10_000,
-            "concat_cfdb_uniref100_filtered": 10_000_000,
-            "colabfold_main": 16_384,
-        }
-    )
->>>>>>> 54a0d3aa
 
 
 class MSASettings(BaseModel):
