--- conflicted
+++ resolved
@@ -178,7 +178,7 @@
                 self.config.architecture.shared.diffusion.no_full_rollout_samples
             )
             num_atoms = outputs["atom_positions_predicted"].shape[-2]
-            if num_samples > 1 and num_atoms > 18000:
+            if num_samples > 1 and num_atoms > 5e4:
                 metrics_per_sample_list = []
                 for idx in range(num_samples):
 
@@ -228,11 +228,6 @@
             metrics = compute_model_selection_metric(
                 outputs=outputs,
                 metrics=metrics_per_sample,
-<<<<<<< HEAD
-=======
-                weights=self.model_selection_weights,
-                pdb_id=batch.get("pdb_id"),
->>>>>>> b029b7b2
             )
 
             for metric_name in CORRELATION_METRICS:
