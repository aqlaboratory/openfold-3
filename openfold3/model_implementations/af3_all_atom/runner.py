from pathlib import Path

import torch

<<<<<<< HEAD
from openfold3.core.metrics.validation_all_atom import (
    get_superimpose_metrics,
    get_validation_metrics,
)
from openfold3.core.runners.model_runner import ModelRunner
from openfold3.core.utils.atomize_utils import broadcast_token_feat_to_atoms
=======
from openfold3.core.loss.loss_module import AlphaFold3Loss
from openfold3.core.runners.model_runner import ModelRunner
>>>>>>> 389a1621
from openfold3.core.utils.lr_schedulers import AlphaFoldLRScheduler
from openfold3.core.utils.tensor_utils import tensor_tree_map
from openfold3.model_implementations.af3_all_atom.config.base_config import config
from openfold3.model_implementations.af3_all_atom.model import AlphaFold3
from openfold3.model_implementations.registry import register_model

REFERENCE_CONFIG_PATH = Path(__file__).parent.resolve() / "config/reference_config.yml"


@register_model("af3_all_atom", config, REFERENCE_CONFIG_PATH)
class AlphaFold3AllAtom(ModelRunner):
<<<<<<< HEAD
    def __init__(self, model_config):
        super().__init__(AlphaFold3, model_config)
=======
    def __init__(self, model_config, _compile=True):
        super().__init__(AlphaFold3, model_config, _compile=_compile)

        self.loss = (
            torch.compile(AlphaFold3Loss(config=model_config.loss))
            if _compile
            else AlphaFold3Loss(config=model_config.loss)
        )

    def training_step(self, batch, batch_idx):
        example_feat = next(
            iter(v for v in batch.values() if isinstance(v, torch.Tensor))
        )
        if self.ema.device != example_feat.device:
            self.ema.to(example_feat.device)

        # Run the model
        batch, outputs = self.model(batch)

        # Compute loss
        loss, loss_breakdown = self.loss(batch, outputs, _return_breakdown=True)

        # Log it
        self._log(loss_breakdown, batch, outputs)

        return loss

    def eval_step(self, batch, batch_idx):
        # At the start of validation, load the EMA weights
        if self.cached_weights is None:
            # model.state_dict() contains references to model weights rather
            # than copies. Therefore, we need to clone them before calling
            # load_state_dict().
            def clone_param(t):
                return t.detach().clone()

            self.cached_weights = tensor_tree_map(clone_param, self.model.state_dict())
            self.model.load_state_dict(self.ema.state_dict()["params"])

        # Run the model
        batch, outputs = self(batch)

        # Compute loss and other metrics
        _, loss_breakdown = self.loss(outputs, batch, _return_breakdown=True)

        self._log(loss_breakdown, batch, outputs, train=False)

    def on_train_epoch_start(self):
        # At the start of each virtual epoch we want to resample the set of
        # datapoints to train on
        self.trainer.train_dataloader.dataset.resample_epoch()

    def configure_optimizers(
        self,
        learning_rate: float = 1.8e-3,
        eps: float = 1e-8,
    ) -> torch.optim.Adam:
        # Ignored as long as a DeepSpeed optimizer is configured
        optimizer = torch.optim.Adam(
            self.model.parameters(), lr=learning_rate, betas=(0.9, 0.95), eps=eps
        )

        if self.last_lr_step != -1:
            for group in optimizer.param_groups:
                if "initial_lr" not in group:
                    group["initial_lr"] = learning_rate

        lr_scheduler = AlphaFoldLRScheduler(
            optimizer, last_epoch=self.last_lr_step, max_lr=learning_rate
        )

        return {
            "optimizer": optimizer,
            "lr_scheduler": {
                "scheduler": lr_scheduler,
                "interval": "step",
                "name": "AlphaFoldLRScheduler",
            },
        }
>>>>>>> 389a1621

    def _compute_validation_metrics(
        self, batch, outputs, superimposition_metrics=False
    ):
<<<<<<< HEAD
        metrics = {}

        gt_coords = batch["ground_truth"]["atom_positions"].float()
        pred_coords = outputs["x_pred"].float()
        all_atom_mask = batch["ref_mask"]
        token_mask = batch["token_mask"]
        num_atoms_per_token = batch["num_atoms_per_token"]

        #getting rid of modified residues
        is_protein = batch["is_protein"] 
        is_rna = batch["is_rna"]
        is_dna = batch["is_dna"]
        not_modified_res = (1 - batch['is_atomized'])

        is_protein = is_protein * not_modified_res
        is_rna = is_rna * not_modified_res
        is_dna = is_dna * not_modified_res

        #broadcast token level features to atom level features
        is_protein_atomized = broadcast_token_feat_to_atoms(token_mask, 
                                                            num_atoms_per_token, 
                                                            is_protein)
        is_ligand_atomized = broadcast_token_feat_to_atoms(token_mask, 
                                                           num_atoms_per_token, 
                                                           batch['is_ligand'])
        is_rna_atomized = broadcast_token_feat_to_atoms(token_mask, 
                                                        num_atoms_per_token, 
                                                        is_rna)
        is_dna_atomized = broadcast_token_feat_to_atoms(token_mask, 
                                                        num_atoms_per_token, 
                                                        is_dna)
        asym_id_atomized = broadcast_token_feat_to_atoms(token_mask, 
                                                         num_atoms_per_token, 
                                                         batch['asym_id'])

        #get metrics
        protein_validation_metrics = get_validation_metrics(is_protein_atomized, 
                                                            asym_id_atomized,
                                                            pred_coords, 
                                                            gt_coords, 
                                                            all_atom_mask,
                                                            is_protein_atomized,
                                                            substrate = 'protein',
                                                            )
        metrics = metrics | protein_validation_metrics

        ligand_validation_metrics = get_validation_metrics(is_ligand_atomized, 
                                                           asym_id_atomized,
                                                           pred_coords, 
                                                           gt_coords, 
                                                           all_atom_mask,
                                                           is_protein_atomized,
                                                           substrate = 'ligand',
                                                           )
        metrics = metrics | ligand_validation_metrics 

        rna_validation_metrics = get_validation_metrics(is_rna_atomized, 
                                                        asym_id_atomized,
                                                        pred_coords, 
                                                        gt_coords, 
                                                        all_atom_mask,
                                                        is_protein_atomized,
                                                        substrate = 'rna',
                                                        )
        metrics = metrics | rna_validation_metrics

        dna_validation_metrics = get_validation_metrics(is_dna_atomized, 
                                                        asym_id_atomized,
                                                        pred_coords, 
                                                        gt_coords, 
                                                        all_atom_mask,
                                                        is_protein_atomized,
                                                        substrate = 'dna',
                                                        )
        metrics = metrics | dna_validation_metrics

        if superimposition_metrics:
            superimpose_metrics = get_superimpose_metrics(pred_coords,
                                                          gt_coords,
                                                          all_atom_mask,
                                                          )
            metrics = metrics | superimpose_metrics

        return metrics
=======
        return {}
>>>>>>> 389a1621
<|MERGE_RESOLUTION|>--- conflicted
+++ resolved
@@ -2,17 +2,13 @@
 
 import torch
 
-<<<<<<< HEAD
 from openfold3.core.metrics.validation_all_atom import (
     get_superimpose_metrics,
     get_validation_metrics,
 )
+from openfold3.core.loss.loss_module import AlphaFold3Loss
 from openfold3.core.runners.model_runner import ModelRunner
 from openfold3.core.utils.atomize_utils import broadcast_token_feat_to_atoms
-=======
-from openfold3.core.loss.loss_module import AlphaFold3Loss
-from openfold3.core.runners.model_runner import ModelRunner
->>>>>>> 389a1621
 from openfold3.core.utils.lr_schedulers import AlphaFoldLRScheduler
 from openfold3.core.utils.tensor_utils import tensor_tree_map
 from openfold3.model_implementations.af3_all_atom.config.base_config import config
@@ -24,10 +20,6 @@
 
 @register_model("af3_all_atom", config, REFERENCE_CONFIG_PATH)
 class AlphaFold3AllAtom(ModelRunner):
-<<<<<<< HEAD
-    def __init__(self, model_config):
-        super().__init__(AlphaFold3, model_config)
-=======
     def __init__(self, model_config, _compile=True):
         super().__init__(AlphaFold3, model_config, _compile=_compile)
 
@@ -107,12 +99,10 @@
                 "name": "AlphaFoldLRScheduler",
             },
         }
->>>>>>> 389a1621
 
     def _compute_validation_metrics(
         self, batch, outputs, superimposition_metrics=False
     ):
-<<<<<<< HEAD
         metrics = {}
 
         gt_coords = batch["ground_truth"]["atom_positions"].float()
@@ -196,7 +186,4 @@
                                                           )
             metrics = metrics | superimpose_metrics
 
-        return metrics
-=======
-        return {}
->>>>>>> 389a1621
+        return metrics