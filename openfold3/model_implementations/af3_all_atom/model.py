# Copyright 2021 AlQuraishi Laboratory
# Copyright 2021 DeepMind Technologies Limited
#
# Licensed under the Apache License, Version 2.0 (the "License");
# you may not use this file except in compliance with the License.
# You may obtain a copy of the License at
#
#      http://www.apache.org/licenses/LICENSE-2.0
#
# Unless required by applicable law or agreed to in writing, software
# distributed under the License is distributed on an "AS IS" BASIS,
# WITHOUT WARRANTIES OR CONDITIONS OF ANY KIND, either express or implied.
# See the License for the specific language governing permissions and
# limitations under the License.

"""
The main inference and training loops for AlphaFold3.
"""

from typing import Dict, Tuple

import torch
from ml_collections import ConfigDict
from torch import nn

from openfold3.core.model.feature_embedders import InputEmbedderAllAtom
from openfold3.core.model.feature_embedders.input_embedders import MSAModuleEmbedder
from openfold3.core.model.heads.head_modules import AuxiliaryHeadsAllAtom
from openfold3.core.model.latent.msa_module import MSAModuleStack
from openfold3.core.model.latent.pairformer import PairFormerStack
from openfold3.core.model.latent.template_module import TemplateEmbedderAllAtom
from openfold3.core.model.primitives import LayerNorm, Linear
from openfold3.core.model.structure.diffusion_module import (
    DiffusionModule,
    SampleDiffusion,
)

# from openfold3.core.utils.multi_chain_permutation import multi_chain_permutation_align
from openfold3.core.utils.tensor_utils import add


class AlphaFold3(nn.Module):
    """
    Alphafold 3.

    Implements AF3 Algorithm 1 main loop (but with training).
    """

    def __init__(self, config: ConfigDict):
        """
        Args:
            config:
                The model configuration as a ConfigDict object.
        """
        super().__init__()
        self.config = config
        self.globals = self.config.globals

        self.input_embedder = InputEmbedderAllAtom(**self.config.model.input_embedder)

        self.layer_norm_z = LayerNorm(self.globals.c_z)
        self.linear_z = Linear(self.globals.c_z, self.globals.c_z, bias=False)

        self.template_embedder = TemplateEmbedderAllAtom(
            config=self.config.model.template
        )

        self.msa_module_embedder = MSAModuleEmbedder(
            **self.config.model.msa.msa_module_embedder
        )
        self.msa_module = MSAModuleStack(**self.config.model.msa.msa_module)

        self.layer_norm_s = LayerNorm(self.globals.c_s)
        self.linear_s = Linear(self.globals.c_s, self.globals.c_s, bias=False)

        self.pairformer_stack = PairFormerStack(**self.config.model.pairformer)

        self.diffusion_module = DiffusionModule(
            config=self.config.model.diffusion_module
        )

        self.sample_diffusion = SampleDiffusion(
            **self.config.model.sample_diffusion, diffusion_module=self.diffusion_module
        )

        # Confidence and Distogram Heads
        self.aux_heads = AuxiliaryHeadsAllAtom(config=self.config.model.heads)

    def _disable_activation_checkpointing(self):
        """
        Disable activation checkpointing for the TemplateEmbedder, MSAModule,
        and Pairformer.
        """
        self.template_embedder.template_pair_stack.blocks_per_ckpt = None
        self.msa_module.blocks_per_ckpt = None
        self.pairformer_stack.blocks_per_ckpt = None

    def _enable_activation_checkpointing(self):
        """
        Enable activation checkpointing for the TemplateEmbedder, MSAModule,
        and Pairformer.
        """
        self.template_embedder.template_pair_stack.blocks_per_ckpt = (
            self.config.template.template_pair_stack.blocks_per_ckpt
        )
        self.msa_module.blocks_per_ckpt = self.config.msa.msa_module.blocks_per_ckpt
        self.pairformer_stack.blocks_per_ckpt = self.config.pairformer.blocks_per_ckpt

    def run_trunk(
        self, batch: Dict, inplace_safe: bool = False
    ) -> Tuple[torch.Tensor, torch.Tensor, torch.Tensor]:
        """Implements Algorithm 1 lines 1-14.

        Args:
            batch:
                Input feature dictionary
            inplace_safe:
                Whether inplace operations can be performed

        Returns:
            s_input:
                [*, N_token, C_s_input] Single (input) representation
            s:
                [*, N_token, C_s] Single representation
            z:
                [*, N_token, N_token, C_z] Pair representation
        """
        s_input, s_init, z_init = self.input_embedder(batch=batch)

        # s: [*, N_token, C_s]
        # z: [*, N_token, N_token, C_z]
        s = torch.zeros_like(s_init)
        z = torch.zeros_like(z_init)

        # token_mask: [*, N_token]
        # pair_mask: [*, N_token, N_token]
        token_mask = batch["token_mask"]
        pair_mask = token_mask[..., None] * token_mask[..., None, :]

        for _ in range(self.globals.no_cycles):
            # [*, N_token, N_token, C_z]
            z = z_init + self.linear_z(self.layer_norm_z(z))

            z = add(
                z,
                self.template_embedder(
                    batch=batch,
                    z=z,
                    pair_mask=pair_mask,
                    chunk_size=self.globals.chunk_size,
                    _mask_trans=True,
                    use_deepspeed_evo_attention=self.globals.use_deepspeed_evo_attention,
                    use_lma=self.globals.use_lma,
                    inplace_safe=inplace_safe,
                ),
                inplace=inplace_safe,
            )

            m, msa_mask = self.msa_module_embedder(batch=batch, s_input=s_input)

            # Run MSA + pair embeddings through the MsaModule
            # m: [*, N_seq, N_token, C_m]
            # z: [*, N_token, N_token, C_z]
            if self.globals.offload_inference:
                input_tensors = [m, z]
                del m, z
                z = self.msa_module.forward_offload(
                    input_tensors,
                    msa_mask=msa_mask.to(dtype=input_tensors[0].dtype),
                    pair_mask=pair_mask.to(dtype=input_tensors[1].dtype),
                    chunk_size=self.globals.chunk_size,
                    use_deepspeed_evo_attention=self.globals.use_deepspeed_evo_attention,
                    use_lma=self.globals.use_lma,
                    _mask_trans=True,
                )

                del input_tensors, msa_mask
            else:
                z = self.msa_module(
                    m,
                    z,
                    msa_mask=msa_mask.to(dtype=m.dtype),
                    pair_mask=pair_mask.to(dtype=z.dtype),
                    chunk_size=self.globals.chunk_size,
                    use_deepspeed_evo_attention=self.globals.use_deepspeed_evo_attention,
                    use_lma=self.globals.use_lma,
                    inplace_safe=inplace_safe,
                    _mask_trans=True,
                )

                del m, msa_mask

            s = s_init + self.linear_s(self.layer_norm_s(s))
            s, z = self.pairformer_stack(
                s=s,
                z=z,
                single_mask=token_mask.to(dtype=z.dtype),
                pair_mask=pair_mask.to(dtype=s.dtype),
                chunk_size=self.globals.chunk_size,
                use_deepspeed_evo_attention=self.globals.use_deepspeed_evo_attention,
                use_lma=self.globals.use_lma,
                inplace_safe=inplace_safe,
                _mask_trans=True,
            )

        del s_init, z_init

        return s_input, s, z

    def _rollout(
        self,
        batch: Dict,
        si_input: torch.Tensor,
        si_trunk: torch.Tensor,
        zij_trunk: torch.Tensor,
    ) -> Dict:
        """
        Mini diffusion rollout described in section 4.1.
        Implements Algorithm 1 lines 15-18.

        Args:
            batch:
                Input feature dictionary
            si_input:
                [*, N_token, C_s_input] Single (input) representation
            si_trunk:
                [*, N_token, C_s] Single representation output from model trunk
            zij_trunk:
                [*, N_token, N_token, C_z] Pair representation output from model trunk

        Returns:
            Output dictionary containing the predicted trunk embeddings,
            all-atom positions, and confidence/distogram head logits
        """
        # Compute atom positions
        with torch.no_grad():
            x_pred = self.sample_diffusion(
                batch=batch,
                si_input=si_input,
                si_trunk=si_trunk,
                zij_trunk=zij_trunk,
                chunk_size=self.globals.chunk_size,
            )

        output = {
            "si_trunk": si_trunk,
            "zij_trunk": zij_trunk,
            "x_pred": x_pred,
        }

        # TODO: Add this in only when atomization features are updated in the model
        # # Compute confidences
        # output.update(
        #     self.aux_heads(
        #         batch=batch,
        #         si_input=si_input,
        #         output=output,
        #         chunk_size=self.globals.chunk_size,
        #     )
        # )

        return output

    def _train_diffusion(
        self,
        batch: Dict,
        si_input: torch.Tensor,
        si_trunk: torch.Tensor,
        zij_trunk: torch.Tensor,
    ) -> Dict:
        """
        Run diffusion training over no_samples noised versions of the input structure.

        Args:
            batch:
                Input feature dictionary
            si_input:
                [*, N_token, C_s_input] Single (input) representation
            si_trunk:
                [*, N_token, C_s] Single representation output from model trunk
            zij_trunk:
                [*, N_token, N_token, C_z] Pair representation output from model trunk
        Returns:
            Output dictionary containing the following keys:
                "noise_level" ([*])
                    Noise level at a diffusion step
                "x_sample" ([*, N_samples, N_atom, 3]):
                    Predicted atom positions
        """
        # Expand sampling dimension
        # Is this ideal?
        si_input = si_input.unsqueeze(1)
        si_trunk = si_trunk.unsqueeze(1)
        zij_trunk = zij_trunk.unsqueeze(1)
        for key in batch:
            batch[key] = batch[key].unsqueeze(1)

        # Ground truth positions
        xl_gt = batch["gt_atom_positions"]

        # Sample noise schedule for training
        no_samples = self.globals.no_samples
        batch_size, n_atom, device = xl_gt.shape[0], xl_gt.shape[1], xl_gt.device
        n = torch.randn((batch_size, no_samples), device=device)
        t = self.globals.sigma_data * torch.exp(-1.2 + 1.5 * n)

        # Sample noise
        noise = (t[..., None, None] ** 2) * torch.randn(
            (batch_size, no_samples, n_atom, 3), device=device
        )

        # Sample atom positions
        xl_noisy = xl_gt + noise

        # Run diffusion module
        xl = self.diffusion_module(
            batch=batch,
            xl_noisy=xl_noisy,
            atom_mask=batch["gt_atom_mask"],
            t=t,
            si_input=si_input,
            si_trunk=si_trunk,
            zij_trunk=zij_trunk,
            chunk_size=self.globals.chunk_size,
        )

        output = {
            "noise_level": t,
            "x_sample": xl,
        }

        return output

    def forward(self, batch: Dict) -> Dict:
        """
        Args:
            batch:
                Dictionary of arguments outlined in supplement section 2.8. Keys must
                include the official names of the features in Table 5, as well as
                additional features noted with a *.

                Features:
                    "residue_index" ([*, N_token])
                        Residue number in the token’s original input chain
                    "token_index" ([*, N_token])
                        Token number
                    "asym_id" ([*, N_token])
                        Unique integer for each distinct chain
                    "entity_id" ([*, N_token])
                        Unique integer for each distinct sequence
                    "sym_id" ([*, N_token])
                        Unique integer within chains of this sequence
                    "restype" ([*, N_token, 32])
                        One-hot encoding of the sequence
                    "is_protein" ([*, N_token])
                        Molecule type mask
                    "is_rna" ([*, N_token])
                        Molecule type mask
                    "is_dna" ([*, N_token])
                        Molecule type mask
                    "is_ligand" ([*, N_token])
                        Molecule type mask
                    "ref_pos" ([*, N_atom, 3])
                        Atom positions (reference conformer)
                    "ref_mask" ([*, N_atom])
                        Atom mask (reference conformer)
                    "ref_element" ([*, N_atom, 128])
                        One-hot encoding of the element atomic
                        number (reference conformer)
                    "ref_charge" ([*, N_atom])
                        Atom charge (reference conformer)
                    "ref_atom_name_chars" ([*, N_atom, 4, 64])
                        One-hot encoding of the unique atom names (reference conformer)
                    "ref_space_uid" ([*, N_atom])
                        Numerical encoding of the chain id and residue
                        index (reference conformer)
                    "msa": ([*, N_msa, N_token, 32])
                        One-hot encoding of the processed MSA
                    "has_deletion" ([*, N_msa, N_token])
                        Binary feature indicating if there is a deletion to
                        the left of each MSA position
                    "deletion_value" ([*, N_msa, N_token])
                        Raw deletion counts
                    "profile" ([*, N_token, 32])
                        Distribution across restypes in the main MSA
                    "deletion_mean" ([*, N_token])
                        Mean number of deletions at each position in the main MSA
                    "template_restype": ([*, N_templ, N_token, 32])
                        One-hot encoding of the template sequence
                    "template_pseudo_beta_mask" ([*, N_templ, N_token])
                        Mask for template C_beta atoms (C_alpha for glycine)
                    "template_backbone_frame_mask" ([*, N_templ, N_token])
                        Mask indicating if required template atoms exist to
                        compute frames
                    "template_distogram" ([*, N_templ, N_token, N_token, 39])
                        A one-hot pairwise feature indicating the distance between
                        C_beta atoms (C_alpha for glycine) in the template
                    "template_unit_vector"([*, N_templ, N_token, N_token, 3])
                        The unit vector between pairs of C_alpha atoms within
                        the local frame of each template residue
                    "token_bonds" ([*, N_token, N_token])
                        A 2D matrix indicating if there is a bond between
                        any atom in token i and token j
<<<<<<< HEAD
                    *"atom_to_token_index" ([*, N_atom])
                        Token indices per atom
=======
                    *"num_atoms_per_token" ([*, N_token])
                        Number of atoms per token
                    *"start_atom_index" ([*, N_token])
                        Starting atom index in each token
>>>>>>> 9d835033
                    *"token_mask" ([*, N_token])
                        Token-level mask
                    *"msa_mask" ([*, N_msa, N_token])
                        MSA mask
                    *"num_main_msa_seqs" ([*])
                        Number of main MSA seqs used in MSA sampling (non-uniprot)
                    *"gt_atom_positions" ([*, N_atom, 3])
                        Ground truth atom positions for training
                    *"gt_atom_mask" ([*, N_atom])
                        Mask for ground truth atom positions
        Returns:
            Output dictionary containing the following keys:
                "si_trunk" ([*, N_token, C_s]):
                    Single representation output from model trunk
                "zij_trunk" ([*, N_token, N_token, C_z]):
                    Pair representation output from model trunk
                "x_pred" ([*, N_atom, 3]):
                    Predicted atom positions
                "p_plddt" ([*, N_atom, 50]):
                    Predicted binned PLDDT logits
                "p_pae" ([*, N_token, N_token, 64]):
                    Predicted binned PAE logits
                "p_pde" ([*, N_token, N_token, 64]):
                    Predicted binned PDE logits
                "p_resolved" ([*, N_atom, 2]):
                    Predicted binned experimentally resolved logits
                "p_distogram" ([*, N_token, N_token, 64]):
                    Predicted binned distogram logits
                "noise_level" ([*])
                    Training only, noise level at a diffusion step
                "x_sample" ([*, N_samples, N_atom, 3]):
                    Training only, predicted atom positions

        """
        # This needs to be done manually for DeepSpeed's sake
        dtype = next(self.parameters()).dtype
        for k in batch:
            if batch[k].dtype == torch.float32:
                batch[k] = batch[k].to(dtype=dtype)

        # Controls whether the model uses in-place operations throughout
        # The dual condition accounts for activation checkpoints
        inplace_safe = not (self.training or torch.is_grad_enabled())

        # Compute representations
        si_input, si_trunk, zij_trunk = self.run_trunk(
            batch=batch, inplace_safe=inplace_safe
        )

        # Mini rollout
        output = self._rollout(
            batch=batch, si_input=si_input, si_trunk=si_trunk, zij_trunk=zij_trunk
        )

        # This should probably go into the if block below since there
        # is no groundtruth when sampling
        # TODO: Add multi-chain permutation alignment here
        #  Permutation code needs to be updated first
        #  Needs to happen before losses and training diffusion step
        # ground_truth = {k: v for k, v in batch.items() if k.startswith("gt_")}
        # batch = multi_chain_permutation_align(
        #     out=output, features=batch, ground_truth=ground_truth
        # )

        # Run training step (if necessary)
        if self.training:
            diffusion_output = self._train_diffusion(
                batch=batch,
                si_input=si_input,
                si_trunk=si_trunk,
                zij_trunk=zij_trunk,
            )

            output.update(diffusion_output)

        return output<|MERGE_RESOLUTION|>--- conflicted
+++ resolved
@@ -401,15 +401,10 @@
                     "token_bonds" ([*, N_token, N_token])
                         A 2D matrix indicating if there is a bond between
                         any atom in token i and token j
-<<<<<<< HEAD
-                    *"atom_to_token_index" ([*, N_atom])
-                        Token indices per atom
-=======
                     *"num_atoms_per_token" ([*, N_token])
                         Number of atoms per token
                     *"start_atom_index" ([*, N_token])
                         Starting atom index in each token
->>>>>>> 9d835033
                     *"token_mask" ([*, N_token])
                         Token-level mask
                     *"msa_mask" ([*, N_msa, N_token])
