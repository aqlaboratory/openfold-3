import ml_collections as mlc

import openfold3.model_implementations.af3_all_atom.linear_init_config as lin_init

NUM_TOKENS = "num tokens placeholder"
NUM_ATOMS = "num atoms placeholder"
NUM_MSA_SEQ = "msa placeholder"
NUM_TEMPLATES = "num templates placeholder"


# Hidden dimensions
c_s = mlc.FieldReference(384, field_type=int)
c_z = mlc.FieldReference(128, field_type=int)
c_m = mlc.FieldReference(64, field_type=int)
c_t = mlc.FieldReference(64, field_type=int)
c_atom_ref = mlc.FieldReference(389, field_type=int)
c_atom = mlc.FieldReference(128, field_type=int)
c_atom_pair = mlc.FieldReference(16, field_type=int)
c_token_embedder = mlc.FieldReference(384, field_type=int)
c_token_diffusion = mlc.FieldReference(768, field_type=int)
c_s_input = mlc.FieldReference(c_token_embedder + 65, field_type=int)

# Diffusion parameters
sigma_data = mlc.FieldReference(16, field_type=int)
max_relative_idx = mlc.FieldReference(32, field_type=int)
max_relative_chain = mlc.FieldReference(2, field_type=int)
no_samples = mlc.FieldReference(48, field_type=int)
no_rollout_steps = mlc.FieldReference(20, field_type=int)
n_query = mlc.FieldReference(32, field_type=int)
n_key = mlc.FieldReference(128, field_type=int)
use_block_sparse_attn = mlc.FieldReference(False, field_type=bool)
block_size = mlc.FieldReference(16, field_type=int)

# templates_enabled = mlc.FieldReference(True, field_type=bool)
eps = mlc.FieldReference(1e-8, field_type=float)
aux_distogram_bins = mlc.FieldReference(64, field_type=int)
blocks_per_ckpt = mlc.FieldReference(None, field_type=int)
chunk_size = mlc.FieldReference(None, field_type=int)
tune_chunk_size = mlc.FieldReference(True, field_type=bool)


config = mlc.ConfigDict(
    {
        "data": {
            "common": {
                "feat": {
                    "residue_index": [NUM_TOKENS],
                    "token_index": [NUM_TOKENS],
                    "asym_id": [NUM_TOKENS],
                    "entity_id": [NUM_TOKENS],
                    "sym_id": [NUM_TOKENS],
                    "restype": [NUM_TOKENS, 32],
                    "is_protein": [NUM_TOKENS],
                    "is_rna": [NUM_TOKENS],
                    "is_dna": [NUM_TOKENS],
                    "is_ligand": [NUM_TOKENS],
                    "ref_pos": [NUM_ATOMS, 3],
                    "ref_mask": [NUM_ATOMS],
                    "ref_element": [NUM_ATOMS, 128],
                    "ref_charge": [NUM_ATOMS],
                    "ref_atom_name_chars": [NUM_ATOMS, 4, 64],
                    "ref_space_uid": [NUM_ATOMS],
                    "msa": [NUM_MSA_SEQ, NUM_TOKENS, 32],
                    "has_deletion": [NUM_MSA_SEQ, NUM_TOKENS],
                    "deletion_value": [NUM_MSA_SEQ, NUM_TOKENS],
                    "profile": [NUM_TOKENS, 32],
                    "deletion_mean": [NUM_TOKENS],
                    "template_restype": [NUM_TEMPLATES, NUM_TOKENS, 32],
                    "template_pseudo_beta_mask": [NUM_TEMPLATES, NUM_TOKENS],
                    "template_backbone_frame_mask": [NUM_TEMPLATES, NUM_TOKENS],
                    "template_distogram": [NUM_TEMPLATES, NUM_TOKENS, NUM_TOKENS, 39],
                    "template_unit_vector": [NUM_TEMPLATES, NUM_TOKENS, NUM_TOKENS, 3],
                    "token_bonds": [NUM_TOKENS, NUM_TOKENS],
                    # Features not included in AF3 docs
                    "num_atoms_per_token": [NUM_TOKENS],
                    "start_atom_index": [NUM_TOKENS],
                    "token_mask": [NUM_TOKENS],
                    "msa_mask": [NUM_MSA_SEQ, NUM_TOKENS],
                    "num_main_msa_seqs": [],
                    "gt_atom_positions": [NUM_ATOMS, 3],
                    "gt_atom_mask": [NUM_ATOMS],
                }
            }
        },
        "globals": {
            "c_s_input": c_s_input,
            "c_s": c_s,
            "c_z": c_z,
            "sigma_data": sigma_data,
            "no_cycles": 4,
            "no_samples": no_samples,
            "no_rollout_steps": no_rollout_steps,
            "blocks_per_ckpt": blocks_per_ckpt,
            "chunk_size": chunk_size,
            # Use DeepSpeed memory-efficient attention kernel. Mutually
            # exclusive with use_lma and use_flash.
            "use_deepspeed_evo_attention": False,
            # Use Staats & Rabe's low-memory attention algorithm. Mutually
            # exclusive with use_deepspeed_evo_attention and use_flash.
            "use_lma": False,
            "offload_inference": False,
        },
        "model": {
            "input_embedder": {
                "c_s_input": c_s_input,
                "c_s": c_s,
                "c_z": c_z,
                "max_relative_idx": max_relative_idx,
                "max_relative_chain": max_relative_chain,
                "atom_attn_enc": {
                    "c_s": c_s,
                    "c_z": c_z,
                    "c_atom_ref": c_atom_ref,
                    "c_atom": c_atom,
                    "c_atom_pair": c_atom_pair,
                    "c_token": c_token_embedder,
                    # c_atom / no_heads
                    # built into the function (might get float depending on conf.)
                    "c_hidden": 32,
                    "no_heads": 4,
                    "no_blocks": 3,
                    "n_transition": 2,
                    "n_query": n_query,
                    "n_key": n_key,
                    "use_ada_layer_norm": True,
                    "use_block_sparse_attn": use_block_sparse_attn,
                    "block_size": block_size,
                    "inf": 1e10,  # global parameter?
                    "linear_init_params": lin_init.atom_att_enc_init,
                },
                "linear_init_params": lin_init.input_emb_init,
            },
            "template": {
                "c_t": c_t,
                "c_z": c_z,
                "linear_init_param": lin_init.templ_module_init,
                "template_pair_embedder": {
                    "c_in": 108,
                    "c_z": c_z,
                    "c_out": c_t,
                    "linear_init_params": lin_init.templ_pair_feat_emb_init,
                },
                "template_pair_stack": {
                    "c_t": c_t,
                    # TODO: Do we use pairformer attn params?
                    # DISCREPANCY: c_hidden_tri_att here is given in the supplement
                    # as 64. In the code, it's 16.
                    "c_hidden_tri_att": 16,
                    "c_hidden_tri_mul": 64,
                    "no_blocks": 2,
                    "no_heads": 4,
                    "transition_type": "swiglu",
                    "pair_transition_n": 2,
                    "dropout_rate": 0.25,
                    "tri_mul_first": True,
                    "fuse_projection_weights": False,
                    "blocks_per_ckpt": blocks_per_ckpt,
                    "inf": 1e9,
                    "linear_init_params": lin_init.pair_block_init,
                    "tune_chunk_size": tune_chunk_size,
                },
            },
            "msa": {
                "msa_module_embedder": {
                    "c_m_feats": 34,
                    "c_m": c_m,
                    "c_s_input": c_s_input,
                    "linear_init_params": lin_init.msa_module_emb_init,
                },
                "msa_module": {
                    "c_m": c_m,
                    "c_z": c_z,
                    "c_hidden_msa_att": 32,
                    "c_hidden_opm": 32,
                    "c_hidden_mul": 128,
                    "c_hidden_pair_att": 32,
                    "no_heads_msa": 8,
                    "no_heads_pair": 4,
                    "no_blocks": 4,
                    "transition_type": "swiglu",
                    "transition_n": 4,
                    "msa_dropout": 0.15,
                    "pair_dropout": 0.25,
                    "opm_first": True,
                    "fuse_projection_weights": False,
                    "blocks_per_ckpt": blocks_per_ckpt,
                    "inf": 1e9,
                    "eps": eps,
                    "linear_init_params": lin_init.msa_module_init,
                    "clear_cache_between_blocks": False,
                    "tune_chunk_size": tune_chunk_size,
                },
            },
            "pairformer": {
                "c_s": c_s,
                "c_z": c_z,
                "c_hidden_pair_bias": 24,  # c_s / no_heads_pair_bias
                "no_heads_pair_bias": 16,
                "c_hidden_mul": 128,
                "c_hidden_pair_att": 32,
                "no_heads_pair": 4,
                "no_blocks": 48,
                "transition_type": "swiglu",
                "transition_n": 4,
                "pair_dropout": 0.25,
                "fuse_projection_weights": False,
                "blocks_per_ckpt": blocks_per_ckpt,
                "inf": 1e9,
                "linear_init_params": lin_init.pairformer_init,
                "clear_cache_between_blocks": False,
                "tune_chunk_size": tune_chunk_size,
            },
            "diffusion_module": {
                "diffusion_module": {
                    "c_s": c_s,
                    "c_token": c_token_diffusion,
                    "sigma_data": sigma_data,
                    "linear_init_params": lin_init.diffusion_module_init,
                },
                "diffusion_conditioning": {
                    "c_s_input": c_s_input,
                    "c_s": c_s,
                    "c_z": c_z,
                    "sigma_data": sigma_data,
                    "c_fourier_emb": 256,
                    "max_relative_idx": max_relative_idx,
                    "max_relative_chain": max_relative_chain,
                    "linear_init_params": lin_init.diffusion_cond_init,
                },
                "atom_attn_enc": {
                    "c_s": c_s,
                    "c_z": c_z,
                    "c_atom_ref": c_atom_ref,
                    "c_atom": c_atom,
                    "c_atom_pair": c_atom_pair,
                    "c_token": c_token_diffusion,
                    # c_atom / no_heads
                    # built into the function (might get float depending on conf.)
                    "c_hidden": 32,
                    "no_heads": 4,
                    "no_blocks": 3,
                    "n_transition": 2,
                    "n_query": n_query,
                    "n_key": n_key,
                    "use_ada_layer_norm": True,
                    "use_block_sparse_attn": use_block_sparse_attn,
                    "block_size": block_size,
                    "inf": 1e9,  # global parameter?
                    "linear_init_params": lin_init.atom_att_enc_init,
                },
                "diffusion_transformer": {
                    "c_a": c_token_diffusion,
                    "c_s": c_s,
                    "c_z": c_z,
                    "c_hidden": 48,  # c_token / no_heads
                    "no_heads": 16,
                    "no_blocks": 24,
                    "n_transition": 2,
                    "use_ada_layer_norm": True,
                    "use_block_sparse_attn": False,
                    "block_size": None,
                    "inf": 1e9,  # global parameter?
                    "linear_init_params": lin_init.diffusion_transformer_init,
                },
                "atom_attn_dec": {
                    "c_atom": c_atom,
                    "c_atom_pair": c_atom_pair,
                    "c_token": c_token_diffusion,
                    "c_hidden": 32,  # c_atom / no_heads
                    "no_heads": 4,
                    "no_blocks": 3,
                    "n_transition": 2,
                    "n_query": n_query,
                    "n_key": n_key,
                    "use_ada_layer_norm": True,
                    "use_block_sparse_attn": use_block_sparse_attn,
                    "block_size": block_size,
                    "inf": 1e9,  # global parameter?
                    "linear_init_params": lin_init.atom_att_dec_init,
                },
            },
            "sample_diffusion": {
                "gamma_0": 0.8,
                "gamma_min": 1.0,
                "noise_scale": 1.003,
                "step_scale": 1.5,
                "no_rollout_steps": no_rollout_steps,
                "sigma_data": sigma_data,
                "s_max": 160.0,
                "s_min": 4e-4,
                "p": 7,
            },
        },
        "loss": {
<<<<<<< HEAD
            "alpha_confidence": 1.0e-4,
            "alpha_diffusion": 4.0,
            "alpha_distogram": 3.0e-2,
            "alpha_pae": None,  # varies based on training and finetuning
=======
            "confidence": {
                "no_bins_plddt": 50,
                "bin_min_plddt": 0.0,
                "bin_max_plddt": 1.0,
                "angle_threshold": 25.0,
                "no_bins_pae": 64,
                "bin_min_pae": 0.0,
                "bin_max_pae": 32.0,
                "no_bins_pde": 64,
                "bin_min_pde": 0.0,
                "bin_max_pde": 32.0,
                "no_bins_resolved": 2,
                "alpha_pae": 0,
                "eps": eps,
                "inf": 1e9,  # global parameter?
            },
>>>>>>> 9d835033
            "diffusion": {
                "sigma_data": sigma_data,
                "alpha_bond": 0.0,  # varies based on training and finetuning
                "alpha_dna": 5.0,
                "alpha_rna": 5.0,
                "alpha_ligand": 10.0,
            },
<<<<<<< HEAD
            "confidence": {
                "n_bins_plddt": 50,
                "n_bins_pae": 64,
                "bin_min_pae": 0.0,
                "bin_max_pae": 32.0,
                "angle_threshold": 25.0,
                "n_bins_pde": 64,
                "bin_min_pde": 0.0,
                "bin_max_pde": 32.0,
                "eps": 1.0e-8,
            },
            "distogram": {
                "n_bins": 64,
                "bin_min": 2.0,
                "bin_max": 22.0,
=======
            "distogram": {
                "no_bins": 64,
                "bin_min": 2.0,
                "bin_max": 22.0,
                "eps": eps,
>>>>>>> 9d835033
            },
        },
    }
)

train_config_update = mlc.ConfigDict({"loss": {"diffusion": {"alpha_bond": 0.0}}})

finetune1_config_update = mlc.ConfigDict({"loss": {"diffusion": {"alpha_bond": 1.0}}})

finetune2_config_update = mlc.ConfigDict({"loss": {"diffusion": {"alpha_bond": 1.0}}})

<<<<<<< HEAD
finetune3_config_update = mlc.ConfigDict({"loss": {"alpha_pae": 1.0}})
=======
finetune3_config_update = mlc.ConfigDict(
    {"loss": {"diffusion": {"alpha_bond": 1.0}, "confidence": {"alpha_pae": 1}}}
)
>>>>>>> 9d835033

eval_config_update = mlc.ConfigDict({"globals": {"no_rollout_steps": 200}})<|MERGE_RESOLUTION|>--- conflicted
+++ resolved
@@ -292,12 +292,6 @@
             },
         },
         "loss": {
-<<<<<<< HEAD
-            "alpha_confidence": 1.0e-4,
-            "alpha_diffusion": 4.0,
-            "alpha_distogram": 3.0e-2,
-            "alpha_pae": None,  # varies based on training and finetuning
-=======
             "confidence": {
                 "no_bins_plddt": 50,
                 "bin_min_plddt": 0.0,
@@ -314,7 +308,6 @@
                 "eps": eps,
                 "inf": 1e9,  # global parameter?
             },
->>>>>>> 9d835033
             "diffusion": {
                 "sigma_data": sigma_data,
                 "alpha_bond": 0.0,  # varies based on training and finetuning
@@ -322,29 +315,11 @@
                 "alpha_rna": 5.0,
                 "alpha_ligand": 10.0,
             },
-<<<<<<< HEAD
-            "confidence": {
-                "n_bins_plddt": 50,
-                "n_bins_pae": 64,
-                "bin_min_pae": 0.0,
-                "bin_max_pae": 32.0,
-                "angle_threshold": 25.0,
-                "n_bins_pde": 64,
-                "bin_min_pde": 0.0,
-                "bin_max_pde": 32.0,
-                "eps": 1.0e-8,
-            },
-            "distogram": {
-                "n_bins": 64,
-                "bin_min": 2.0,
-                "bin_max": 22.0,
-=======
             "distogram": {
                 "no_bins": 64,
                 "bin_min": 2.0,
                 "bin_max": 22.0,
                 "eps": eps,
->>>>>>> 9d835033
             },
         },
     }
@@ -356,12 +331,8 @@
 
 finetune2_config_update = mlc.ConfigDict({"loss": {"diffusion": {"alpha_bond": 1.0}}})
 
-<<<<<<< HEAD
-finetune3_config_update = mlc.ConfigDict({"loss": {"alpha_pae": 1.0}})
-=======
 finetune3_config_update = mlc.ConfigDict(
     {"loss": {"diffusion": {"alpha_bond": 1.0}, "confidence": {"alpha_pae": 1}}}
 )
->>>>>>> 9d835033
 
 eval_config_update = mlc.ConfigDict({"globals": {"no_rollout_steps": 200}})