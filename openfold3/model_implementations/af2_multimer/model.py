# Copyright 2021 AlQuraishi Laboratory
# Copyright 2021 DeepMind Technologies Limited
#
# Licensed under the Apache License, Version 2.0 (the "License");
# you may not use this file except in compliance with the License.
# You may obtain a copy of the License at
#
#      http://www.apache.org/licenses/LICENSE-2.0
#
# Unless required by applicable law or agreed to in writing, software
# distributed under the License is distributed on an "AS IS" BASIS,
# WITHOUT WARRANTIES OR CONDITIONS OF ANY KIND, either express or implied.
# See the License for the specific language governing permissions and
# limitations under the License.
import torch
import torch.nn as nn

<<<<<<< HEAD
from openfold3.core.data import data_transforms
=======
from openfold3.core.data.legacy import data_transforms, data_transforms_multimer
>>>>>>> 786de7ba
from openfold3.core.model.feature_embedders.input_embedders import (
    ExtraMSAEmbedder,
    InputEmbedderMultimer,
    RecyclingEmbedder,
)
from openfold3.core.model.heads.head_modules import AuxiliaryHeadsAF2
from openfold3.core.model.latent.evoformer import EvoformerStack
from openfold3.core.model.latent.extra_msa import ExtraMSAStack
from openfold3.core.model.latent.template_module import (
    TemplateEmbedderMultimer,
)
from openfold3.core.model.structure.structure_module import (
    StructureModuleMultimer,
)
from openfold3.core.np import residue_constants
from openfold3.core.utils.feats import (
    atom14_to_atom37,
)
from openfold3.core.utils.tensor_utils import (
    add,
    masked_mean,
    tensor_tree_map,
)


# TODO: Separate out multimer
class AlphaFold(nn.Module):
    """
    Alphafold 2.

    Implements AF2 Algorithm 2 and AF2-Multimer main loop (but with training).
    """

    def __init__(self, config):
        """
        Args:
            config:
                A dict-like config object (like the one in config.py)
        """
        super().__init__()

        self.globals = config.globals
        self.config = config.model
        self.template_config = self.config.template
        self.extra_msa_config = self.config.extra_msa

        self.input_embedder = InputEmbedderMultimer(**self.config["input_embedder"])
        self.recycling_embedder = RecyclingEmbedder(
            **self.config["recycling_embedder"],
        )

        if self.template_config.enabled:
            self.template_embedder = TemplateEmbedderMultimer(
                self.template_config,
            )

        if self.extra_msa_config.enabled:
            self.extra_msa_embedder = ExtraMSAEmbedder(
                **self.extra_msa_config["extra_msa_embedder"],
            )
            self.extra_msa_stack = ExtraMSAStack(
                **self.extra_msa_config["extra_msa_stack"],
            )

        self.evoformer = EvoformerStack(
            **self.config["evoformer_stack"],
        )

        self.structure_module = StructureModuleMultimer(
            **self.config["structure_module"],
        )

        self.aux_heads = AuxiliaryHeadsAF2(
            self.config["heads"],
        )

    def embed_templates(self, batch, feats, z, pair_mask, templ_dim, inplace_safe):
        asym_id = feats["asym_id"]
        multichain_mask_2d = asym_id[..., None] == asym_id[..., None, :]
        template_embeds = self.template_embedder(
            batch,
            z,
            pair_mask.to(dtype=z.dtype),
            templ_dim,
            chunk_size=self.globals.chunk_size,
            multichain_mask_2d=multichain_mask_2d,
            use_deepspeed_evo_attention=self.globals.use_deepspeed_evo_attention,
            use_lma=self.globals.use_lma,
            inplace_safe=inplace_safe,
            _mask_trans=self.config._mask_trans,
        )
        # Not sure if we need this? Does not seem to be used in multimer?
        feats["template_torsion_angles_mask"] = template_embeds["template_mask"]

        return template_embeds

    def tolerance_reached(self, prev_pos, next_pos, mask, eps=1e-8) -> bool:
        """
        Early stopping criteria based on criteria used in
        AF2Complex: https://www.nature.com/articles/s41467-022-29394-2
        Args:
          prev_pos: Previous atom positions in atom37/14 representation
          next_pos: Current atom positions in atom37/14 representation
          mask: 1-D sequence mask
          eps: Epsilon used in square root calculation
        Returns:
          Whether to stop recycling early based on the desired tolerance.
        """

        def distances(points):
            """Compute all pairwise distances for a set of points."""
            d = points[..., None, :] - points[..., None, :, :]
            return torch.sqrt(torch.sum(d**2, dim=-1))

        if self.config.recycle_early_stop_tolerance < 0:
            return False

        ca_idx = residue_constants.atom_order["CA"]
        sq_diff = (
            distances(prev_pos[..., ca_idx, :]) - distances(next_pos[..., ca_idx, :])
        ) ** 2
        mask = mask[..., None] * mask[..., None, :]
        sq_diff = masked_mean(
            mask=mask, value=sq_diff, dim=list(range(len(mask.shape)))
        )
        diff = torch.sqrt(sq_diff + eps).item()
        return diff <= self.config.recycle_early_stop_tolerance

    def iteration(self, feats, prevs, _recycle=True):
        # Primary output dictionary
        outputs = {}

        # This needs to be done manually for DeepSpeed's sake
        dtype = next(self.parameters()).dtype
        for k in feats:
            if feats[k].dtype == torch.float32:
                feats[k] = feats[k].to(dtype=dtype)

        # Grab some data about the input
        batch_dims = feats["target_feat"].shape[:-2]
        no_batch_dims = len(batch_dims)
        n = feats["target_feat"].shape[-2]
        n_seq = feats["msa_feat"].shape[-3]

        # Controls whether the model uses in-place operations throughout
        # The dual condition accounts for activation checkpoints
        inplace_safe = not (self.training or torch.is_grad_enabled())

        # Prep some features
        seq_mask = feats["seq_mask"]
        pair_mask = seq_mask[..., None] * seq_mask[..., None, :]
        msa_mask = feats["msa_mask"]

        # Initialize the MSA and pair representations
        # m: [*, S_c, N, C_m]
        # z: [*, N, N, C_z]
        m, z = self.input_embedder(feats)

        # Unpack the recycling embeddings. Removing them from the list allows
        # them to be freed further down in this function, saving memory
        m_1_prev, z_prev, x_prev = reversed([prevs.pop() for _ in range(3)])

        # Initialize the recycling embeddings, if needs be
        if None in [m_1_prev, z_prev, x_prev]:
            # [*, N, C_m]
            m_1_prev = m.new_zeros(
                (*batch_dims, n, self.config.input_embedder.c_m),
                requires_grad=False,
            )

            # [*, N, N, C_z]
            z_prev = z.new_zeros(
                (*batch_dims, n, n, self.config.input_embedder.c_z),
                requires_grad=False,
            )

            # [*, N, 3]
            x_prev = z.new_zeros(
                (*batch_dims, n, residue_constants.atom_type_num, 3),
                requires_grad=False,
            )

        pseudo_beta_x_prev = data_transforms.pseudo_beta_fn(
            feats["aatype"], x_prev, None
        ).to(dtype=z.dtype)

        # The recycling embedder is memory-intensive, so we offload first
        if self.globals.offload_inference and inplace_safe:
            m = m.cpu()
            z = z.cpu()

        # m_1_prev_emb: [*, N, C_m]
        # z_prev_emb: [*, N, N, C_z]
        m_1_prev_emb, z_prev_emb = self.recycling_embedder(
            m_1_prev,
            z_prev,
            pseudo_beta_x_prev,
            inplace_safe=inplace_safe,
        )

        del pseudo_beta_x_prev

        if self.globals.offload_inference and inplace_safe:
            m = m.to(m_1_prev_emb.device)
            z = z.to(z_prev.device)

        # [*, S_c, N, C_m]
        m[..., 0, :, :] += m_1_prev_emb

        # [*, N, N, C_z]
        z = add(z, z_prev_emb, inplace=inplace_safe)

        # Deletions like these become significant for inference with large N,
        # where they free unused tensors and remove references to others such
        # that they can be offloaded later
        del m_1_prev, z_prev, m_1_prev_emb, z_prev_emb

        # Embed the templates + merge with MSA/pair embeddings
        if self.config.template.enabled:
            template_feats = {
                k: v for k, v in feats.items() if k.startswith("template_")
            }

            template_embeds = self.embed_templates(
                template_feats,
                feats,
                z,
                pair_mask.to(dtype=z.dtype),
                no_batch_dims,
                inplace_safe=inplace_safe,
            )

            # [*, N, N, C_z]
            z = add(
                z,
                template_embeds.pop("template_pair_embedding"),
                inplace_safe,
            )

            if "template_single_embedding" in template_embeds:
                # [*, S = S_c + S_t, N, C_m]
                m = torch.cat([m, template_embeds["template_single_embedding"]], dim=-3)

                # [*, S, N]
                msa_mask = torch.cat(
                    [feats["msa_mask"], template_embeds["template_mask"]],
                    dim=-2,
                )

        # Embed extra MSA features + merge with pairwise embeddings
        if self.config.extra_msa.enabled:
            extra_msa_fn = data_transforms.build_extra_msa_feat

            # [*, S_e, N, C_e]
            extra_msa_feat = extra_msa_fn(feats).to(dtype=z.dtype)
            a = self.extra_msa_embedder(extra_msa_feat)

            if self.globals.offload_inference:
                # To allow the extra MSA stack (and later the evoformer) to
                # offload its inputs, we remove all references to them here
                input_tensors = [a, z]
                del a, z

                # [*, N, N, C_z]
                z = self.extra_msa_stack.forward_offload(
                    input_tensors,
                    msa_mask=feats["extra_msa_mask"].to(dtype=m.dtype),
                    pair_mask=pair_mask.to(dtype=m.dtype),
                    chunk_size=self.globals.chunk_size,
                    use_deepspeed_evo_attention=self.globals.use_deepspeed_evo_attention,
                    use_lma=self.globals.use_lma,
                    _mask_trans=self.config._mask_trans,
                )

                del input_tensors
            else:
                # [*, N, N, C_z]
                z = self.extra_msa_stack(
                    a,
                    z,
                    msa_mask=feats["extra_msa_mask"].to(dtype=m.dtype),
                    pair_mask=pair_mask.to(dtype=m.dtype),
                    chunk_size=self.globals.chunk_size,
                    use_deepspeed_evo_attention=self.globals.use_deepspeed_evo_attention,
                    use_lma=self.globals.use_lma,
                    inplace_safe=inplace_safe,
                    _mask_trans=self.config._mask_trans,
                )

        # Run MSA + pair embeddings through the trunk of the network
        # m: [*, S, N, C_m]
        # z: [*, N, N, C_z]
        # s: [*, N, C_s]
        if self.globals.offload_inference:
            input_tensors = [m, z]
            del m, z
            m, z, s = self.evoformer.forward_offload(
                input_tensors,
                msa_mask=msa_mask.to(dtype=input_tensors[0].dtype),
                pair_mask=pair_mask.to(dtype=input_tensors[1].dtype),
                chunk_size=self.globals.chunk_size,
                use_deepspeed_evo_attention=self.globals.use_deepspeed_evo_attention,
                use_lma=self.globals.use_lma,
                _mask_trans=self.config._mask_trans,
            )

            del input_tensors
        else:
            m, z, s = self.evoformer(
                m,
                z,
                msa_mask=msa_mask.to(dtype=m.dtype),
                pair_mask=pair_mask.to(dtype=z.dtype),
                chunk_size=self.globals.chunk_size,
                use_deepspeed_evo_attention=self.globals.use_deepspeed_evo_attention,
                use_lma=self.globals.use_lma,
                use_flash=self.globals.use_flash,
                inplace_safe=inplace_safe,
                _mask_trans=self.config._mask_trans,
            )

        outputs["msa"] = m[..., :n_seq, :, :]
        outputs["pair"] = z
        outputs["single"] = s

        del z

        # Predict 3D structure
        outputs["sm"] = self.structure_module(
            outputs,
            feats["aatype"],
            mask=feats["seq_mask"].to(dtype=s.dtype),
            inplace_safe=inplace_safe,
            _offload_inference=self.globals.offload_inference,
        )
        outputs["final_atom_positions"] = atom14_to_atom37(
            outputs["sm"]["positions"][-1], feats
        )
        outputs["final_atom_mask"] = feats["atom37_atom_exists"]
        outputs["final_affine_tensor"] = outputs["sm"]["frames"][-1]

        # Save embeddings for use during the next recycling iteration

        # [*, N, C_m]
        m_1_prev = m[..., 0, :, :]

        # [*, N, N, C_z]
        z_prev = outputs["pair"]

        early_stop = self.tolerance_reached(
            x_prev, outputs["final_atom_positions"], seq_mask
        )

        del x_prev

        # [*, N, 3]
        x_prev = outputs["final_atom_positions"]

        return outputs, m_1_prev, z_prev, x_prev, early_stop

    def _disable_activation_checkpointing(self):
        self.template_embedder.template_pair_stack.blocks_per_ckpt = None
        self.evoformer.blocks_per_ckpt = None

        for b in self.extra_msa_stack.blocks:
            b.ckpt = False

    def _enable_activation_checkpointing(self):
        self.template_embedder.template_pair_stack.blocks_per_ckpt = (
            self.config.template.template_pair_stack.blocks_per_ckpt
        )
        self.evoformer.blocks_per_ckpt = self.config.evoformer_stack.blocks_per_ckpt

        for b in self.extra_msa_stack.blocks:
            b.ckpt = self.config.extra_msa.extra_msa_stack.ckpt

    def forward(self, batch):
        """
        Args:
            batch:
                Dictionary of arguments outlined in Algorithm 2. Keys must
                include the official names of the features in the
                supplement subsection 1.2.9.

                The final dimension of each input must have length equal to
                the number of recycling iterations.

                Features (without the recycling dimension):

                    "aatype" ([*, N_res]):
                        Contrary to the supplement, this tensor of residue
                        indices is not one-hot.
                    "target_feat" ([*, N_res, C_tf])
                        One-hot encoding of the target sequence. C_tf is
                        config.model.input_embedder.tf_dim.
                    "residue_index" ([*, N_res])
                        Tensor whose final dimension consists of
                        consecutive indices from 0 to N_res.
                    "msa_feat" ([*, N_seq, N_res, C_msa])
                        MSA features, constructed as in the supplement.
                        C_msa is config.model.input_embedder.msa_dim.
                    "seq_mask" ([*, N_res])
                        1-D sequence mask
                    "msa_mask" ([*, N_seq, N_res])
                        MSA mask
                    "pair_mask" ([*, N_res, N_res])
                        2-D pair mask
                    "extra_msa_mask" ([*, N_extra, N_res])
                        Extra MSA mask
                    "template_mask" ([*, N_templ])
                        Template mask (on the level of templates, not
                        residues)
                    "template_aatype" ([*, N_templ, N_res])
                        Tensor of template residue indices (indices greater
                        than 19 are clamped to 20 (Unknown))
                    "template_all_atom_positions"
                        ([*, N_templ, N_res, 37, 3])
                        Template atom coordinates in atom37 format
                    "template_all_atom_mask" ([*, N_templ, N_res, 37])
                        Template atom coordinate mask
                    "template_pseudo_beta" ([*, N_templ, N_res, 3])
                        Positions of template carbon "pseudo-beta" atoms
                        (i.e. C_beta for all residues but glycine, for
                        for which C_alpha is used instead)
                    "template_pseudo_beta_mask" ([*, N_templ, N_res])
                        Pseudo-beta mask
        """
        # Initialize recycling embeddings
        m_1_prev, z_prev, x_prev = None, None, None
        prevs = [m_1_prev, z_prev, x_prev]

        is_grad_enabled = torch.is_grad_enabled()

        # Main recycling loop
        num_iters = batch["aatype"].shape[-1]
        early_stop = False
        num_recycles = 0
        for cycle_no in range(num_iters):
            # Select the features for the current recycling cycle
            def fetch_cur_batch(t):
                return t[..., cycle_no]  # noqa: B023

            feats = tensor_tree_map(fetch_cur_batch, batch)

            # Enable grad iff we're training and it's the final recycling layer
            is_final_iter = cycle_no == (num_iters - 1) or early_stop
            with torch.set_grad_enabled(is_grad_enabled and is_final_iter):
                if is_final_iter and torch.is_autocast_enabled():
                    # Sidestep AMP bug (PyTorch issue #65766)
                    torch.clear_autocast_cache()

                # Run the next iteration of the model
                outputs, m_1_prev, z_prev, x_prev, early_stop = self.iteration(
                    feats, prevs, _recycle=(num_iters > 1)
                )

                num_recycles += 1

                if not is_final_iter:
                    del outputs
                    prevs = [m_1_prev, z_prev, x_prev]
                    del m_1_prev, z_prev, x_prev
                else:
                    break

        outputs["num_recycles"] = torch.tensor(
            num_recycles, device=feats["aatype"].device
        )

        if "asym_id" in batch:
            outputs["asym_id"] = feats["asym_id"]

        # Run auxiliary heads
        outputs.update(self.aux_heads(outputs))

        return outputs<|MERGE_RESOLUTION|>--- conflicted
+++ resolved
@@ -15,11 +15,7 @@
 import torch
 import torch.nn as nn
 
-<<<<<<< HEAD
-from openfold3.core.data import data_transforms
-=======
 from openfold3.core.data.legacy import data_transforms, data_transforms_multimer
->>>>>>> 786de7ba
 from openfold3.core.model.feature_embedders.input_embedders import (
     ExtraMSAEmbedder,
     InputEmbedderMultimer,
@@ -271,7 +267,7 @@
 
         # Embed extra MSA features + merge with pairwise embeddings
         if self.config.extra_msa.enabled:
-            extra_msa_fn = data_transforms.build_extra_msa_feat
+            extra_msa_fn = data_transforms_multimer.build_extra_msa_feat
 
             # [*, S_e, N, C_e]
             extra_msa_feat = extra_msa_fn(feats).to(dtype=z.dtype)
