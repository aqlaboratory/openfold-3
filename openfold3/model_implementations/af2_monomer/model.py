--- conflicted
+++ resolved
@@ -86,12 +86,8 @@
         self.structure_module = StructureModuleMonomer(
             **self.config["structure_module"],
         )
-<<<<<<< HEAD
+
         self.aux_heads = AuxiliaryHeadsAF2(
-=======
-        # TODO: Specify using AuxiliaryHeadsAF2
-        self.aux_heads = AuxiliaryHeads(
->>>>>>> 1079f606
             self.config["heads"],
         )
 
