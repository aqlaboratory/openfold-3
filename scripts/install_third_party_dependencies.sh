#!/bin/bash
<<<<<<< HEAD
CONDA_INSTALL_URL=${CONDA_INSTALL_URL:-"https://repo.anaconda.com/miniconda/Miniconda3-latest-Linux-x86_64.sh"}

source scripts/vars.sh

# Install Miniconda locally
rm -rf lib/conda
rm -f /tmp/Miniconda3-latest-Linux-x86_64.sh
wget -P /tmp \
    "${CONDA_INSTALL_URL}" \
    && bash /tmp/Miniconda3-latest-Linux-x86_64.sh -b -p lib/conda \
    && rm /tmp/Miniconda3-latest-Linux-x86_64.sh

# Grab conda-only packages
export PATH=lib/conda/bin:$PATH
lib/conda/bin/python3 -m pip install nvidia-pyindex
conda env create --name=${ENV_NAME} -f environment.yml
source scripts/activate_conda_env.sh

echo "Attempting to install FlashAttention"
git clone https://github.com/HazyResearch/flash-attention
CUR_DIR=$PWD
cd flash-attention
git checkout 5b838a8bef
python3 setup.py install
cd $CUR_DIR

echo "Attempting to download CUTLASS, required for Deepspeed Evoformer attention kernel"
git clone https://github.com/NVIDIA/cutlass.git
conda env config vars set CUTLASS_PATH=$PWD/cutlass
source scripts/activate_conda_env.sh

# Install DeepMind's OpenMM patch
OPENFOLD_DIR=$PWD
pushd lib/conda/envs/$ENV_NAME/lib/python3.9/site-packages/ \
    && patch -p0 < $OPENFOLD_DIR/lib/openmm.patch \
    && popd
=======
>>>>>>> 099769d2

# Download folding resources
wget -N --no-check-certificate -P openfold/resources \
    https://git.scicore.unibas.ch/schwede/openstructure/-/raw/7102c63615b64735c4941278d92b554ec94415f8/modules/mol/alg/src/stereo_chemical_props.txt

# Certain tests need access to this file
mkdir -p tests/test_data/alphafold/common
ln -rs openfold/resources/stereo_chemical_props.txt tests/test_data/alphafold/common

# Decompress test data
gunzip -c tests/test_data/sample_feats.pickle.gz > tests/test_data/sample_feats.pickle

python setup.py install

export LD_LIBRARY_PATH=$CONDA_PREFIX/lib:$LD_LIBRARY_PATH
# This setting is used to fix a worker assignment issue during data loading
conda env config vars set KMP_AFFINITY=none<|MERGE_RESOLUTION|>--- conflicted
+++ resolved
@@ -1,43 +1,4 @@
 #!/bin/bash
-<<<<<<< HEAD
-CONDA_INSTALL_URL=${CONDA_INSTALL_URL:-"https://repo.anaconda.com/miniconda/Miniconda3-latest-Linux-x86_64.sh"}
-
-source scripts/vars.sh
-
-# Install Miniconda locally
-rm -rf lib/conda
-rm -f /tmp/Miniconda3-latest-Linux-x86_64.sh
-wget -P /tmp \
-    "${CONDA_INSTALL_URL}" \
-    && bash /tmp/Miniconda3-latest-Linux-x86_64.sh -b -p lib/conda \
-    && rm /tmp/Miniconda3-latest-Linux-x86_64.sh
-
-# Grab conda-only packages
-export PATH=lib/conda/bin:$PATH
-lib/conda/bin/python3 -m pip install nvidia-pyindex
-conda env create --name=${ENV_NAME} -f environment.yml
-source scripts/activate_conda_env.sh
-
-echo "Attempting to install FlashAttention"
-git clone https://github.com/HazyResearch/flash-attention
-CUR_DIR=$PWD
-cd flash-attention
-git checkout 5b838a8bef
-python3 setup.py install
-cd $CUR_DIR
-
-echo "Attempting to download CUTLASS, required for Deepspeed Evoformer attention kernel"
-git clone https://github.com/NVIDIA/cutlass.git
-conda env config vars set CUTLASS_PATH=$PWD/cutlass
-source scripts/activate_conda_env.sh
-
-# Install DeepMind's OpenMM patch
-OPENFOLD_DIR=$PWD
-pushd lib/conda/envs/$ENV_NAME/lib/python3.9/site-packages/ \
-    && patch -p0 < $OPENFOLD_DIR/lib/openmm.patch \
-    && popd
-=======
->>>>>>> 099769d2
 
 # Download folding resources
 wget -N --no-check-certificate -P openfold/resources \
@@ -53,5 +14,13 @@
 python setup.py install
 
 export LD_LIBRARY_PATH=$CONDA_PREFIX/lib:$LD_LIBRARY_PATH
+
+echo "Attempting to download CUTLASS, required for Deepspeed Evoformer attention kernel"
+git clone https://github.com/NVIDIA/cutlass --depth 1
+conda env config vars set CUTLASS_PATH=$PWD/cutlass
+
 # This setting is used to fix a worker assignment issue during data loading
-conda env config vars set KMP_AFFINITY=none+conda env config vars set KMP_AFFINITY=none
+
+# Reactivate env so that the above environment variables take effect
+conda activate $CONDA_PREFIX