"""
Script to iterate over datapoints with the datapipeline.

Components:
- WeightedPDBDatasetWithLogging:
    - Custom WeightedPDBDataset class that catches asserts and exceptions in the
    __getitem__.
    - also allows for saving features and atom array when an exception occurs
    in a worker process.
- worker_init_function_with_logging:
    Custom worker init function with per-worker logging and feature/atom array saving.
"""

import logging
import os
import pickle as pkl
import random
import sys
import traceback
from dataclasses import dataclass
from pathlib import Path

import biotite.structure as struc
import click
import numpy as np
import pandas as pd
import pytorch_lightning as pl
import torch
from biotite.structure import AtomArray
from lightning_fabric.utilities.rank_zero import (
    rank_zero_only,
)
from ml_collections import ConfigDict
from torch.utils.data import DataLoader, Dataset, get_worker_info
from tqdm import tqdm

from openfold3.core.config import config_utils
from openfold3.core.data.framework.data_module import _NUMPY_AVAILABLE
from openfold3.core.data.framework.lightning_utils import _generate_seed_sequence
from openfold3.core.data.framework.single_datasets.pdb import WeightedPDBDataset
from openfold3.core.data.pipelines.featurization.conformer import (
    featurize_ref_conformers_af3,
)
from openfold3.core.data.pipelines.featurization.loss_weights import set_loss_weights
from openfold3.core.data.pipelines.featurization.msa import featurize_msa_af3
from openfold3.core.data.pipelines.featurization.structure import (
    featurize_target_gt_structure_af3,
)
from openfold3.core.data.pipelines.featurization.template import (
    featurize_templates_dummy_af3,
)
from openfold3.core.data.pipelines.sample_processing.conformer import (
    get_reference_conformer_data_af3,
)
from openfold3.core.data.pipelines.sample_processing.msa import process_msas_cropped_af3
from openfold3.core.data.pipelines.sample_processing.structure import (
    process_target_structure_af3,
)
from openfold3.core.data.primitives.structure.interface import (
    get_query_interface_atom_pair_idxs,
)
from openfold3.core.data.resources.residues import (
    STANDARD_DNA_RESIDUES,
    STANDARD_PROTEIN_RESIDUES_3,
    STANDARD_RNA_RESIDUES,
    MoleculeType,
)
from openfold3.core.utils.atomize_utils import broadcast_token_feat_to_atoms
from openfold3.projects import registry

np.set_printoptions(threshold=sys.maxsize)

# if importlib.util.find_spec("deepspeed") is not None:
#     import deepspeed

#     # TODO: Resolve this
#     # This is a hack to prevent deepspeed from doing the triton matmul autotuning
#     # I'm not sure why it's doing this by default, but it's causing the tests to hang
#     deepspeed.HAS_TRITON = False


# Asserts
def assert_no_nan_inf(features):
    """Checks if any tensor in the features dictionary contains NaNs or infs."""
    for key, entry in features.items():
        if isinstance(entry, dict):
            for subkey, subentry in entry.items():
                assert ~torch.isnan(subentry).any(), f"Tensor '{subkey}' contains NaNs."
                assert ~torch.isinf(subentry).any(), f"Tensor '{subkey}' contains infs."
        else:
            assert ~torch.isnan(entry).any(), f"Tensor '{key}' contains NaNs."
            assert ~torch.isinf(entry).any(), f"Tensor '{key}' contains infs."


def assert_token_atom_sum_match(features):
    """Checks if the sums of numbers of atoms in different tensors match."""

    # Match total sizes of
    sizes = []
    # - broadcast_token_feat_to_atoms
    sizes.append(
        broadcast_token_feat_to_atoms(
            token_mask=features["token_mask"],
            num_atoms_per_token=features["num_atoms_per_token"],
            token_feat=features["token_index"],
        ).shape[0]
    )
    # - ref_* features
    sizes.extend([f.shape[0] for k, f in features.items() if k.startswith("ref_")])
    # - GT N atoms
    sizes.extend(
        [
            f.shape[0]
            for k, f in features["ground_truth"].items()
            if k.startswith("atom_")
        ]
    )
    # - sum of num atoms per token
    sizes.append(features["num_atoms_per_token"].sum().item())

    assert len(set(sizes)) == 1, "Mismatch in total atom counts from different sources."


def assert_num_atom_per_token(features, token_budget):
    """Asserts that casting tokens to atoms results in the correct number of atoms."""

    per_atom_token_index = broadcast_token_feat_to_atoms(
        token_mask=features["token_mask"],
        num_atoms_per_token=features["num_atoms_per_token"],
        token_feat=features["token_index"],
    )
    start_atom_index_from_broadcast = torch.zeros(
        [token_budget], dtype=features["start_atom_index"].dtype
    )
    start_atom_index_from_broadcast_unpadded = torch.cat(
        [torch.zeros(1), torch.where(torch.diff(per_atom_token_index) != 0)[0] + 1]
    )
    start_atom_index_from_broadcast[
        : start_atom_index_from_broadcast_unpadded.shape[0]
    ] = start_atom_index_from_broadcast_unpadded

    assert torch.all(
        start_atom_index_from_broadcast == features["start_atom_index"]
    ), "Mismatch in number of atoms per token from broadcasting."


def assert_max_23_atoms_per_token(features):
    """Asserts that no token has more than 23 atoms."""
    assert ~(features["num_atoms_per_token"] > 23).any(), (
        "Token with more than 23 atoms found.",
    )


def assert_ligand_atomized(features):
    """Asserts that ligand tokens are atomized."""
    assert (features["is_ligand"] & features["is_atomized"])[
        features["is_ligand"].to(torch.bool)
    ].all(), ("Ligand token found that is not atomized.",)


def assert_atomized_one_atom(features):
    """Asserts that atomized tokens have only one atom."""
    assert (features["is_atomized"] & (features["num_atoms_per_token"] == 1))[
        features["is_atomized"].to(torch.bool)
    ].all(), "Atomized token with more than one atom found."


def assert_resid_asym_refuid_match(features):
    "Asserts that within the same residue_index-asym_id tuple, the ref_uid is the same."
    atom_resids = broadcast_token_feat_to_atoms(
        token_mask=features["token_mask"],
        num_atoms_per_token=features["num_atoms_per_token"],
        token_feat=features["residue_index"],
    )
    atom_asymids = broadcast_token_feat_to_atoms(
        token_mask=features["token_mask"],
        num_atoms_per_token=features["num_atoms_per_token"],
        token_feat=features["asym_id"],
    )

    unique_tuples = {}
    unique_id = 0
    result_ids = []

    # Iterate over elements of both tensors
    for a, b in zip(atom_resids, atom_asymids):
        tup = (a.item(), b.item())

        if tup not in unique_tuples:
            unique_tuples[tup] = unique_id
            unique_id += 1

        result_ids.append(unique_tuples[tup])

    # Convert list of ids to a tensor
    result_tensor = torch.tensor(result_ids)

    ref_space_uid_pos = torch.where(torch.diff(features["ref_space_uid"]) > 0)
    result_tensor_pos = torch.where(torch.diff(result_tensor) > 0)

    assert (
        torch.isin(ref_space_uid_pos[0], result_tensor_pos[0]).all()
    ), "Mismatch between changing positions of ref_space_uid and atom-broadcasted "
    "residue_index-asym_id tuples."


def assert_atom_pos_resolved(features):
    """Asserts that there are resolved atoms in the crop."""
    assert (
        ~(features["ground_truth"]["atom_resolved_mask"] == 0).all()
        | ~torch.isnan(features["ground_truth"]["atom_positions"]).all()
        | ~torch.isinf(features["ground_truth"]["atom_positions"]).all()
    ), "Atom positions are all-nan/inf or all atoms are unresolved."


def assert_one_entityid_per_asymid(features):
    """Asserts that there is only one entity_id per asym_id."""

    tups = set()
    for a, b in zip(features["asym_id"], features["entity_id"]):
        t = (a.item(), b.item())
        if ((t[0] != 0) & (t[1] != 0)) & (t not in tups):
            tups.add(t)

    assert len(tups) == len(
        set(features["asym_id"][features["asym_id"] != 0].tolist())
    ), "Multiple entity_ids per asym_id found."


def assert_no_identical_ref_pos(features):
    """Asserts that no two rows in ref_pos are identical."""

    ref_pos = features["ref_pos"]
    ref_pos_regular = ref_pos[
        ~(
            (ref_pos == 0).all(dim=1)
            | torch.isnan(ref_pos).all(dim=1)
            | torch.isinf(ref_pos).all(dim=1)
        )
    ]
    secondary_sort = ref_pos_regular[ref_pos_regular[:, 1].argsort(dim=0, stable=False)]
    primary_sort = secondary_sort[secondary_sort[:, 0].argsort(dim=0, stable=True)]
    assert torch.all(
        ~(torch.diff(primary_sort, dim=0) == 0).all(dim=1)
    ), "Found identical ref_pos coordinates."


def assert_no_all_zero_idxs(features):
    """Asserts none of the indexing tensors are all-zero."""
    index_keys = [
        "residue_index",
        "token_index",
        "asym_id",
        "entity_id",
        "sym_id",
        "restype",
        "is_protein",
        "is_rna",
        "is_dna",
        "is_ligand",
    ]
    for idx_key in index_keys:
        torch.any(~(features[idx_key] == 0)), f"Tensor '{idx_key}' contains all zeros."
    for idx_key in index_keys:
        (
            torch.any(~(features["ground_truth"][idx_key] == 0)),
            f"GT tensor '{idx_key}' contains all zeros.",
        )


def assert_gt_crop_slice(features):
    """Asserts that slicing the GT features creates matching target features."""
    cropped_token_index = features["token_index"]
    is_gt_in_crop = torch.isin(
        features["ground_truth"]["token_index"], cropped_token_index
    )

    for k in FEATURE_CORE_DTYPES:
        assert (
            features["ground_truth"][k][is_gt_in_crop] == features[k]
        ).all(), f"GT feature '{k}' does not match cropped feature."


def assert_shape(features, token_budget, n_templates):
    """Asserts the shape of the features."""
    for k, v in FULL_TOKEN_DIM_INDEX_MAP.items():
        for i in v:
            assert (
                features[k].shape[i] == token_budget
            ), f"Token shape mismatch for key '{k}'."
    for k, v in FULL_MSA_DIM_INDEX_MAP.items():
        for i in v:
            assert features[k].shape[i] <= 16384, f"MSA shape '{k}' larger than 16384."
    for k, v in FULL_TEMPLATE_DIM_INDEX_MAP.items():
        for i in v:
            assert (
                features[k].shape[i] == n_templates
            ), f"Template shape '{k}' shape mismatch."
    for k, v in FULL_OTHER_DIM_INDEX_MAP.items():
        for i in v:
            assert (
                features[k].shape[i] == FULL_OTHER_DIM_SIZE_MAP[k][i]
            ), f"Other shape '{k}' shape mismatch."


def assert_dtype(features):
    """Asserts the dtype of the features."""
    for k, v in (FEATURE_CORE_DTYPES | FEATURE_OTHER_DTYPES).items():
        assert features[k].dtype == v, f"Cropped feature '{k}' dtype mismatch."
    for k, v in (FEATURE_CORE_DTYPES | FEATURE_GT_DTYPES).items():
        assert (
            features["ground_truth"][k].dtype == v
        ), f"GT feature '{k}' dtype mismatch."
    for k, v in FEATURE_LOSS_DTYPES.items():
        assert (
            features["loss_weights"][k].dtype == v
        ), f"Loss feature '{k}' dtype mismatch."


def assert_resid_same_in_tokenid(features):
    """Asserts that the residue index doesn't change in each token."""
    residue_index_pos = torch.where(torch.diff(features["residue_index"]) > 0)
    token_index_pos = torch.where(torch.diff(features["token_index"]) > 0)

    assert torch.isin(
        residue_index_pos, token_index_pos
    ).all(), "Found residue indices that change within tokens."


def assert_all_unk_atomized(features):
    """Asserts that all tokens with unknown residue type are atomized."""
    is_unknown = features["restype"][:, 20] == 1
    assert (
        features["is_atomized"][is_unknown] == 1
    ).all(), "Found unknown residue tokens that are not atomized."
    assert (
        features["ground_truth"]["is_atomized"][is_unknown] == 1
    ).all(), "Found unknown GT residue tokens that are not atomized."


def assert_token_bonds_atomized(features):
    """Asserts that all tokens with token_bonds are atomized."""
    has_token_bonds_pos = torch.where(
        (
            torch.sum(features["token_bonds"], dim=0)
            + torch.sum(features["token_bonds"], dim=1)
        )
        > 0
    )[0]
    is_atomized_pos = torch.where(features["is_atomized"] == 1)[0]

    assert torch.isin(
        has_token_bonds_pos, is_atomized_pos
    ).all(), "Found unatomized tokens with token_bonds."


def assert_profile_sum(features):
    """Asserts that the sum of the profiles is 1 or 0."""
    profile_sum = torch.sum(features["profile"], dim=1)
    assert torch.all(
        torch.isclose(profile_sum, torch.tensor(1.0))
        | torch.isclose(profile_sum, torch.tensor(0.0))
    ), "Found profile column sums that are not 1 or 0."


@dataclass(frozen=False)
class ComplianceLog:
    """Dataclass to store compliance logs.

    Attributes:
        passed_ids:
            List of PDB IDs that passed all asserts and didn't raise an error in the
            __getitem__.
    """

    passed_ids: list[str]

    def save_worker_compliance_file(self, worker_compliance_file: Path):
        """Saves the compliance log to a file."""
        pd.DataFrame(
            {
                "passed_ids": self.passed_ids,
            }
        ).to_csv(
            worker_compliance_file,
            mode="a",
            index=False,
            header=False,
            sep="\t",
        )

    def parse_compliance_file(self, compliance_file: Path):
        """Parses the compliance file and returns the instantiated class."""
        df = pd.read_csv(compliance_file, sep="\t", header=None)
        return ComplianceLog(
            passed_ids=df[0].tolist(),
        )


ENSEMBLED_ASSERTS = [
    assert_no_nan_inf,
    assert_token_atom_sum_match,
    assert_num_atom_per_token,
    assert_max_23_atoms_per_token,
    assert_ligand_atomized,
    assert_atomized_one_atom,
    assert_resid_asym_refuid_match,
    assert_atom_pos_resolved,
    assert_one_entityid_per_asymid,
    assert_no_identical_ref_pos,
    assert_no_all_zero_idxs,
    assert_gt_crop_slice,
    assert_shape,
    assert_dtype,
    assert_all_unk_atomized,
    assert_token_bonds_atomized,
    assert_profile_sum,
]

FULL_TOKEN_DIM_INDEX_MAP = {
    "residue_index": [-1],
    "token_index": [-1],
    "asym_id": [-1],
    "entity_id": [-1],
    "sym_id": [-1],
    "restype": [-2],
    "is_protein": [-1],
    "is_rna": [-1],
    "is_dna": [-1],
    "is_ligand": [-1],
    "token_bonds": [-1, -2],
    "num_atoms_per_token": [-1],
    "is_atomized": [-1],
    "start_atom_index": [-1],
    "msa": [-2],
    "has_deletion": [-1],
    "deletion_value": [-1],
    "profile": [-2],
    "deletion_mean": [-1],
    "template_restype": [-2],
    "template_pseudo_beta_mask": [-1],
    "template_backbone_frame_mask": [-1],
    "template_distogram": [-2, -3],
    "template_unit_vector": [-2, -3],
}
FULL_MSA_DIM_INDEX_MAP = {
    "msa": [-3],
    "has_deletion": [-2],
    "deletion_value": [-2],
}
FULL_TEMPLATE_DIM_INDEX_MAP = {
    "template_restype": [-3],
    "template_pseudo_beta_mask": [-2],
    "template_backbone_frame_mask": [-2],
    "template_distogram": [-4],
    "template_unit_vector": [-4],
}
FULL_OTHER_DIM_INDEX_MAP = {
    "restype": [-1],
    "ref_pos": [-1],
    "ref_element": [-1],
    "ref_atom_name_chars": [-1, -2],
    "msa": [-1],
    "template_restype": [-1],
    "template_distogram": [-1],
    "template_unit_vector": [-1],
}
FULL_OTHER_DIM_SIZE_MAP = {
    "restype": [32],
    "ref_pos": [3],
    "ref_element": [119],
    "ref_atom_name_chars": [4, 64],
    "msa": [32],
    "template_restype": [32],
    "template_distogram": [39],
    "template_unit_vector": [3],
}

FEATURE_CORE_DTYPES = {
    "residue_index": torch.int32,
    "token_index": torch.int32,
    "asym_id": torch.int32,
    "entity_id": torch.int32,
    "sym_id": torch.int32,
    "restype": torch.int32,
    "is_protein": torch.int32,
    "is_rna": torch.int32,
    "is_dna": torch.int32,
    "is_ligand": torch.int32,
    "token_bonds": torch.int32,
    "num_atoms_per_token": torch.int32,
    "is_atomized": torch.int32,
    "start_atom_index": torch.int32,
    "token_mask": torch.float32,
}
FEATURE_GT_DTYPES = {
    "atom_positions": torch.float32,
    "atom_resolved_mask": torch.float32,
}
FEATURE_OTHER_DTYPES = {
    "ref_pos": torch.float32,
    "ref_mask": torch.int32,
    "ref_element": torch.int32,
    "ref_charge": torch.float32,
    "ref_atom_name_chars": torch.int32,
    "ref_space_uid": torch.int32,
    "msa": torch.int32,
    "has_deletion": torch.float32,
    "deletion_value": torch.float32,
    "profile": torch.float32,
    "deletion_mean": torch.float32,
    "template_restype": torch.int32,
    "template_pseudo_beta_mask": torch.float32,
    "template_backbone_frame_mask": torch.float32,
    "template_distogram": torch.int32,
    "template_unit_vector": torch.float32,
    "msa_mask": torch.float32,
    "num_recycles": torch.int32,
    "num_paired_seqs": torch.int32,
}
FEATURE_LOSS_DTYPES = {
    "bond": torch.float32,
    "smooth_lddt": torch.float32,
    "mse": torch.float32,
    "distogram": torch.float32,
    "experimentally_resolved": torch.float32,
    "plddt": torch.float32,
    "pae": torch.float32,
    "pde": torch.float32,
}


class WeightedPDBDatasetWithLogging(WeightedPDBDataset):
    """Custom PDB dataset class with logging in the __getitem__."""

    def __init__(
        self,
        *args,
        run_asserts=None,
        save_features=None,
        save_atom_array=None,
        save_full_traceback=None,
        save_statistics=None,
        **kwargs,
    ):
        super().__init__(*args, **kwargs)
        self.run_asserts = run_asserts
        self.save_features = save_features
        self.save_atom_array = save_atom_array
        self.save_full_traceback = save_full_traceback
        self.save_statistics = save_statistics
        # self.logger and self.compliance_log are set in the
        # worker_init_function_with_logging so they are done on a per-worker basis

    def __getitem__(
        self, index: int
    ) -> dict[str : torch.Tensor | dict[str, torch.Tensor]]:
        """Returns a single datapoint from the dataset."""
        # Get PDB ID from the datapoint cache and the preferred chain/interface
        datapoint = self.datapoint_cache.iloc[index]
        pdb_id = datapoint["pdb_id"]
        preferred_chain_or_interface = datapoint["datapoint"]
        features = {}
        atom_array_cropped = None

<<<<<<< HEAD
        # Skip datapoint if it's in the compliance log and run_asserts is True
        if self.run_asserts and (
            f"{pdb_id}-{preferred_chain_or_interface}" in self.compliance_log.passed_ids
        ):
=======
        # Skip datapoint save_statistics is True and already processed
        if self.save_statistics and (f"{pdb_id}" in self.processed_datapoint_log):
>>>>>>> e65ad9e1
            return features

        self.logger.info(
            f"Processing datapoint {index}, PDB ID: {pdb_id}, preferred "
            f"chain/interface: {preferred_chain_or_interface}"
        )

        try:
            # Target structure and duplicate-expanded GT structure features
            atom_array_cropped, atom_array_gt, atom_array = (
                process_target_structure_af3(
                    target_structures_directory=self.target_structures_directory,
                    pdb_id=pdb_id,
                    crop_weights=self.crop_weights,
                    token_budget=self.token_budget,
                    preferred_chain_or_interface=preferred_chain_or_interface,
                    structure_format="pkl",
                    return_full_atom_array=True,
                )
            )
            # NOTE that for now we avoid the need for permutation alignment by providing
            # the cropped atom array as the ground truth atom array features.update(
            # featurize_target_gt_structure_af3( atom_array_cropped, atom_array_gt,
            #     self.token_budget ) )
            features.update(
                featurize_target_gt_structure_af3(
                    atom_array_cropped, atom_array_cropped, self.token_budget
                )
            )

            # MSA features
            msa_processed = process_msas_cropped_af3(
                alignments_directory=self.alignments_directory,
                alignment_db_directory=self.alignment_db_directory,
                alignment_index=self.alignment_index,
                atom_array=atom_array_cropped,
                data_cache_entry_chains=self.dataset_cache["structure_data"][pdb_id][
                    "chains"
                ],
                max_seq_counts={
                    "uniref90_hits": 10000,
                    "uniprot_hits": 50000,
                    "uniprot": 50000,
                    "bfd_uniclust_hits": 1000000,
                    "bfd_uniref_hits": 1000000,
                    "mgnify_hits": 5000,
                    "rfam_hits": 10000,
                    "rnacentral_hits": 10000,
                    "nucleotide_collection_hits": 10000,
                },
                token_budget=self.token_budget,
                max_rows_paired=8191,
            )
            features.update(featurize_msa_af3(msa_processed))

            # Dummy template features
            features.update(
                featurize_templates_dummy_af3(self.n_templates, self.token_budget)
            )

            # Reference conformer features
            processed_reference_molecules = get_reference_conformer_data_af3(
                atom_array=atom_array_cropped,
                per_chain_metadata=self.dataset_cache["structure_data"][pdb_id][
                    "chains"
                ],
                reference_mol_metadata=self.dataset_cache["reference_molecule_data"],
                reference_mol_dir=self.reference_molecule_directory,
            )
            features.update(featurize_ref_conformers_af3(processed_reference_molecules))

            # Loss switches
            features["loss_weights"] = set_loss_weights(
                self.loss_settings,
                self.dataset_cache["structure_data"][pdb_id]["resolution"],
            )

            # Save extra data
            if self.save_statistics:
                self.save_data_statistics(
                    pdb_id,
                    preferred_chain_or_interface,
                    features,
                    atom_array_cropped,
                    atom_array,
                )
            # Save features and/or atom array
            if (self.save_features == "per_datapoint") | (
                self.save_atom_array == "per_datapoint"
            ):
                self.save_features_atom_array(
                    features, atom_array_cropped, pdb_id, preferred_chain_or_interface
                )

            # Asserts
            if self.run_asserts:
                self.assert_full_compliance(
                    index,
                    atom_array_cropped,
                    pdb_id,
                    preferred_chain_or_interface,
                    features,
                    self.token_budget,
                    self.n_templates,
                )

            return features

        except Exception as e:
            # Catch all other errors
            self.logger.error(
                f"OTHER ERROR processing datapoint {index}, PDB ID: {pdb_id}"
            )
            self.logger.error(f"Error message: {e}")

<<<<<<< HEAD
            # Save features and atom array
            self.save_features_atom_array(
                features, atom_array_cropped, pdb_id, preferred_chain_or_interface
            )
            self.save_full_traceback_for_sample(e, pdb_id, preferred_chain_or_interface)

=======
            # Save features, atom array and per sample traceback
            if (
                (self.save_features == "on_error")
                | (self.save_atom_array == "on_error")
                | (self.save_features == "per_datapoint")
                | (self.save_atom_array == "per_datapoint")
            ):
                self.save_features_atom_array(
                    features, atom_array_cropped, pdb_id, preferred_chain_or_interface
                )
            if self.save_full_traceback:
                self.save_full_traceback_for_sample(
                    e, pdb_id, preferred_chain_or_interface
                )
>>>>>>> e65ad9e1
            return features

    def assert_full_compliance(
        self,
        index,
        atom_array_cropped,
        pdb_id,
        preferred_chain_or_interface,
        features,
        token_budget,
        n_templates,
    ):
        """Asserts that the getitem runs and all asserts pass."""
        # Get list of argument for the full list of asserts
        ensembled_args = [(features,)] * 17
        ensembled_args[2] = (features, token_budget)
        ensembled_args[12] = (features, token_budget, n_templates)
        # Get compliance array
        compliance = np.zeros(len(ENSEMBLED_ASSERTS))
        # Iterate over asserts and update compliance array
        try:
            for i, (assert_i, args_i) in enumerate(
                zip(ENSEMBLED_ASSERTS, ensembled_args)
            ):
                assert_i(*args_i)
                compliance[i] = 1
        except AssertionError as e:
            # Catch assertion errors
            self.logger.error(
                f"ASSERTION ERROR processing datapoint {index}, PDB ID: {pdb_id}"
            )
            self.logger.error(f"Error message: {e}")

<<<<<<< HEAD
            # Save features, atom array and per sample traceback
            self.save_features_atom_array(
                features, atom_array_cropped, pdb_id, preferred_chain_or_interface
            )
            self.save_full_traceback_for_sample(e, pdb_id, preferred_chain_or_interface)
=======
            # Save features and atom array
            if (
                (self.save_features == "on_error")
                | (self.save_atom_array == "on_error")
                | (self.save_features == "per_datapoint")
                | (self.save_atom_array == "per_datapoint")
            ):
                self.save_features_atom_array(
                    features, atom_array_cropped, pdb_id, preferred_chain_or_interface
                )
            if self.save_full_traceback:
                self.save_full_traceback_for_sample(
                    e, pdb_id, preferred_chain_or_interface
                )
>>>>>>> e65ad9e1

        # Add IDs to compliance log if all asserts pass
        if compliance.all():
            self.compliance_log.passed_ids.append(
                f"{pdb_id}-{preferred_chain_or_interface}"
            )
            log_output_dir = self.logger.extra["log_output_directory"] / Path(
                "worker_{}".format(self.logger.extra["worker_id"])
            )
            self.compliance_log.save_worker_compliance_file(
                log_output_dir / Path("passed_ids.tsv")
            )

    def save_features_atom_array(
        self, features, atom_array_cropped, pdb_id, preferred_chain_or_interface
    ):
        """Saves features and/or atom array from the worker process to disk."""
        log_output_dir = self.logger.extra["log_output_directory"] / Path(
            "worker_{}/{}".format(self.logger.extra["worker_id"], pdb_id)
        )
        log_output_dir.mkdir(parents=True, exist_ok=True)

        preferred_chain_or_interface = (
            "-".join(preferred_chain_or_interface)
            if isinstance(preferred_chain_or_interface, list)
            else preferred_chain_or_interface
        )
        if self.save_features is not False:
            torch.save(
                features,
                log_output_dir
                / Path(f"{pdb_id}-{preferred_chain_or_interface}_features.pt"),
            )
        if (self.save_atom_array is not False) & (atom_array_cropped is not None):
            with open(
                log_output_dir
                / Path(f"{pdb_id}-{preferred_chain_or_interface}_atom_array.pkl"),
                "wb",
            ) as f:
                pkl.dump(atom_array_cropped, f)

    def save_full_traceback_for_sample(self, e, pdb_id, preferred_chain_or_interface):
        """Saves the full traceback to for failed samples."""

        log_output_dir = self.logger.extra["log_output_directory"] / Path(
            "worker_{}/{}".format(self.logger.extra["worker_id"], pdb_id)
        )
        log_output_dir.mkdir(parents=True, exist_ok=True)

        preferred_chain_or_interface = (
            "-".join(preferred_chain_or_interface)
            if isinstance(preferred_chain_or_interface, list)
            else preferred_chain_or_interface
        )

        # Create temporary logger to log the traceback
        # This is necessary because we want to not save the traceback to the main logger
        # output file but to a pdb-entry specific directory
        sample_logger = logging.getLogger(f"{pdb_id}-{preferred_chain_or_interface}")
        if sample_logger.hasHandlers():
            sample_logger.handlers.clear()
        sample_logger.setLevel(self.logger.logger.level)
        sample_logger.propagate = False
        sample_file_handler = logging.FileHandler(
            log_output_dir / Path(f"{pdb_id}-{preferred_chain_or_interface}_error.log"),
            mode="w",
        )
        sample_file_handler.setLevel(self.logger.logger.level)
        sample_logger.addHandler(sample_file_handler)

        sample_logger.error(
            f"Failed to process entry {pdb_id} chain/interface "
            f"{preferred_chain_or_interface}"
            f"\n\nException:\n{str(e)}"
            f"\n\nType:\n{type(e).__name__}"
            f"\n\nTraceback:\n{traceback.format_exc()}"
        )

        # Remove logger
        for h in sample_logger.handlers[:]:
            sample_logger.removeHandler(h)
            h.close()
        sample_logger.setLevel(logging.CRITICAL + 1)
        del logging.Logger.manager.loggerDict[
            f"{pdb_id}-{preferred_chain_or_interface}"
        ]

    def save_data_statistics(
        self,
        pdb_id,
        preferred_chain_or_interface,
        features,
        atom_array_cropped,
        atom_array,
    ):
        """Saves additional data statistics."""
        if self.save_statistics:
            # Set worker output directory
            log_output_dir = self.logger.extra["log_output_directory"] / Path(
                "worker_{}".format(self.logger.extra["worker_id"])
            )
            preferred_chain_or_interface = (
                "-".join(preferred_chain_or_interface)
                if isinstance(preferred_chain_or_interface, list)
                else preferred_chain_or_interface
            )

            # Init line:
            line = f"{pdb_id}\t{preferred_chain_or_interface}\t"

            # Get per-molecule type atom arrays/residue starts
            atom_array_protein = atom_array[
                atom_array.molecule_type_id == MoleculeType.PROTEIN
            ]
            atom_array_protein_cropped = atom_array_cropped[
                atom_array_cropped.molecule_type_id == MoleculeType.PROTEIN
            ]
            atom_array_rna = atom_array[atom_array.molecule_type_id == MoleculeType.RNA]
            atom_array_rna_cropped = atom_array_cropped[
                atom_array_cropped.molecule_type_id == MoleculeType.RNA
            ]
            atom_array_dna = atom_array[atom_array.molecule_type_id == MoleculeType.DNA]
            atom_array_dna_cropped = atom_array_cropped[
                atom_array_cropped.molecule_type_id == MoleculeType.DNA
            ]
            atom_array_ligand = atom_array[
                atom_array.molecule_type_id == MoleculeType.LIGAND
            ]
            atom_array_ligand_cropped = atom_array_cropped[
                atom_array_cropped.molecule_type_id == MoleculeType.LIGAND
            ]
            residue_starts = struc.get_residue_starts(atom_array)
            residue_starts = (
                np.append(residue_starts, -1)
                if residue_starts[-1] != len(atom_array)
                else residue_starts
            )
            residue_starts_cropped = struc.get_residue_starts(atom_array_cropped)
            residue_starts_cropped = (
                np.append(residue_starts_cropped, -1)
                if residue_starts_cropped[-1] != len(atom_array_cropped)
                else residue_starts_cropped
            )

            # Get atom array lists for easier iteration
            all_aa = [
                atom_array,
                atom_array_cropped,
                atom_array_protein,
                atom_array_protein_cropped,
                atom_array_rna,
                atom_array_rna_cropped,
                atom_array_dna,
                atom_array_dna_cropped,
                atom_array_ligand,
                atom_array_ligand_cropped,
            ]
            full_aa = [
                atom_array,
                atom_array_cropped,
            ]
            per_moltype_aa = [
                atom_array_protein,
                atom_array_protein_cropped,
                atom_array_rna,
                atom_array_rna_cropped,
                atom_array_dna,
                atom_array_dna_cropped,
                atom_array_ligand,
                atom_array_ligand_cropped,
            ]
            polymer_aa = [
                atom_array_protein,
                atom_array_protein_cropped,
                atom_array_rna,
                atom_array_rna_cropped,
                atom_array_dna,
                atom_array_dna_cropped,
            ]

            # Collect data
            statistics = []

            # Number of atoms:
            for aa in all_aa:
                statistics += [len(aa)]

            # Number of residues
            for aa in polymer_aa:
                resid_tensor = torch.tensor(aa.res_id)
                statistics += [len(torch.unique_consecutive(resid_tensor))]

            # Unresolved data
            for aa, rs in zip(full_aa, [residue_starts, residue_starts_cropped]):
                if len(aa) > 0:
                    # Number of unresolved atoms
                    statistics += [np.isnan(aa.coord).any(axis=1).sum()]
                    # Number of unresolved residues
                    cumsums = np.cumsum(np.isnan(aa.coord).any(axis=1))
                    statistics += [(np.diff(cumsums[rs]) > 0).sum()]
                else:
                    statistics += ["NaN", "NaN"]

            # Number of chains
            for aa in full_aa:
                statistics += [len(set(aa.chain_id))]

            # Number of entities
            for aa in per_moltype_aa:
                statistics += [len(set(aa.entity_id))]

            # MSA depth
            msa = features["msa"]
            statistics += [msa.shape[0]]
            # Number of paired MSA rows
            statistics += [features["num_paired_seqs"].item()]
            # number of tokens with any aligned MSA columns in the crop
            statistics += [(msa.sum(dim=0)[:, -1] < msa.size(0)).sum().item()]

            # number of templates
            tbfm = features["template_backbone_frame_mask"]
            statistics += [(tbfm == 1).any(dim=-1).sum().item()]
            # number of tokens with any aligned template columns in the crop
            statistics += [(tbfm == 1).any(dim=-2).sum().item()]

            # number of tokens
            for aa in full_aa:
                statistics += [len(set(aa.token_id))]

            # Atomized residue token data
            for aa, vocab in zip(
                polymer_aa,
                [STANDARD_PROTEIN_RESIDUES_3] * 2
                + [STANDARD_RNA_RESIDUES] * 2
                + [STANDARD_DNA_RESIDUES] * 2,
            ):
                if len(aa) > 0:
                    # number of residue tokens atomized due to special
                    is_special_aa = ~np.isin(aa.res_name, vocab)
                    rs = struc.get_residue_starts(aa)
                    statistics += [is_special_aa[rs].sum()]

                    # number of residue tokens atomized due to covalent modifications
                    is_standard_atomized_aa = (~is_special_aa) & aa.is_atomized
                    statistics += [is_standard_atomized_aa[rs].sum()]
                else:
                    statistics += ["NaN", "NaN"]

            # radius of gyration
            for aa in full_aa:
                if len(aa) > 0:
                    aa_resolved = aa[~np.isnan(aa.coord).any(axis=1)]
                    statistics += [struc.gyration_radius(aa_resolved)]
                else:
                    statistics += ["NaN"]

            # interface statistics
            for aa_a, aa_b in zip(
                [
                    atom_array_protein,
                    atom_array_protein_cropped,
                ]
                * 4,
                per_moltype_aa,
            ):
                if (len(aa_a) > 0) & (len(aa_b) > 0):
                    statistics += [
                        WeightedPDBDatasetWithLogging.get_interface_string(aa_a, aa_b)
                    ]
                else:
                    statistics += ["NaN"]

            # sub-pipeline runtimes - add via extra arguments in sub-pipelines
            # Will need to be logged before this point and parsed here into the line

            # Collate into tab format
            line += "\t".join(map(str, statistics))
            line += "\n"

            with open(
                log_output_dir / Path("datapoint_statistics.tsv"),
                "a",
            ) as f:
                f.write(line)

    @staticmethod
    def compute_interface(
        query_atom_array: AtomArray,
        target_atom_array: AtomArray,
    ) -> tuple[np.ndarray, np.ndarray]:
        """Computes the atom/chain pairs that form the interface between two structures.

        Optionally returns the residue pairs.

        Args:
            query_atom_array (AtomArray):
                Query atom array.
            target_atom_array (AtomArray):
                Target atom array.
            return_res_pairs (bool, optional):
                Whether to return an array of residue pairs. Defaults to False.

        Returns:
            tuple[np.ndarray, np.ndarray]:
                tuple of residue pairs and chain pairs
        """
        atom_pairs, chain_pairs = get_query_interface_atom_pair_idxs(
            query_atom_array,
            target_atom_array,
            distance_threshold=5.0,
            return_chain_pairs=True,
        )
        res_pairs = np.concatenate(
            [
                query_atom_array.res_id[atom_pairs[:, 0]][..., np.newaxis],
                target_atom_array.res_id[atom_pairs[:, 1]][..., np.newaxis],
            ],
            axis=1,
        )
        return res_pairs, chain_pairs

    @staticmethod
    def encode_interface(res_pairs: np.ndarray, chain_pairs: np.ndarray) -> str:
        """Encodes the interface as a string.

        Args:
            res_pairs (np.ndarray):
                Array of residue index pairs.
            chain_pairs (np.ndarray):
                Array of chain index pairs.

        Returns:
            str:
                Encoded interface string. Has the format:
                "chain_id.res_id-chain_id.res_id;..."
        """
        unique_contacts = np.unique(
            np.concatenate([res_pairs, chain_pairs], axis=-1), axis=0
        )
        return ";".join(
            np.core.defchararray.add(
                np.core.defchararray.add(
                    np.core.defchararray.add(
                        np.core.defchararray.add(unique_contacts[:, 2], "."),
                        unique_contacts[:, 0],
                    ),
                    "-",
                ),
                np.core.defchararray.add(
                    np.core.defchararray.add(unique_contacts[:, 3], "."),
                    unique_contacts[:, 1],
                ),
            )
        )

    @staticmethod
    def get_interface_string(
        query_atom_array: AtomArray, target_atom_array: AtomArray
    ) -> str:
        """Computes the interface string between two structures.

        Args:
            query_atom_array (AtomArray):
                Query atom array.
            target_atom_array (AtomArray):
                Target atom array.
        Returns:
            str:
                Encoded interface string
        """
        r, c = WeightedPDBDatasetWithLogging.compute_interface(
            query_atom_array,
            target_atom_array,
        )
        return WeightedPDBDatasetWithLogging.encode_interface(r, c)

    @staticmethod
    def decode_interface(interface_string: str) -> tuple[np.ndarray, np.ndarray]:
        """Decodes the interface string.

        Args:
            interface (str):
                Encoded interface string. Has the format:
                "chain_id.res_id-chain_id.res_id;..."

        Returns:
            tuple[np.ndarray, np.ndarray]:
                Array of residue index pairs and chain index pairs.
        """
        contacts = interface_string.split(";")
        contacts = np.array([c.split("-") for c in contacts])
        contacts = np.char.split(contacts, ".")
        contacts_flattened = np.concatenate(contacts.ravel())

        chains = contacts_flattened[::2]
        residues = np.array(contacts_flattened[1::2], dtype=int).reshape(-1, 2)

        chain_residues = np.column_stack((residues, chains.reshape(-1, 2)))

        return chain_residues[:, :2], chain_residues[:, 2:]


@click.command()
@click.option(
    "--runner-yml-file",
    required=True,
    help="Yaml that specifies model and dataset parameters," "see examples/runner.yml",
    type=click.Path(
        exists=True,
        file_okay=True,
        dir_okay=False,
        path_type=Path,
    ),
)
@click.option(
    "--seed",
    required=True,
    help="Seed for reproducibility",
    type=int,
)
@click.option(
    "--with-model-fwd",
    required=True,
    help="Whether to run the model forward pass with the produced features",
    type=bool,
)
@click.option(
    "--log-output-directory",
    required=True,
    help="Path to directory where logs will be saved",
    type=click.Path(
        exists=True,
        file_okay=False,
        dir_okay=True,
        path_type=Path,
    ),
)
@click.option(
    "--log-level",
    default="WARNING",
    type=click.Choice(["DEBUG", "INFO", "WARNING", "ERROR"], case_sensitive=True),
    help="Set the logging level",
)
@click.option(
    "--run-asserts",
    default=True,
    type=bool,
    help="Whether to run asserts. If True and there exists a passed_ids.tsv file in "
    "log-output-directory, the treadmill will skip all fully compliant datapoints."
    " Otherwise a new passed_ids.tsv file will be created.",
)
@click.option(
    "--save-features",
    default="on_error",
    type=click.Choice(["on_error", "per_datapoint", "False"]),
    help=(
        "Whether to save the FeatureDict.  If on_error, saves when an exception occurs,"
        "if per_datapoint, saves for each datapoint AND when an exception occurs"
    ),
)
@click.option(
    "--save-atom-array",
    default="on_error",
    type=click.Choice(["on_error", "per_datapoint", "False"]),
    help=(
        "Whether to save the cropped atom array. If on_error, saves when an exception "
        "occurs, if per_datapoint, saves for each datapoint AND when an exception "
        "occurs."
    ),
)
@click.option(
    "--save-full-traceback",
    default=True,
    type=bool,
    help="Whether to save the tracebacks upon assert-fail or exception.",
)
@click.option(
    "--save-statistics",
    type=bool,
    default=False,
    help="Additional data to save during data processing.",
)
def main(
    runner_yml_file: Path,
    seed: int,
    with_model_fwd: bool,
    log_output_directory: Path,
    log_level: str,
    run_asserts: bool,
    save_features: bool,
    save_atom_array: bool,
    save_full_traceback: bool,
    save_statistics: bool,
) -> None:
    """Main function for running the data pipeline treadmill.

    Args:
        runner_yml_file (Path):
            File path to the input yaml file.
        seed (int):
            Seed to use for data pipeline.
        with_model_fwd (bool):
            Whether to run the model forward pass with the produced features.
        log_level (str):
            Logging level.
        run_asserts (bool):
            Whether to run asserts. If True and there exists a passed_ids.tsv file in
            log-output-directory, the treadmill will skip all fully compliant
            datapoints. Otherwise a new passed_ids.tsv file will be created.
        save_features (bool):
            Whether to run asserts. If on_error, saves when an exception occurs, if
            per_datapoint, saves for each datapoint AND when an exception occurs
        save_atom_array (bool):
            Whether to save atom array when an exception occurs.
        save_full_traceback (bool):
            Whether to save the per-sample full traceback when an exception occurs.
        save_statistics (bool):
            Whether to save additional data to save during data processing. If True and
            there exists a datapoint_statistics.tsv file in log-output-directory, the
            treadmill will skip all datapoints whose statistics have already been
            logged. Otherwise a datapoint_statistics.tsv file will be created for each
            worker and then collated into a single datapoint_statistics.tsv file in
            log-output-directory.

    Raises:
        ValueError:
            If num_workers < 1.
        NotImplementedError:
            If with_model_fwd is True.

    Returns:
        None
    """
    # Set seed
    pl.seed_everything(seed, workers=False)

    # Parse runner yml file and init Dataset
    runner_args = ConfigDict(config_utils.load_yaml(runner_yml_file))

    if runner_args.num_workers < 1:
        raise ValueError("This script only works with num_workers >= 1.")

    project_entry = registry.get_project_entry(runner_args.project_type)
    project_config = registry.make_config_with_presets(
        project_entry, runner_args.presets
    )
    dataset_config_builder = project_entry.dataset_config_builder
    data_module_config = registry.make_dataset_module_config(
        runner_args,
        dataset_config_builder,
        project_config,
    )
    dataset = WeightedPDBDatasetWithLogging(
        run_asserts=run_asserts,
        save_features=save_features,
        save_atom_array=save_atom_array,
        save_full_traceback=save_full_traceback,
        save_statistics=save_statistics,
        dataset_config=data_module_config.datasets[0].config,
    )

    # These functions need to be defined here to form a closure
    # around log_output_directory
    # Configure worker init function logger
    def configure_worker_init_func_logger(
        worker_id: int, worker_dataset: Dataset
    ) -> logging.Logger:
<<<<<<< HEAD
        """Configures the logger for the worker.

        Also assigns the worker-specific logger to the worker-specific copy of the
        dataset.

        Args:
            worker_id (int):
                Worker id.
            worker_dataset (Dataset):
                Worker-specific copy of the dataset.

        Returns:
            logging.Logger:
                Worker logger.
        """
=======
>>>>>>> e65ad9e1
        # Configure logging
        worker_logger = logging.getLogger()
        numeric_level = getattr(logging, log_level)
        worker_logger.setLevel(numeric_level)

        # Clear any existing handlers
        if worker_logger.hasHandlers():
            worker_logger.handlers.clear()

        # Create a handler for each worker and corresponding dir
        worker_dir = log_output_directory / Path(f"worker_{worker_id}")
        worker_dir.mkdir(parents=True, exist_ok=True)
        handler = logging.FileHandler(worker_dir / Path(f"worker_{worker_id}.log"))
        formatter = logging.Formatter(
            "%(asctime)s - Worker %(worker_id)s - " "%(levelname)s - %(message)s"
        )
        handler.setFormatter(formatter)

        # Add the handler to the logger
        worker_logger.addHandler(handler)

        # Add worker_id and log_output_directory to the logger (for formatting)
        worker_logger = logging.LoggerAdapter(
            worker_logger,
            {"worker_id": worker_id, "log_output_directory": log_output_directory},
        )

        # Set the logger to the local copy of the dataset in the current worker
        worker_dataset.logger = worker_logger
        return worker_logger

    # Set up extra data file
    def configure_extra_data_file(worker_id: int, worker_dataset: Dataset) -> None:
        """Configures the file to save extra data."""
        if save_statistics > 0:
            all_headers = [
                "pdb-id",
                "chain-or-interface",
                "atoms",
                "atoms-crop",
                "atoms-protein",
                "atoms-protein-crop",
                "atoms-rna",
                "atoms-rna-crop",
                "atoms-dna",
                "atoms-dna-crop",
                "atoms-ligand",
                "atoms-ligand-crop",
                "res-protein",
                "res-protein-crop",
                "res-rna",
                "res-rna-crop",
                "res-dna",
                "res-dna-crop",
                "atoms-unresolved",
                "res-unresolved",
                "atoms-unresolved-crop",
                "res-unresolved-crop",
                "chains",
                "chains-crop",
                "entities-protein",
                "entities-protein-crop",
                "entities-rna",
                "entities-rna-crop",
                "entities-dna",
                "entities-dna-crop",
                "entities-ligand",
                "entities-ligand-crop",
                "msa-depth",
                "msa-num-paired-seqs",
                "msa-aligned-cols",
                "templates",
                "templates-aligned-cols",
                "tokens",
                "tokens-crop",
                "res-special-protein",
                "res-covmod-protein",
                "res-special-protein-crop",
                "res-covmod-protein-crop",
                "res-special-rna",
                "res-covmod-rna",
                "res-special-rna-crop",
                "res-covmod-rna-crop",
                "res-special-dna",
                "res-covmod-dna",
                "res-special-dna-crop",
                "res-covmod-dna-crop",
                "gyration-radius",
                "gyration-radius-crop",
                "interface-protein-protein",
                "interface-protein-protein-crop",
                "interface-protein-rna",
                "interface-protein-rna-crop",
                "interface-protein-dna",
                "interface-protein-dna-crop",
                "interface-protein-ligand",
                "interface-protein-ligand-crop",
            ]
            full_extra_data_file = log_output_directory / Path(
                "datapoint_statistics.tsv"
            )
            if full_extra_data_file.exists():
                worker_dataset.logger.info(
                    "Parsing processed datapoints from " f"{full_extra_data_file}."
                )
                df = pd.read_csv(full_extra_data_file, sep="\t", na_values=["NaN"])
                worker_dataset.processed_datapoint_log = list(set(df["pdb-id"]))

            worker_extra_data_file = log_output_directory / Path(
                f"worker_{worker_id}/datapoint_statistics.tsv"
            )

            with open(worker_extra_data_file, "w") as f:
                f.write("\t".join(all_headers) + "\n")

    # Set up compliance file
    def configure_compliance_log(worker_dataset: Dataset) -> None:
        """Assigns a compliance log to the dataset of a given worker.

        Either creates worker-specific compliance log objects or loads an existing
        compliance file into a compliance log object for the worker.

        Args:
            worker_dataset (Dataset):
                Worker-specific copy of the dataset.
        """
        compliance_file_path = log_output_directory / Path("passed_ids.tsv")

        if compliance_file_path.exists():
            worker_dataset.compliance_log = ComplianceLog.parse_compliance_file(
                compliance_file_path
            )

        else:
            worker_dataset.compliance_log = ComplianceLog(
                passed_ids=[],
            )

    # Set up custom worker init function with logging
    def worker_init_function_with_logging(
        worker_id: int, rank: int | None = None
    ) -> None:
        """Modified default Lightning worker_init_fn with logging.

        This worker_init_fn enables decoupling stochastic processes in the data
        pipeline from those in the model. Taken from Pytorch Lightning 2.4.1 source
        code: https://github.com/Lightning-AI/pytorch-lightning/blob/f3f10d460338ca8b2901d5cd43456992131767ec/src/lightning/fabric/utilities/seed.py#L85

        Args:
            worker_id (int):
                Worker id.
            rank (Optional[int], optional):
                Worker process rank. Defaults to None.
        """
        # implementation notes: https://github.com/pytorch/pytorch/issues/5059#issuecomment-817392562
        global_rank = rank if rank is not None else rank_zero_only.rank
        process_seed = torch.initial_seed()
        # back out the base seed so we can use all the bits
        base_seed = process_seed - worker_id
        seed_sequence = _generate_seed_sequence(
            base_seed, worker_id, global_rank, count=4
        )
        torch.manual_seed(seed_sequence[0])  # torch takes a 64-bit seed
        random.seed(
            (seed_sequence[1] << 32) | seed_sequence[2]
        )  # combine two 64-bit seeds
        if _NUMPY_AVAILABLE:
            import numpy as np

            np.random.seed(
                seed_sequence[3] & 0xFFFFFFFF
            )  # numpy takes 32-bit seed only

        # Get worker dataset
        worker_info = get_worker_info()
        worker_dataset = worker_info.dataset

        # Configure logger and log process & worker IDs
        worker_logger = configure_worker_init_func_logger(worker_id, worker_dataset)
        worker_logger.info("Worker init function completed.")
        worker_logger.info(
            "logger worker ID: {}".format(worker_logger.extra["worker_id"])
        )
        worker_logger.info(f"process ID: {os.getpid()}")

        # Configure extra data file
        configure_extra_data_file(worker_id, worker_dataset)

        # Configure compliance file
        configure_compliance_log(worker_dataset)

    # Configure DataLoader
    data_loader = DataLoader(
        dataset=dataset,
        batch_size=data_module_config.batch_size,
        num_workers=data_module_config.num_workers,
        worker_init_fn=worker_init_function_with_logging,
    )

    # Init model
    if with_model_fwd:
        raise NotImplementedError(
            "Running the treadmill script with model forward pass"
            " is not yet implemented."
        )

    # Iterate over dataset - catch interruptions
    try:
        for _ in tqdm(
            data_loader, desc="Iterating over WeightedPDBDataset", total=len(dataset)
        ):
            pass
    finally:
        # Collate passed IDs from all workers
        if run_asserts:
            df_all = pd.DataFrame()
            for worker_id in range(runner_args.num_workers):
                worker_compliance_file = log_output_directory / Path(
                    f"worker_{worker_id}/passed_ids.tsv"
                )
                df_all = pd.concat(
                    [df_all, pd.read_csv(worker_compliance_file, sep="\t")]
                )
                worker_compliance_file.unlink()

            df_all.to_csv(log_output_directory / Path("extra_data.txt"), sep="\t")
        # Collate the extra data from different workers
        if save_statistics:
            df_all = pd.DataFrame()
            for worker_id in range(runner_args.num_workers):
                worker_extra_data_file = log_output_directory / Path(
                    f"worker_{worker_id}/datapoint_statistics.tsv"
                )
                df_all = pd.concat(
                    [
                        df_all,
                        pd.read_csv(
                            worker_extra_data_file, sep="\t", na_values=["NaN"]
                        ),
                    ]
                )
                worker_extra_data_file.unlink()

            # Save to single file or append to existing file
            full_extra_data_file = log_output_directory / Path(
                "datapoint_statistics.tsv"
            )
            df_all.to_csv(
                full_extra_data_file,
                sep="\t",
                index=False,
                na_rep="NaN",
                header=not full_extra_data_file.exists(),
                mode="a",
            )


if __name__ == "__main__":
    main()

# TODOs:
# 5. add pytorch profiler and test, test with py-spy - should be separate runs from the
# debugging runs
# (6. implement the model forward pass)
# 7. add logic to save which PDB entries/chains were already tested and restart from
# there
# 8. Add logic to re-crop the structure if the number of tokens is larger than the
# token budget - the number of re-crops and featurizations should be determined
# dynamically and in a way that likely covers the entire structure but with a
# maximun number of re-crops
# 9. Add logic to save extra data<|MERGE_RESOLUTION|>--- conflicted
+++ resolved
@@ -563,15 +563,12 @@
         features = {}
         atom_array_cropped = None
 
-<<<<<<< HEAD
-        # Skip datapoint if it's in the compliance log and run_asserts is True
-        if self.run_asserts and (
+        # Skip datapoint if it's in the compliance log and run_asserts is True or
+        # if it's in the processed_datapoint_log and save_statistics is True
+        skip_datapoint = (self.run_asserts and (
             f"{pdb_id}-{preferred_chain_or_interface}" in self.compliance_log.passed_ids
-        ):
-=======
-        # Skip datapoint save_statistics is True and already processed
-        if self.save_statistics and (f"{pdb_id}" in self.processed_datapoint_log):
->>>>>>> e65ad9e1
+        )) | (self.save_statistics and (f"{pdb_id}" in self.processed_datapoint_log))
+        if skip_datapoint:
             return features
 
         self.logger.info(
@@ -687,14 +684,6 @@
             )
             self.logger.error(f"Error message: {e}")
 
-<<<<<<< HEAD
-            # Save features and atom array
-            self.save_features_atom_array(
-                features, atom_array_cropped, pdb_id, preferred_chain_or_interface
-            )
-            self.save_full_traceback_for_sample(e, pdb_id, preferred_chain_or_interface)
-
-=======
             # Save features, atom array and per sample traceback
             if (
                 (self.save_features == "on_error")
@@ -709,7 +698,6 @@
                 self.save_full_traceback_for_sample(
                     e, pdb_id, preferred_chain_or_interface
                 )
->>>>>>> e65ad9e1
             return features
 
     def assert_full_compliance(
@@ -743,13 +731,6 @@
             )
             self.logger.error(f"Error message: {e}")
 
-<<<<<<< HEAD
-            # Save features, atom array and per sample traceback
-            self.save_features_atom_array(
-                features, atom_array_cropped, pdb_id, preferred_chain_or_interface
-            )
-            self.save_full_traceback_for_sample(e, pdb_id, preferred_chain_or_interface)
-=======
             # Save features and atom array
             if (
                 (self.save_features == "on_error")
@@ -764,7 +745,6 @@
                 self.save_full_traceback_for_sample(
                     e, pdb_id, preferred_chain_or_interface
                 )
->>>>>>> e65ad9e1
 
         # Add IDs to compliance log if all asserts pass
         if compliance.all():
@@ -1332,7 +1312,6 @@
     def configure_worker_init_func_logger(
         worker_id: int, worker_dataset: Dataset
     ) -> logging.Logger:
-<<<<<<< HEAD
         """Configures the logger for the worker.
 
         Also assigns the worker-specific logger to the worker-specific copy of the
@@ -1348,8 +1327,6 @@
             logging.Logger:
                 Worker logger.
         """
-=======
->>>>>>> e65ad9e1
         # Configure logging
         worker_logger = logging.getLogger()
         numeric_level = getattr(logging, log_level)
@@ -1469,8 +1446,7 @@
     def configure_compliance_log(worker_dataset: Dataset) -> None:
         """Assigns a compliance log to the dataset of a given worker.
 
-        Either creates worker-specific compliance log objects or loads an existing
-        compliance file into a compliance log object for the worker.
+        Loads an existing compliance file into a compliance log object for the worker.
 
         Args:
             worker_dataset (Dataset):
@@ -1535,7 +1511,7 @@
         )
         worker_logger.info(f"process ID: {os.getpid()}")
 
-        # Configure extra data file
+        # Configure data file
         configure_extra_data_file(worker_id, worker_dataset)
 
         # Configure compliance file
@@ -1575,7 +1551,7 @@
                 )
                 worker_compliance_file.unlink()
 
-            df_all.to_csv(log_output_directory / Path("extra_data.txt"), sep="\t")
+            df_all.to_csv(log_output_directory / Path("passed_ids.tsv"), sep="\t")
         # Collate the extra data from different workers
         if save_statistics:
             df_all = pd.DataFrame()
