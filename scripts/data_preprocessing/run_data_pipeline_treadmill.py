"""
Script to iterate over datapoints with the data pipeline.

Components:
- WeightedPDBDatasetWithLogging:
    - Custom WeightedPDBDataset class that catches asserts and exceptions in the
    __getitem__.
    - also allows for saving features and atom array when an exception occurs
    in a worker process.
- worker_init_function_with_logging:
    Custom worker init function with per-worker logging and feature/atom array saving.

The treadmill requires at least one worker to run.

Ways to run the treadmill:
1. Quality control mode
    > runs asserts and optionally saves features, atom array and the full exception
    traceback when an exception occurs
    - run_asserts=True
    - save_features=on_error/False
    - save_atom_array=on_error/False
    - save_full_traceback=True/False
2. Cropped atom array/feature precomputation mode
    > saves features and atom array for each datapoint
    - run_asserts=True/False
    - save_features=per_datapoint
    - save_atom_array=per_datapoint
    - save_full_traceback=True/False
3. Statistics logging mode
    > saves additional data to save during data processing
    - save_statistics=True
4. Runtime logging mode
    > logs runtimes of subpipelines during data processing to worker log files
    - log_runtimes=True
5. Runtime logging mode with statistics logging
    > logs runtimes of subpipelines into a  statistics file alongside the other
    collected statistics
    - save_statistics=True
    - log_runtimes=True
6. Memory logging mode
    > logs memory use of subpipelines during data processing to memory log files
    - log_memory=True

Mutually exclusive options:
 - run_asserts v. save_statistics
 - log_runtimes v. log_memory
"""

import os
import random
import sys
import warnings
from pathlib import Path

import click
import numpy as np
import pandas as pd
import pytorch_lightning as pl
import torch
from lightning_fabric.utilities.rank_zero import (
    rank_zero_only,
)
from ml_collections import ConfigDict
from torch.utils.data import DataLoader, get_worker_info
from tqdm import tqdm

from openfold3.core.config import config_utils
from openfold3.core.data.framework.data_module import (
    _NUMPY_AVAILABLE,
    DataModule,
)
from openfold3.core.data.framework.lightning_utils import _generate_seed_sequence
from openfold3.core.data.framework.stochastic_sampler_dataset import (
    StochasticSamplerDataset,
)
from openfold3.core.data.primitives.quality_control.logging_datasets import (
    ConcatDataset,
    init_datasets_with_logging,
)
from openfold3.core.data.primitives.quality_control.logging_utils import (
    parse_memory_profiler_log,
)
from openfold3.core.data.primitives.quality_control.worker_config import (
    configure_compliance_log,
    configure_context_variables,
    configure_extra_data_file,
    configure_worker_init_func_logger,
    set_worker_init_attributes,
)
from openfold3.projects import registry

np.set_printoptions(threshold=sys.maxsize)


@click.command()
@click.option(
    "--runner-yml-file",
    required=True,
<<<<<<< HEAD
    help="Yaml that specifies model and dataset parameters,see examples/runner.yml",
=======
    help="Yaml that specifies model and dataset parameters, see examples/runner.yml",
>>>>>>> 9a8354cb
    type=click.Path(
        exists=True,
        file_okay=True,
        dir_okay=False,
        path_type=Path,
    ),
)
@click.option(
    "--seed",
    required=True,
    help="Seed for reproducibility",
    type=int,
)
@click.option(
    "--with-model-fwd",
    default=False,
    help="Whether to run the model forward pass with the produced features",
    type=bool,
)
@click.option(
    "--log-output-directory",
    required=True,
    help="Path to directory where logs will be saved",
    type=click.Path(
        exists=True,
        file_okay=False,
        dir_okay=True,
        path_type=Path,
    ),
)
@click.option(
    "--log-level",
    default="WARNING",
    type=click.Choice(["DEBUG", "INFO", "WARNING", "ERROR"], case_sensitive=True),
    help="Set the logging level",
)
@click.option(
    "--run-asserts",
    default=False,
    type=bool,
    help="Whether to run asserts. If True and there exists a passed_ids.tsv file in "
    "log-output-directory, the treadmill will skip all fully compliant datapoints."
    " Otherwise a new passed_ids.tsv file will be created.",
)
@click.option(
    "--save-features",
    default="False",
    type=click.Choice(["on_error", "per_datapoint", "False"]),
    help=(
        "Whether to save the FeatureDict.  If on_error, saves when an exception occurs,"
        "if per_datapoint, saves for each datapoint AND when an exception occurs"
    ),
)
@click.option(
    "--save-atom-array",
    default="False",
    type=click.Choice(["on_error", "per_datapoint", "False"]),
    help=(
        "Whether to save the cropped atom array. If on_error, saves when an exception "
        "occurs, if per_datapoint, saves for each datapoint AND when an exception "
        "occurs."
    ),
)
@click.option(
    "--save-full-traceback",
    default=False,
    type=bool,
    help="Whether to save the tracebacks upon assert-fail or exception.",
)
@click.option(
    "--save-statistics",
    type=bool,
    default=False,
    help="Whether to save additional data to save during data processing.",
)
@click.option(
    "--log-runtimes",
    type=bool,
    default=False,
    help=(
        "Whether to log runtimes of subpipelines during data processing. By default, "
        "runtimes are logged in the worker log files. If True and save_statistics "
        "is True, the runtime of each subpipeline will be logged in the "
        "datapoint_statistics.tsv file instead."
    ),
)
@click.option(
    "--log-memory",
    type=bool,
    default=False,
    help="Whether to log memory use of subpipelines during data processing.",
)
@click.option(
    "--mem-profiled-func-keys",
    default=None,
    help=(
        "String of comma-separated function keys for which to profile memory. If not "
        "provided with log-memory=True, all functions specified in "
        "logging_utils.F_NAME_ORDER will be profiled."
    ),
)
@click.option(
    "--subset-to-examples",
    default="",
    type=str,
    help=(
        "Comma separated list of PDB IDs use to subset the dataset cache to run "
        "asserts on."
    ),
)
@click.option(
    "--no-preferred-chain-or-interface",
    type=bool,
    default=False,
    help="Whether to log memory use of subpipelines during data processing.",
)
@click.option(
    "--add-stochastic-sampling",
    type=bool,
    default=False,
    help=(
        "Whether to sample the datapoints with stochastic sampling."
        " If multiple datasets are provided without sttochastic sampling enabled,"
        " the datasets will be concatenated."
    ),
)
def main(
    runner_yml_file: Path,
    seed: int,
    with_model_fwd: bool,
    log_output_directory: Path,
    log_level: str,
    run_asserts: bool,
    save_features: bool,
    save_atom_array: bool,
    save_full_traceback: bool,
    save_statistics: bool,
    log_runtimes: bool,
    log_memory: bool,
    mem_profiled_func_keys: str | None,
    subset_to_examples: str,
    no_preferred_chain_or_interface: bool,
    add_stochastic_sampling: bool,
) -> None:
    """Main function for running the data pipeline treadmill.

    Args:
        runner_yml_file (Path):
            File path to the input yaml file.
        seed (int):
            Seed to use for data pipeline.
        with_model_fwd (bool):
            Whether to run the model forward pass with the produced features.
        log_level (str):
            Logging level.
        run_asserts (bool):
            Whether to run asserts. If True and there exists a passed_ids.tsv file in
            log-output-directory, the treadmill will skip all fully compliant
            datapoints. Otherwise a new passed_ids.tsv file will be created.
        save_features (bool):
            Whether to run asserts. If on_error, saves when an exception occurs, if
            per_datapoint, saves for each datapoint AND when an exception occurs
        save_atom_array (bool):
            Whether to save atom array when an exception occurs.
        save_full_traceback (bool):
            Whether to save the per-sample full traceback when an exception occurs.
        save_statistics (bool):
            Whether to save additional data to save during data processing. If True and
            there exists a datapoint_statistics.tsv file in log-output-directory, the
            treadmill will skip all datapoints whose statistics have already been
            logged. Otherwise a datapoint_statistics.tsv file will be created for each
            worker and then collated into a single datapoint_statistics.tsv file in
            log-output-directory.
        log_runtimes (bool):
            Whether to log runtimes of subpipelines during data processing. By default,
            runtimes are logged in the worker log files. If True and save_statistics is
            True, the runtime of each subpipeline will be logged in the
            datapoint_statistics.tsv file instead.
        log_memory (bool):
            Whether to log memory use of subpipelines during data processing. Memory use
            is logged per-line for each function in the getitem into a
            memory_profile.log file in log-output-directory.
        mem_profiled_func_keys (list[str] | None):
            List of function keys for which to profile memory.
        subset_to_examples: (str)
            Comma separated list of PDB IDs use to subset the dataset cache to run
            asserts on.
        no_preferred_chain_or_interface (bool):
            Whether to sample a crop without a preferred chain or interface. Also
            let the treadmill skip all variations of each sample with all preferred
            chains and interfaces.
        add_stochastic_sampling (bool):
            Whether to sample the datapoints with stochastic sampling. If multiple
            datasets are provided without sttochastic sampling enabled, the datasets
            will be concatenated.

    Raises:
        ValueError:
            If num_workers < 1 or if more than one of run_asserts, log_runtimes, and
            log_memory are set to True.
        NotImplementedError:
            If with_model_fwd is True.

    Returns:
        None
    """
    # Set seed
    pl.seed_everything(seed, workers=False)

    # Parse runner yml file and init Dataset
    runner_args = ConfigDict(config_utils.load_yaml(runner_yml_file))

    # Run checks on the input args
    run_arg_checks(
        runner_args,
        run_asserts,
        save_statistics,
        log_runtimes,
        log_memory,
    )

    project_entry = registry.get_project_entry(runner_args.project_type)
    project_config = registry.make_config_with_presets(
        project_entry, runner_args.presets
    )
    dataset_config_builder = project_entry.dataset_config_builder
    data_module_config = registry.make_dataset_module_config(
        runner_args,
        dataset_config_builder,
        project_config,
    )
    if len(data_module_config.datasets) < 1:
        raise ValueError("No datasets found in the input yaml file.")

    # TODO: add more extended checks here
    # Dataset configs in input format -> flattened dataset configs
    multi_dataset_config = DataModule.parse_data_config(data_module_config.datasets)

    # Wrap each dataset in logging
    datasets = init_datasets_with_logging(
        multi_dataset_config=multi_dataset_config,
        type_to_init=None,
        run_asserts=run_asserts,
        save_features=save_features,
        save_atom_array=save_atom_array,
        save_full_traceback=save_full_traceback,
        save_statistics=save_statistics,
        log_runtimes=log_runtimes,
        log_memory=log_memory,
        subset_to_examples=subset_to_examples,
        no_preferred_chain_or_interface=no_preferred_chain_or_interface,
    )

    if add_stochastic_sampling:
        logging_dataset = StochasticSamplerDataset(
            datasets=datasets,
            dataset_probabilities=multi_dataset_config.weights,
            epoch_len=data_module_config.epoch_len,
            num_epochs=data_module_config.num_epochs,
            generator=torch.Generator(device="cpu").manual_seed(
                data_module_config.data_seed
            ),
        )
    else:
        logging_dataset = ConcatDataset(datasets)

    # This function needs to be defined here to form a closure
    # around log_output_directory, log_level and save_statistics
    def worker_init_function_with_logging(
        worker_id: int, rank: int | None = None
    ) -> None:
        """Modified default Lightning worker_init_fn with logging.

        This worker_init_fn enables decoupling stochastic processes in the data
        pipeline from those in the model. Taken from Pytorch Lightning 2.4.1 source
        code: https://github.com/Lightning-AI/pytorch-lightning/blob/f3f10d460338ca8b2901d5cd43456992131767ec/src/lightning/fabric/utilities/seed.py#L85

        Args:
            worker_id (int):
                Worker id.
            rank (Optional[int], optional):
                Worker process rank. Defaults to None.
        """
        # implementation notes: https://github.com/pytorch/pytorch/issues/5059#issuecomment-817392562
        global_rank = rank if rank is not None else rank_zero_only.rank
        process_seed = torch.initial_seed()
        # back out the base seed so we can use all the bits
        base_seed = process_seed - worker_id
        seed_sequence = _generate_seed_sequence(
            base_seed, worker_id, global_rank, count=4
        )
        torch.manual_seed(seed_sequence[0])  # torch takes a 64-bit seed
        random.seed(
            (seed_sequence[1] << 32) | seed_sequence[2]
        )  # combine two 64-bit seeds
        if _NUMPY_AVAILABLE:
            import numpy as np

            np.random.seed(
                seed_sequence[3] & 0xFFFFFFFF
            )  # numpy takes 32-bit seed only

        # Get worker dataset
        worker_info = get_worker_info()
        worker_dataset = worker_info.dataset

        # Configure logger and log process & worker IDs
        worker_logger = configure_worker_init_func_logger(
            worker_id, worker_dataset, log_level, log_output_directory
        )
        worker_logger.info("Worker init function completed.")
        worker_logger.info(
            "logger worker ID: {}".format(worker_logger.extra["worker_id"])
        )
        worker_logger.info(f"process ID: {os.getpid()}")

        # Propagate the logger to the wrapped datasets
        set_worker_init_attributes(worker_dataset, ["logger"])

        configured_attributes = []
        # Configure data file
        configured_attributes += configure_extra_data_file(
            worker_id,
            worker_dataset,
            save_statistics,
            log_runtimes,
            log_output_directory,
        )

        # Configure compliance file
        configured_attributes += configure_compliance_log(
            worker_dataset, log_output_directory
        )

        # Configure context variables
        configured_attributes += configure_context_variables(
            log_runtimes, log_memory, worker_dataset, mem_profiled_func_keys
        )

        # Propagate all other configured attributes to the wrapped datasets
        set_worker_init_attributes(worker_dataset, configured_attributes)

    # Configure DataLoader
    data_loader = DataLoader(
        dataset=logging_dataset,
        batch_size=data_module_config.batch_size,
        num_workers=data_module_config.num_workers,
        worker_init_fn=worker_init_function_with_logging,
    )

    # Init model
    if with_model_fwd:
        raise NotImplementedError(
            "Running the treadmill script with model forward pass"
            " is not yet implemented."
        )

    # Iterate over dataset - catch interruptions
    try:
        for _ in tqdm(
            data_loader,
            desc="Iterating over WeightedPDBDataset",
            total=len(logging_dataset),
        ):
            pass
    finally:
        # Collate passed IDs from all workers
        if run_asserts:
            all_passed_ids = set()
            for worker_id in range(runner_args.num_workers):
                worker_compliance_file = log_output_directory / Path(
                    f"worker_{worker_id}/passed_ids.tsv"
                )
                if worker_compliance_file.exists():
                    df_worker = pd.read_csv(
                        worker_compliance_file, sep="\t", header=None
                    )
                    passed_ids_worker = set(df_worker[0].tolist())
                    all_passed_ids.update(passed_ids_worker)
                    worker_compliance_file.unlink()

            pd.DataFrame({"passed_ids": list(all_passed_ids)}).to_csv(
                log_output_directory / Path("passed_ids.tsv"),
                sep="\t",
                header=False,
                index=False,
            )
        # Collate the extra data from different workers
        if save_statistics:
            df_all = pd.DataFrame()
            for worker_id in range(runner_args.num_workers):
                worker_extra_data_file = log_output_directory / Path(
                    f"worker_{worker_id}/datapoint_statistics.tsv"
                )
                if worker_extra_data_file.exists():
                    df_all = pd.concat(
                        [
                            df_all,
                            pd.read_csv(
                                worker_extra_data_file, sep="\t", na_values=["NaN"]
                            ),
                        ]
                    )
                    worker_extra_data_file.unlink()

            # Save to single file or append to existing file
            full_extra_data_file = log_output_directory / Path(
                "datapoint_statistics.tsv"
            )
            df_all.to_csv(
                full_extra_data_file,
                sep="\t",
                index=False,
                na_rep="NaN",
                header=not full_extra_data_file.exists(),
                mode="a",
            )
        # Collate memory logs
        if log_memory:
            # Convert memory profile logs to dataframes
            df_all = pd.DataFrame()
            for worker_id in range(runner_args.num_workers):
                worker_memory_file = log_output_directory / Path(
                    f"worker_{worker_id}/memory_profile.log"
                )
                if worker_memory_file.exists():
                    df_all = pd.concat(
                        [df_all, parse_memory_profiler_log(worker_memory_file)]
                    )
                    worker_memory_file.unlink()

            full_worker_memory_file = log_output_directory / Path("memory_profile.tsv")
            df_all.to_csv(
                full_worker_memory_file,
                sep="\t",
                index=False,
                header=not full_worker_memory_file.exists(),
                mode="a",
            )
        # Collate logs
        combined_log = log_output_directory / Path("worker_logs.log")
        with combined_log.open("w") as out_file:
            for worker_id in range(runner_args.num_workers):
                worker_dir = log_output_directory / Path(f"worker_{worker_id}")
                worker_log = worker_dir / Path(f"worker_{worker_id}.log")
                out_file.write(f"Log file: {worker_log.name}\n")
                out_file.write(worker_log.read_text())
                worker_log.unlink()
                if not any(worker_dir.iterdir()):
                    worker_dir.rmdir()


def run_arg_checks(
    runner_args: ConfigDict,
    run_asserts: bool,
    save_statistics: bool,
    log_runtimes: bool,
    log_memory: bool,
) -> None:
    if runner_args.num_workers < 1:
        raise ValueError("This script only works with num_workers >= 1.")
    if sum([run_asserts, save_statistics]) > 1:
        raise ValueError(
            "Only one of run_asserts and save_statistics can be set to True."
        )
    if sum([log_runtimes, log_memory]) > 1:
        raise ValueError("Only one of log_runtimes, and log_memory can be set to True.")
    if log_memory & (runner_args.num_workers > 1):
        warnings.warn(
            (
                "Memory logging with more than one worker (currently using "
                f"{runner_args.num_workers}) may significantly slow down the treadmill "
                "iteration time."
            ),
            stacklevel=2,
        )


if __name__ == "__main__":
    main()

# TODOs:
# 6. implement the model forward pass
# 8. Add logic to re-crop the structure if the number of tokens is larger than the
# token budget - the number of re-crops and featurizations should be determined
# dynamically and in a way that likely covers the entire structure but with a
# maximun number of re-crops
# 10. add weighted stochastic sampling
# 11. add support for multiple datasets<|MERGE_RESOLUTION|>--- conflicted
+++ resolved
@@ -96,11 +96,7 @@
 @click.option(
     "--runner-yml-file",
     required=True,
-<<<<<<< HEAD
-    help="Yaml that specifies model and dataset parameters,see examples/runner.yml",
-=======
     help="Yaml that specifies model and dataset parameters, see examples/runner.yml",
->>>>>>> 9a8354cb
     type=click.Path(
         exists=True,
         file_okay=True,
