import json
import os
import shutil
import tempfile
import textwrap
import unittest
from pathlib import Path
from unittest.mock import patch

import ml_collections as mlc
import pytest
from pytorch_lightning.loggers import WandbLogger

from openfold3.core.config import config_utils
from openfold3.core.data.framework.data_module import DataModuleConfig
from openfold3.entry_points.experiment_runner import (
    InferenceExperimentRunner,
    TrainingExperimentRunner,
    WandbHandler,
)
from openfold3.entry_points.validator import (
    CHECKPOINT_NAME,
    InferenceExperimentConfig,
    TrainingExperimentConfig,
    TrainingExperimentSettings,
    WandbConfig,
)
from openfold3.projects.of3_all_atom.project_entry import ModelUpdate, OF3ProjectEntry


@pytest.fixture
def dummy_ckpt_file(tmp_path: Path) -> Path:
    dummy_ckpt = tmp_path / "dummy.ckpt"
    dummy_ckpt.write_text("dummy content")
    return dummy_ckpt


def _create_fake_file(path: Path) -> None:
    os.makedirs(os.path.dirname(path), exist_ok=True)
    with open(path, "w") as f:
        f.write("dummy content")


class TestTrainingExperiment:
    @pytest.fixture
    def expt_runner(self, tmp_path):
        """Minimal runner yaml containing only dataset configs."""
        test_dummy_file = tmp_path / "test.json"
        test_dummy_file.write_text("test")

        test_yaml_str = textwrap.dedent(f"""\
            data_module_args:
                data_seed: 114
                num_workers: 0
                                        
            model_update:
                presets:
                    - train
                custom:
                    settings:
                        model_selection_weight_scheme: fine_tuning
                    architecture:
                        shared:
                            diffusion:
                                no_samples: 32
                                        
            dataset_configs:
                train:
                    weighted-pdb:
                        dataset_class: WeightedPDBDataset 
                        weight: 1 
                        config:
                            debug_mode: true
                            crop:
                                token_budget: 640 
                            loss:
                                bond: 4.0
                                smooth_lddt: 0.0

                validation:
                    val-weighted-pdb:
                        dataset_class: ValidationPDBDataset
                        config:
                            template:
                                n_templates: 4

            dataset_paths:
                weighted-pdb:
                    alignments_directory: null
                    alignment_db_directory: null
                    alignment_array_directory: {tmp_path} 
                    target_structures_directory: {tmp_path} 
                    target_structure_file_format: npz
                    dataset_cache_file: {test_dummy_file} 
                    reference_molecule_directory: {tmp_path} 
                    template_cache_directory: {tmp_path} 
                    template_structure_array_directory: {tmp_path} 
                    template_structures_directory: null
                    template_file_format: pkl
                    ccd_file: null

                val-weighted-pdb:
                    alignments_directory: null
                    alignment_db_directory: null
                    alignment_array_directory: {tmp_path} 
                    target_structures_directory: {tmp_path}
                    target_structure_file_format: npz
                    dataset_cache_file: {test_dummy_file} 
                    reference_molecule_directory: {tmp_path} 
                    template_cache_directory: {tmp_path} 
                    template_structure_array_directory: {tmp_path} 
                    template_structures_directory: null
                    template_file_format: pkl
                    ccd_file: null
                """)
        test_yaml_file = tmp_path / "runner.yml"
        test_yaml_file.write_text(test_yaml_str)

        expt_config = TrainingExperimentConfig.model_validate(
            config_utils.load_yaml(test_yaml_file)
        )

        expt_runner = TrainingExperimentRunner(expt_config)
        expt_runner.setup()
        return expt_runner

    def test_model_config_update(self, expt_runner):
        assert (
            expt_runner.model_config.settings.model_selection_weight_scheme
            == "fine_tuning"
        )
        assert expt_runner.model_config.architecture.shared.diffusion.no_samples == 32
        # Check that default settings are not overwritten
        # See openfold3.projects.of3_all_atom.config.model_config
        assert (
            expt_runner.model_config.settings.memory.eval.per_sample_token_cutoff == 750
        )

    def test_model(self, expt_runner):
        # Check model creation

        assert expt_runner.lightning_module.model
        assert (
            expt_runner.lightning_module.model.aux_heads.distogram.linear.in_features
            == 128
        )

    def test_data_module(self, expt_runner):
        # Check data_module creation
        assert expt_runner.data_module_config.data_seed == 114

        assert len(expt_runner.data_module_config.datasets) == 2
        assert expt_runner.data_module_config.datasets[0].name == "weighted-pdb"
        assert expt_runner.data_module_config.datasets[1].name == "val-weighted-pdb"

        weighted_pdb_spec = expt_runner.data_module_config.datasets[0]
        assert weighted_pdb_spec.weight == 1
        assert weighted_pdb_spec.config.crop.token_budget == 640

    @pytest.mark.parametrize("pl_checkpoint_option", [None, "last", "hpc", "registry"])
    def test_pl_checkpoint_load_options(self, pl_checkpoint_option):
        expt_config = TrainingExperimentSettings.model_validate(
            {"restart_checkpoint_path": pl_checkpoint_option}
        )
        print(expt_config.restart_checkpoint_path)
        assert expt_config.restart_checkpoint_path == pl_checkpoint_option

    def test_pl_checkpoint_load_from_path(self, tmp_path):
        dummy_ckpt = tmp_path / "dummy.ckpt"
        dummy_ckpt.write_text("test")
        expt_config = TrainingExperimentSettings.model_validate(
            {"restart_checkpoint_path": str(dummy_ckpt)}
        )
        assert expt_config.restart_checkpoint_path == str(dummy_ckpt)

        # check that loading fails when given an invalid string / path
        non_existant_path = "nonexistant.ckpt"
        with pytest.raises(ValueError):
            TrainingExperimentSettings.model_validate(
                {"restart_checkpoint_path": non_existant_path}
            )

    @pytest.mark.parametrize(
        "data_seed, model_seed, expected_data_seed", [(114, 42, 114), (None, 123, 123)]
    )
    def test_synchronize_seeds_respects_data_seed(
        self, data_seed, model_seed, expected_data_seed, tmp_path
    ):
        test_yaml_str = textwrap.dedent(f"""\
            experiment_settings:
                seed: {model_seed}
            """)

        if data_seed:
            test_yaml_str += textwrap.dedent(f"""\
                    data_module_args:
                        data_seed: {data_seed}
            """)

        test_yaml_file = tmp_path / "runner.yml"
        test_yaml_file.write_text(test_yaml_str)

        expt_config = TrainingExperimentConfig(
            dataset_paths={},
            dataset_configs={},
            **config_utils.load_yaml(test_yaml_file),
        )
        assert expt_config.experiment_settings.seed == model_seed
        assert expt_config.data_module_args.data_seed == expected_data_seed


class TestModelUpdate:
    def test_bad_model_update_fails(self):
        """Verify that a model update that has an invalid field is not allowed."""
        model_update = ModelUpdate(custom={"nonexistant_field": "bad"})
        project_entry = OF3ProjectEntry()

        with pytest.raises(KeyError, match="config is locked"):
            project_entry.get_model_config_with_update(model_update)

    def test_model_update_with_diffusion_samples(self, tmp_path, dummy_ckpt_file):
        """Test application of model update and num_diffusion_samples cli argument."""
        test_yaml_str = textwrap.dedent("""\
            model_update:
              custom:
                architecture:
                  shared:
                    num_recycles: 1 
        """)
        test_yaml_file = tmp_path / "runner.yml"
        test_yaml_file.write_text(test_yaml_str)
        expt_config = InferenceExperimentConfig(
            inference_ckpt_path=dummy_ckpt_file,
            **config_utils.load_yaml(test_yaml_file),
        )
        expt_runner = InferenceExperimentRunner(expt_config)
        expected_num_diffusion_samples = 17
        expt_runner.set_num_diffusion_samples(expected_num_diffusion_samples)
        model_config = expt_runner.model_config
        assert (
            model_config.architecture.shared.diffusion.no_full_rollout_samples
            == expected_num_diffusion_samples
        )
        # Verify settings from model_update section are also applied
        assert model_config.architecture.shared.num_recycles == 1

    def test_pae_disabled_if_preset_not_selected(self, tmp_path, dummy_ckpt_file):
        """Test pae not set if only predict preset specified experiment runner."""
        test_yaml_str = textwrap.dedent("""\
            model_update:
              presets: 
                - predict
        """)
        test_yaml_file = tmp_path / "runner.yml"
        test_yaml_file.write_text(test_yaml_str)
        expt_config = InferenceExperimentConfig(
            inference_ckpt_path=dummy_ckpt_file,
            **config_utils.load_yaml(test_yaml_file),
        )
        expt_runner = InferenceExperimentRunner(expt_config)
        assert not expt_runner.pae_enabled, "Expected pae_head not to be enabled."

    def test_pae_enabled(self, tmp_path, dummy_ckpt_file):
        """Test pae enabled updates experiment runner."""
        test_yaml_str = textwrap.dedent("""\
            model_update:
              presets: 
                - predict
                - pae_enabled
        """)
        test_yaml_file = tmp_path / "runner.yml"
        test_yaml_file.write_text(test_yaml_str)
        expt_config = InferenceExperimentConfig(
            inference_ckpt_path=dummy_ckpt_file,
            **config_utils.load_yaml(test_yaml_file),
        )
        expt_runner = InferenceExperimentRunner(expt_config)
        assert expt_runner.pae_enabled

    def test_low_mem_model_config_preset(self, tmp_path, dummy_ckpt_file):
        test_dummy_file = tmp_path / "test.json"
        test_dummy_file.write_text("test")

        test_yaml_str = textwrap.dedent("""\
            data_module_args:
                data_seed: 114
                                        
            model_update:
                presets:
                    - predict
                    - low_mem
            """)

        test_yaml_file = tmp_path / "runner.yml"
        test_yaml_file.write_text(test_yaml_str)

        expt_config = InferenceExperimentConfig(
            inference_ckpt_path=dummy_ckpt_file,
            **config_utils.load_yaml(test_yaml_file),
        )

        expt_runner = InferenceExperimentRunner(expt_config)
        model_cfg = expt_runner.model_config

        # check that inference mode set correctly
        assert not model_cfg.architecture.msa.msa_module_embedder.subsample_main_msa
        assert model_cfg.architecture.msa.msa_module_embedder.subsample_all_msa

        # check low memory settings set correctly
        assert model_cfg.settings.memory.eval.chunk_size == 4
        assert model_cfg.settings.memory.eval.offload_inference.confidence_heads
        assert model_cfg.settings.memory.eval.offload_inference.token_cutoff == 0

        # test existing setting in experiment runner is not overwritten
        assert not model_cfg.settings.memory.eval.use_lma


class DummyWandbExperiment:
    def __init__(self, directory):
        self.dir = directory
        self.saved_files = []

    def save(self, filepath):
        self.saved_files.append(filepath)


class DummyWandbLogger:
    def __init__(self, experiment):
        self.experiment = experiment


class TestWandbHandler(unittest.TestCase):
    def setUp(self):
        self.temp_dir = tempfile.mkdtemp()
        self.wandb_args = WandbConfig.model_validate(
            {
                "project": "test_project",
                "entity": "test_entity",
                "group": "test_group",
                "experiment_name": "test_experiment",
                "offline": True,
                "id": "test_id",
            }
        )

    def tearDown(self):
        shutil.rmtree(self.temp_dir)

    @patch("wandb.init")
    def test_init_logger(self, mock_wandb_init):
        # Test that the logger is initialized and wandb.init is called for rank-zero.
        _wandb_handler = WandbHandler(
            self.wandb_args, is_rank_zero=True, output_dir=Path(".")
        )
        _wandb_handler._init_logger()
        self.assertIsNotNone(_wandb_handler.logger)
        mock_wandb_init.assert_called_once()

    @patch("wandb.init")
    def test_wandb_is_called_on_logger(self, mock_wandb_init):
        # Test that the logger is initialized and wandb.init is called for rank-zero.
        _wandb_handler = WandbHandler(
            self.wandb_args, is_rank_zero=True, output_dir=Path(".")
        )
        assert isinstance(_wandb_handler.logger, WandbLogger)
        mock_wandb_init.assert_called_once()

    @patch("os.system", return_value=0)
    def test_store_configs_creates_files(self, mock_os_system):
        _wandb_handler = WandbHandler(
            self.wandb_args, is_rank_zero=True, output_dir=Path(self.temp_dir)
        )

        # Create dummy configuration objects with a to_dict() method.
        dummy_runner_args = TrainingExperimentConfig(
            dataset_configs={}, dataset_paths={}
        )
        dummy_data_module_config = DataModuleConfig(datasets=[])
        dummy_model_config = mlc.ConfigDict({"model": "dummy"})

        # Set up a dummy experiment with our temporary directory.
        dummy_experiment = DummyWandbExperiment(self.temp_dir)
        dummy_logger = DummyWandbLogger(dummy_experiment)
        _wandb_handler._logger = dummy_logger

        _wandb_handler.store_configs(
            dummy_runner_args, dummy_data_module_config, dummy_model_config
        )

        expected_files = [
            "package_versions.txt",
            "runner.json",
            "data_config.json",
            "model_config.json",
        ]
        expected_files = [
            os.path.join(self.temp_dir, fname) for fname in expected_files
        ]
        assert set(dummy_experiment.saved_files) == set(expected_files)

        for fpath in expected_files:
            if fpath.endswith("package_versions.txt"):
                # Ignore this file, since i am patching its generation
                continue

            with open(fpath) as f:
                data = json.load(f)
                if fpath.endswith("runner.json"):
                    self.assertEqual(data, dummy_runner_args.model_dump(mode="json"))
                elif fpath.endswith("data_config.json"):
                    self.assertEqual(data, dummy_data_module_config.model_dump())
                elif fpath.endswith("model_config.json"):
                    self.assertEqual(data, dummy_model_config.to_dict())


class TestInferenceCommandLineSettings:
    @pytest.mark.parametrize("use_msa_cli_arg", [True, False])
    def test_use_msa_cli(self, use_msa_cli_arg, tmp_path, dummy_ckpt_file):
        expt_config = InferenceExperimentConfig(inference_ckpt_path=dummy_ckpt_file)
        expt_runner = InferenceExperimentRunner(
            expt_config, use_msa_server=use_msa_cli_arg
        )
        assert expt_runner.use_msa_server == use_msa_cli_arg

    @pytest.mark.parametrize("use_templates_cli_arg", [True, False])
    def test_use_templates_cli(self, use_templates_cli_arg, tmp_path, dummy_ckpt_file):
        expt_config = InferenceExperimentConfig(inference_ckpt_path=dummy_ckpt_file)
        expt_runner = InferenceExperimentRunner(
            expt_config, use_templates=use_templates_cli_arg
        )
        assert expt_runner.use_templates == use_templates_cli_arg

<<<<<<< HEAD
    def test_seeding_from_num_seeds(self, tmp_path):
        dummy_ckpt_path = tmp_path / "dummy.ckpt.pt"
        expt_config = InferenceExperimentConfig(inference_ckpt_path=dummy_ckpt_path)
        num_seeds = 7
        expt_runner = InferenceExperimentRunner(expt_config, num_model_seeds=num_seeds)
        assert len(expt_runner.seeds) == num_seeds


class TestInferneceExperimentSettings:
    def test_seeding_from_list(self, tmp_path):
        test_yaml_str = textwrap.dedent("""\
            experiment_settings:
                seeds:
                  - 17 
                  - 101
            """)
        test_yaml_file = tmp_path / "runner.yml"
        test_yaml_file.write_text(test_yaml_str)
        dummy_ckpt_path = tmp_path / "dummy.ckpt.pt"

        expt_config = InferenceExperimentConfig(
            inference_ckpt_path=dummy_ckpt_path,
            **config_utils.load_yaml(test_yaml_file),
        )
        assert expt_config.experiment_settings.seeds == [17, 101]

    @pytest.mark.parametrize(
        "data_seed, model_seed, expected_data_seed", [(114, 42, 114), (None, 123, 123)]
    )
    def test_synchronize_seeds_respects_data_seed(
        self, data_seed, model_seed, expected_data_seed, tmp_path
    ):
        test_yaml_str = textwrap.dedent(f"""\
            experiment_settings:
                seeds:
                  - {model_seed} 
                  - 101
            """)

        if data_seed:
            test_yaml_str += textwrap.dedent(f"""\
                    data_module_args:
                        data_seed: {data_seed}
            """)

        test_yaml_file = tmp_path / "runner.yml"
        test_yaml_file.write_text(test_yaml_str)
        dummy_ckpt_path = tmp_path / "dummy.ckpt.pt"

        expt_config = InferenceExperimentConfig(
            inference_ckpt_path=dummy_ckpt_path,
            **config_utils.load_yaml(test_yaml_file),
        )
        assert expt_config.experiment_settings.seeds == [model_seed, 101]
        assert expt_config.data_module_args.data_seed == expected_data_seed


class TestTemplatePreprocessorSettings:
    def test_overwrite_output_dir(self, tmp_path):
        test_yaml_str = textwrap.dedent(f"""\
        template_preprocessor_settings:
            output_directory: {tmp_path / "custom_dir"}
        """)
        test_yaml_file = tmp_path / "runner.yml"
        dummy_ckpt = tmp_path / "dummy.ckpt.pt"
        test_yaml_file.write_text(test_yaml_str)
        expt_config = InferenceExperimentConfig(
            inference_ckpt_path=dummy_ckpt, **config_utils.load_yaml(test_yaml_file)
        )

        assert expt_config.template_preprocessor_settings.output_directory == (
            tmp_path / "custom_dir"
        ), "Expected structure directory to match config file setting"
=======
    def test_inference_ckpt_path_user_defined(self, dummy_ckpt_file):
        expt_config = InferenceExperimentConfig.model_validate(
            {"inference_ckpt_path": dummy_ckpt_file}
        )
        assert expt_config.inference_ckpt_path == dummy_ckpt_file

    def test_inference_ckpt_path_defaults(self, tmp_path):
        with patch(
            "openfold3.entry_points.validator._maybe_download_parameters",
            side_effect=_create_fake_file,
        ):
            expt_config = InferenceExperimentConfig.model_validate(
                {"cache_path": tmp_path}
            )
        assert expt_config.inference_ckpt_path == tmp_path / CHECKPOINT_NAME
>>>>>>> 2ca81a2a
<|MERGE_RESOLUTION|>--- conflicted
+++ resolved
@@ -430,17 +430,13 @@
         )
         assert expt_runner.use_templates == use_templates_cli_arg
 
-<<<<<<< HEAD
-    def test_seeding_from_num_seeds(self, tmp_path):
-        dummy_ckpt_path = tmp_path / "dummy.ckpt.pt"
-        expt_config = InferenceExperimentConfig(inference_ckpt_path=dummy_ckpt_path)
+    def test_seeding_from_num_seeds(self, dummy_ckpt_file):
+        expt_config = InferenceExperimentConfig(inference_ckpt_path=dummy_ckpt_file)
         num_seeds = 7
         expt_runner = InferenceExperimentRunner(expt_config, num_model_seeds=num_seeds)
         assert len(expt_runner.seeds) == num_seeds
 
-
-class TestInferneceExperimentSettings:
-    def test_seeding_from_list(self, tmp_path):
+    def test_seeding_from_list(self, tmp_path, dummy_ckpt_file):
         test_yaml_str = textwrap.dedent("""\
             experiment_settings:
                 seeds:
@@ -449,10 +445,9 @@
             """)
         test_yaml_file = tmp_path / "runner.yml"
         test_yaml_file.write_text(test_yaml_str)
-        dummy_ckpt_path = tmp_path / "dummy.ckpt.pt"
-
-        expt_config = InferenceExperimentConfig(
-            inference_ckpt_path=dummy_ckpt_path,
+
+        expt_config = InferenceExperimentConfig(
+            inference_ckpt_path=dummy_ckpt_file,
             **config_utils.load_yaml(test_yaml_file),
         )
         assert expt_config.experiment_settings.seeds == [17, 101]
@@ -461,7 +456,12 @@
         "data_seed, model_seed, expected_data_seed", [(114, 42, 114), (None, 123, 123)]
     )
     def test_synchronize_seeds_respects_data_seed(
-        self, data_seed, model_seed, expected_data_seed, tmp_path
+        self,
+        data_seed,
+        model_seed,
+        expected_data_seed,
+        tmp_path,
+        dummy_ckpt_file,
     ):
         test_yaml_str = textwrap.dedent(f"""\
             experiment_settings:
@@ -478,33 +478,16 @@
 
         test_yaml_file = tmp_path / "runner.yml"
         test_yaml_file.write_text(test_yaml_str)
-        dummy_ckpt_path = tmp_path / "dummy.ckpt.pt"
-
-        expt_config = InferenceExperimentConfig(
-            inference_ckpt_path=dummy_ckpt_path,
+
+        expt_config = InferenceExperimentConfig(
+            inference_ckpt_path=dummy_ckpt_file,
             **config_utils.load_yaml(test_yaml_file),
         )
         assert expt_config.experiment_settings.seeds == [model_seed, 101]
         assert expt_config.data_module_args.data_seed == expected_data_seed
 
 
-class TestTemplatePreprocessorSettings:
-    def test_overwrite_output_dir(self, tmp_path):
-        test_yaml_str = textwrap.dedent(f"""\
-        template_preprocessor_settings:
-            output_directory: {tmp_path / "custom_dir"}
-        """)
-        test_yaml_file = tmp_path / "runner.yml"
-        dummy_ckpt = tmp_path / "dummy.ckpt.pt"
-        test_yaml_file.write_text(test_yaml_str)
-        expt_config = InferenceExperimentConfig(
-            inference_ckpt_path=dummy_ckpt, **config_utils.load_yaml(test_yaml_file)
-        )
-
-        assert expt_config.template_preprocessor_settings.output_directory == (
-            tmp_path / "custom_dir"
-        ), "Expected structure directory to match config file setting"
-=======
+class TestInferenceCheckpointLoading:
     def test_inference_ckpt_path_user_defined(self, dummy_ckpt_file):
         expt_config = InferenceExperimentConfig.model_validate(
             {"inference_ckpt_path": dummy_ckpt_file}
@@ -520,4 +503,21 @@
                 {"cache_path": tmp_path}
             )
         assert expt_config.inference_ckpt_path == tmp_path / CHECKPOINT_NAME
->>>>>>> 2ca81a2a
+
+
+class TestTemplatePreprocessorSettings:
+    def test_overwrite_output_dir(self, tmp_path, dummy_ckpt_file):
+        test_yaml_str = textwrap.dedent(f"""\
+        template_preprocessor_settings:
+            output_directory: {tmp_path / "custom_dir"}
+        """)
+        test_yaml_file = tmp_path / "runner.yml"
+        test_yaml_file.write_text(test_yaml_str)
+        expt_config = InferenceExperimentConfig(
+            inference_ckpt_path=dummy_ckpt_file,
+            **config_utils.load_yaml(test_yaml_file),
+        )
+
+        assert expt_config.template_preprocessor_settings.output_directory == (
+            tmp_path / "custom_dir"
+        ), "Expected structure directory to match config file setting"