import json
import os
import shutil
import tempfile
import textwrap
import unittest
from pathlib import Path
from unittest.mock import patch

import ml_collections as mlc
import pytest
from pytorch_lightning.loggers import WandbLogger

from openfold3.core.config import config_utils
from openfold3.core.data.framework.data_module import DataModuleConfig
from openfold3.entry_points.experiment_runner import (
    InferenceExperimentRunner,
    TrainingExperimentRunner,
    WandbHandler,
)
from openfold3.entry_points.validator import (
    CHECKPOINT_NAME,
    InferenceExperimentConfig,
    TrainingExperimentConfig,
    TrainingExperimentSettings,
    WandbConfig,
)
from openfold3.projects.of3_all_atom.config.inference_query_format import (
    InferenceQuerySet,
)
from openfold3.projects.of3_all_atom.project_entry import ModelUpdate, OF3ProjectEntry


@pytest.fixture
def dummy_ckpt_file(tmp_path: Path) -> Path:
    dummy_ckpt = tmp_path / "dummy.ckpt"
    dummy_ckpt.write_text("dummy content")
    return dummy_ckpt


def _create_fake_file(path: Path) -> None:
    os.makedirs(os.path.dirname(path), exist_ok=True)
    with open(path, "w") as f:
        f.write("dummy content")


class TestTrainingExperiment:
    @pytest.fixture
    def expt_runner(self, tmp_path):
        """Minimal runner yaml containing only dataset configs."""
        test_dummy_file = tmp_path / "test.json"
        test_dummy_file.write_text("test")

        test_yaml_str = textwrap.dedent(f"""\
            data_module_args:
                data_seed: 114
                num_workers: 0
                                        
            model_update:
                presets:
                    - train
                custom:
                    settings:
                        model_selection_weight_scheme: fine_tuning
                    architecture:
                        shared:
                            diffusion:
                                no_samples: 32
                                        
            dataset_configs:
                train:
                    weighted-pdb:
                        dataset_class: WeightedPDBDataset 
                        weight: 1 
                        config:
                            debug_mode: true
                            crop:
                                token_budget: 640 
                            loss:
                                bond: 4.0
                                smooth_lddt: 0.0

                validation:
                    val-weighted-pdb:
                        dataset_class: ValidationPDBDataset
                        config:
                            template:
                                n_templates: 4

            dataset_paths:
                weighted-pdb:
                    alignments_directory: null
                    alignment_db_directory: null
                    alignment_array_directory: {tmp_path} 
                    target_structures_directory: {tmp_path} 
                    target_structure_file_format: npz
                    dataset_cache_file: {test_dummy_file} 
                    reference_molecule_directory: {tmp_path} 
                    template_cache_directory: {tmp_path} 
                    template_structure_array_directory: {tmp_path} 
                    template_structures_directory: null
                    template_file_format: pkl
                    ccd_file: null

                val-weighted-pdb:
                    alignments_directory: null
                    alignment_db_directory: null
                    alignment_array_directory: {tmp_path} 
                    target_structures_directory: {tmp_path}
                    target_structure_file_format: npz
                    dataset_cache_file: {test_dummy_file} 
                    reference_molecule_directory: {tmp_path} 
                    template_cache_directory: {tmp_path} 
                    template_structure_array_directory: {tmp_path} 
                    template_structures_directory: null
                    template_file_format: pkl
                    ccd_file: null
                """)
        test_yaml_file = tmp_path / "runner.yml"
        test_yaml_file.write_text(test_yaml_str)

        expt_config = TrainingExperimentConfig.model_validate(
            config_utils.load_yaml(test_yaml_file)
        )

        expt_runner = TrainingExperimentRunner(expt_config)
        expt_runner.setup()
        return expt_runner

    def test_model_config_update(self, expt_runner):
        assert (
            expt_runner.model_config.settings.model_selection_weight_scheme
            == "fine_tuning"
        )
        assert expt_runner.model_config.architecture.shared.diffusion.no_samples == 32
        # Check that default settings are not overwritten
        # See openfold3.projects.of3_all_atom.config.model_config
        assert (
            expt_runner.model_config.settings.memory.eval.per_sample_token_cutoff == 750
        )

    def test_model(self, expt_runner):
        # Check model creation

        assert expt_runner.lightning_module.model
        assert (
            expt_runner.lightning_module.model.aux_heads.distogram.linear.in_features
            == 128
        )

    def test_data_module(self, expt_runner):
        # Check data_module creation
        assert expt_runner.data_module_config.data_seed == 114

        assert len(expt_runner.data_module_config.datasets) == 2
        assert expt_runner.data_module_config.datasets[0].name == "weighted-pdb"
        assert expt_runner.data_module_config.datasets[1].name == "val-weighted-pdb"

        weighted_pdb_spec = expt_runner.data_module_config.datasets[0]
        assert weighted_pdb_spec.weight == 1
        assert weighted_pdb_spec.config.crop.token_budget == 640

    @pytest.mark.parametrize("pl_checkpoint_option", [None, "last", "hpc", "registry"])
    def test_pl_checkpoint_load_options(self, pl_checkpoint_option):
        expt_config = TrainingExperimentSettings.model_validate(
            {"restart_checkpoint_path": pl_checkpoint_option}
        )
        print(expt_config.restart_checkpoint_path)
        assert expt_config.restart_checkpoint_path == pl_checkpoint_option

    def test_pl_checkpoint_load_from_path(self, tmp_path):
        dummy_ckpt = tmp_path / "dummy.ckpt"
        dummy_ckpt.write_text("test")
        expt_config = TrainingExperimentSettings.model_validate(
            {"restart_checkpoint_path": str(dummy_ckpt)}
        )
        assert expt_config.restart_checkpoint_path == str(dummy_ckpt)

        # check that loading fails when given an invalid string / path
        non_existant_path = "nonexistant.ckpt"
        with pytest.raises(ValueError):
            TrainingExperimentSettings.model_validate(
                {"restart_checkpoint_path": non_existant_path}
            )

    @pytest.mark.parametrize(
        "data_seed, model_seed, expected_data_seed", [(114, 42, 114), (None, 123, 123)]
    )
    def test_synchronize_seeds_respects_data_seed(
        self, data_seed, model_seed, expected_data_seed, tmp_path
    ):
        test_yaml_str = textwrap.dedent(f"""\
            experiment_settings:
                seed: {model_seed}
            """)

        if data_seed:
            test_yaml_str += textwrap.dedent(f"""\
                    data_module_args:
                        data_seed: {data_seed}
            """)

        test_yaml_file = tmp_path / "runner.yml"
        test_yaml_file.write_text(test_yaml_str)

        expt_config = TrainingExperimentConfig(
            dataset_paths={},
            dataset_configs={},
            **config_utils.load_yaml(test_yaml_file),
        )
        assert expt_config.experiment_settings.seed == model_seed
        assert expt_config.data_module_args.data_seed == expected_data_seed


class TestModelUpdate:
    def test_bad_model_update_fails(self):
        """Verify that a model update that has an invalid field is not allowed."""
        model_update = ModelUpdate(custom={"nonexistant_field": "bad"})
        project_entry = OF3ProjectEntry()

        with pytest.raises(KeyError, match="config is locked"):
            project_entry.get_model_config_with_update(model_update)

    def test_model_update_with_diffusion_samples(self, tmp_path, dummy_ckpt_file):
        """Test application of model update and num_diffusion_samples cli argument."""
        test_yaml_str = textwrap.dedent("""\
            model_update:
              custom:
                architecture:
                  shared:
                    num_recycles: 1 
        """)
        test_yaml_file = tmp_path / "runner.yml"
        test_yaml_file.write_text(test_yaml_str)
        expt_config = InferenceExperimentConfig(
            inference_ckpt_path=dummy_ckpt_file,
            **config_utils.load_yaml(test_yaml_file),
        )
        expt_runner = InferenceExperimentRunner(expt_config)
        expected_num_diffusion_samples = 17
        expt_runner.set_num_diffusion_samples(expected_num_diffusion_samples)
        model_config = expt_runner.model_config
        assert (
            model_config.architecture.shared.diffusion.no_full_rollout_samples
            == expected_num_diffusion_samples
        )
        # Verify settings from model_update section are also applied
        assert model_config.architecture.shared.num_recycles == 1

    def test_pae_disabled_if_preset_not_selected(self, tmp_path, dummy_ckpt_file):
        """Test pae not set if only predict preset specified experiment runner."""
        test_yaml_str = textwrap.dedent("""\
            model_update:
              presets: 
                - predict
        """)
        test_yaml_file = tmp_path / "runner.yml"
        test_yaml_file.write_text(test_yaml_str)
        expt_config = InferenceExperimentConfig(
            inference_ckpt_path=dummy_ckpt_file,
            **config_utils.load_yaml(test_yaml_file),
        )
        expt_runner = InferenceExperimentRunner(expt_config)
        assert not expt_runner.pae_enabled, "Expected pae_head not to be enabled."

    def test_pae_enabled(self, tmp_path, dummy_ckpt_file):
        """Test pae enabled updates experiment runner."""
        test_yaml_str = textwrap.dedent("""\
            model_update:
              presets: 
                - predict
                - pae_enabled
        """)
        test_yaml_file = tmp_path / "runner.yml"
        test_yaml_file.write_text(test_yaml_str)
        expt_config = InferenceExperimentConfig(
            inference_ckpt_path=dummy_ckpt_file,
            **config_utils.load_yaml(test_yaml_file),
        )
        expt_runner = InferenceExperimentRunner(expt_config)
        assert expt_runner.pae_enabled

    def test_low_mem_model_config_preset(self, tmp_path, dummy_ckpt_file):
        test_dummy_file = tmp_path / "test.json"
        test_dummy_file.write_text("test")

        test_yaml_str = textwrap.dedent("""\
            data_module_args:
                data_seed: 114
                                        
            model_update:
                presets:
                    - predict
                    - low_mem
            """)

        test_yaml_file = tmp_path / "runner.yml"
        test_yaml_file.write_text(test_yaml_str)

        expt_config = InferenceExperimentConfig(
            inference_ckpt_path=dummy_ckpt_file,
            **config_utils.load_yaml(test_yaml_file),
        )

        expt_runner = InferenceExperimentRunner(expt_config)
        model_cfg = expt_runner.model_config

        # check that inference mode set correctly
        assert not model_cfg.architecture.msa.msa_module_embedder.subsample_main_msa
        assert model_cfg.architecture.msa.msa_module_embedder.subsample_all_msa

        # check low memory settings set correctly
        assert model_cfg.settings.memory.eval.chunk_size == 4
        assert model_cfg.settings.memory.eval.offload_inference.confidence_heads
        assert model_cfg.settings.memory.eval.offload_inference.token_cutoff == 0

        # test existing setting in experiment runner is not overwritten
        assert not model_cfg.settings.memory.eval.use_lma


class DummyWandbExperiment:
    def __init__(self, directory):
        self.dir = directory
        self.saved_files = []

    def save(self, filepath):
        self.saved_files.append(filepath)


class DummyWandbLogger:
    def __init__(self, experiment):
        self.experiment = experiment


class TestWandbHandler(unittest.TestCase):
    def setUp(self):
        self.temp_dir = tempfile.mkdtemp()
        self.wandb_args = WandbConfig.model_validate(
            {
                "project": "test_project",
                "entity": "test_entity",
                "group": "test_group",
                "experiment_name": "test_experiment",
                "offline": True,
                "id": "test_id",
            }
        )

    def tearDown(self):
        shutil.rmtree(self.temp_dir)

    @patch("wandb.init")
    def test_init_logger(self, mock_wandb_init):
        # Test that the logger is initialized and wandb.init is called for rank-zero.
        _wandb_handler = WandbHandler(
            self.wandb_args, is_rank_zero=True, output_dir=Path(".")
        )
        _wandb_handler._init_logger()
        self.assertIsNotNone(_wandb_handler.logger)
        mock_wandb_init.assert_called_once()

    @patch("wandb.init")
    def test_wandb_is_called_on_logger(self, mock_wandb_init):
        # Test that the logger is initialized and wandb.init is called for rank-zero.
        _wandb_handler = WandbHandler(
            self.wandb_args, is_rank_zero=True, output_dir=Path(".")
        )
        assert isinstance(_wandb_handler.logger, WandbLogger)
        mock_wandb_init.assert_called_once()

    @patch("os.system", return_value=0)
    def test_store_configs_creates_files(self, mock_os_system):
        _wandb_handler = WandbHandler(
            self.wandb_args, is_rank_zero=True, output_dir=Path(self.temp_dir)
        )

        # Create dummy configuration objects with a to_dict() method.
        dummy_runner_args = TrainingExperimentConfig(
            dataset_configs={}, dataset_paths={}
        )
        dummy_data_module_config = DataModuleConfig(datasets=[])
        dummy_model_config = mlc.ConfigDict({"model": "dummy"})

        # Set up a dummy experiment with our temporary directory.
        dummy_experiment = DummyWandbExperiment(self.temp_dir)
        dummy_logger = DummyWandbLogger(dummy_experiment)
        _wandb_handler._logger = dummy_logger

        _wandb_handler.store_configs(
            dummy_runner_args, dummy_data_module_config, dummy_model_config
        )

        expected_files = [
            "package_versions.txt",
            "runner.json",
            "data_config.json",
            "model_config.json",
        ]
        expected_files = [
            os.path.join(self.temp_dir, fname) for fname in expected_files
        ]
        assert set(dummy_experiment.saved_files) == set(expected_files)

        for fpath in expected_files:
            if fpath.endswith("package_versions.txt"):
                # Ignore this file, since i am patching its generation
                continue

            with open(fpath) as f:
                data = json.load(f)
                if fpath.endswith("runner.json"):
                    self.assertEqual(data, dummy_runner_args.model_dump(mode="json"))
                elif fpath.endswith("data_config.json"):
                    self.assertEqual(data, dummy_data_module_config.model_dump())
                elif fpath.endswith("model_config.json"):
                    self.assertEqual(data, dummy_model_config.to_dict())


class TestInferenceCommandLineSettings:
    @pytest.mark.parametrize("use_msa_cli_arg", [True, False])
    def test_use_msa_cli(self, use_msa_cli_arg, tmp_path, dummy_ckpt_file):
        expt_config = InferenceExperimentConfig(inference_ckpt_path=dummy_ckpt_file)
        expt_runner = InferenceExperimentRunner(
            expt_config, use_msa_server=use_msa_cli_arg
        )
        assert expt_runner.use_msa_server == use_msa_cli_arg

    @pytest.mark.parametrize("use_templates_cli_arg", [True, False])
    def test_use_templates_cli(self, use_templates_cli_arg, tmp_path, dummy_ckpt_file):
        expt_config = InferenceExperimentConfig(inference_ckpt_path=dummy_ckpt_file)
        expt_runner = InferenceExperimentRunner(
            expt_config, use_templates=use_templates_cli_arg
        )
        assert expt_runner.use_templates == use_templates_cli_arg

    def test_seeding_from_num_seeds(self, dummy_ckpt_file):
        expt_config = InferenceExperimentConfig(inference_ckpt_path=dummy_ckpt_file)
        num_seeds = 7
        expt_runner = InferenceExperimentRunner(expt_config, num_model_seeds=num_seeds)
        assert len(expt_runner.seeds) == num_seeds

    def test_seeding_from_list(self, tmp_path, dummy_ckpt_file):
        test_yaml_str = textwrap.dedent("""\
            experiment_settings:
                seeds:
                  - 17 
                  - 101
            """)
        test_yaml_file = tmp_path / "runner.yml"
        test_yaml_file.write_text(test_yaml_str)

        expt_config = InferenceExperimentConfig(
            inference_ckpt_path=dummy_ckpt_file,
            **config_utils.load_yaml(test_yaml_file),
        )
        assert expt_config.experiment_settings.seeds == [17, 101]

    @pytest.mark.parametrize(
        "data_seed, model_seed, expected_data_seed", [(114, 42, 114), (None, 123, 123)]
    )
    def test_synchronize_seeds_respects_data_seed(
        self,
        data_seed,
        model_seed,
        expected_data_seed,
        tmp_path,
        dummy_ckpt_file,
    ):
        test_yaml_str = textwrap.dedent(f"""\
            experiment_settings:
                seeds:
                  - {model_seed} 
                  - 101
            """)

        if data_seed:
            test_yaml_str += textwrap.dedent(f"""\
                    data_module_args:
                        data_seed: {data_seed}
            """)

        test_yaml_file = tmp_path / "runner.yml"
        test_yaml_file.write_text(test_yaml_str)

        expt_config = InferenceExperimentConfig(
            inference_ckpt_path=dummy_ckpt_file,
            **config_utils.load_yaml(test_yaml_file),
        )
        assert expt_config.experiment_settings.seeds == [model_seed, 101]
        assert expt_config.data_module_args.data_seed == expected_data_seed


class TestInferenceCheckpointLoading:
    def test_inference_ckpt_path_user_defined(self, dummy_ckpt_file):
        expt_config = InferenceExperimentConfig.model_validate(
            {"inference_ckpt_path": dummy_ckpt_file}
        )
        assert expt_config.inference_ckpt_path == dummy_ckpt_file

    def test_inference_ckpt_path_defaults(self, tmp_path):
        with patch(
            "openfold3.entry_points.validator._maybe_download_parameters",
            side_effect=_create_fake_file,
        ):
            expt_config = InferenceExperimentConfig.model_validate(
                {"cache_path": tmp_path}
            )
        assert expt_config.inference_ckpt_path == tmp_path / CHECKPOINT_NAME


<<<<<<< HEAD
class TestRemoveQuerySetDuplicates:
    @pytest.fixture
    def dummy_output_path(self, tmp_path):
        # Creates the following directories:
        # <output_directory>
        #  ├── query_1
        # 	 └── seed_42
        #         ├── query_1_seed_42_sample_1_model.cif
        #         ├── query_1_seed_42_sample_2_model.cif
        # 	 └── seed_43
        #         ├── query_1_seed_43_sample_1_model.cif
        #         ├── query_1_seed_43_sample_2_model.cif
        #  ├── query_2
        # 	 └── seed_42
        #         ├── query_1_seed_42_sample_1_model.cif
        #         ├── query_1_seed_42_sample_2_model.cif
        # 	 └── seed_43
        #         ├── query_1_seed_43_sample_1_model.cif
        #         ├── <Missing sample 2>

        expected_fnames = [
            "query_1/seed_42/query_1_seed_42_sample_1_model.cif",
            "query_1/seed_42/query_1_seed_42_sample_2_model.cif",
            "query_1/seed_43/query_1_seed_43_sample_1_model.cif",
            "query_1/seed_43/query_1_seed_43_sample_2_model.cif",
            "query_2/seed_42/query_2_seed_42_sample_1_model.cif",
            "query_2/seed_42/query_2_seed_42_sample_2_model.cif",
            "query_2/seed_43/query_2_seed_43_sample_1_model.cif",
        ]

        for fname in expected_fnames:
            _create_fake_file(tmp_path / fname)

        return tmp_path

    def test_remove_duplicates(self, dummy_output_path):
        input_query_set = InferenceQuerySet.model_validate(
            {
                "queries": {
                    "query_1": {
                        "chains": [
                            {
                                "molecule_type": "protein",
                                "chain_ids": ["A"],
                                "sequence": "TEST",
                            }
                        ]
                    },
                    "query_2": {
                        "chains": [
                            {
                                "molecule_type": "protein",
                                "chain_ids": ["A"],
                                "sequence": "TESTING",
                            }
                        ]
                    },
                    "query_3": {
                        "chains": [
                            {
                                "molecule_type": "protein",
                                "chain_ids": ["A"],
                                "sequence": "TESTTEST",
                            }
                        ]
                    },
                }
            }
        )

        experiment_config = InferenceExperimentConfig.model_validate(
            {"experiment_settings": {"seeds": [42, 43]}}
        )
        expt_runner = InferenceExperimentRunner(
            experiment_config, num_diffusion_samples=2, output_dir=dummy_output_path
        )

        deduplicated_set = expt_runner.remove_completed_queries_from_query_set(
            input_query_set
        )

        assert set(deduplicated_set.queries.keys()) == set(["query_2", "query_3"])
=======
class TestTemplatePreprocessorSettings:
    def test_overwrite_output_dir(self, tmp_path, dummy_ckpt_file):
        test_yaml_str = textwrap.dedent(f"""\
        template_preprocessor_settings:
            output_directory: {tmp_path / "custom_dir"}
        """)
        test_yaml_file = tmp_path / "runner.yml"
        test_yaml_file.write_text(test_yaml_str)
        expt_config = InferenceExperimentConfig(
            inference_ckpt_path=dummy_ckpt_file,
            **config_utils.load_yaml(test_yaml_file),
        )

        assert expt_config.template_preprocessor_settings.output_directory == (
            tmp_path / "custom_dir"
        ), "Expected structure directory to match config file setting"
>>>>>>> 8755cf80
<|MERGE_RESOLUTION|>--- conflicted
+++ resolved
@@ -508,7 +508,24 @@
         assert expt_config.inference_ckpt_path == tmp_path / CHECKPOINT_NAME
 
 
-<<<<<<< HEAD
+class TestTemplatePreprocessorSettings:
+    def test_overwrite_output_dir(self, tmp_path, dummy_ckpt_file):
+        test_yaml_str = textwrap.dedent(f"""\
+        template_preprocessor_settings:
+            output_directory: {tmp_path / "custom_dir"}
+        """)
+        test_yaml_file = tmp_path / "runner.yml"
+        test_yaml_file.write_text(test_yaml_str)
+        expt_config = InferenceExperimentConfig(
+            inference_ckpt_path=dummy_ckpt_file,
+            **config_utils.load_yaml(test_yaml_file),
+        )
+
+        assert expt_config.template_preprocessor_settings.output_directory == (
+            tmp_path / "custom_dir"
+        ), "Expected structure directory to match config file setting"
+
+
 class TestRemoveQuerySetDuplicates:
     @pytest.fixture
     def dummy_output_path(self, tmp_path):
@@ -590,22 +607,4 @@
             input_query_set
         )
 
-        assert set(deduplicated_set.queries.keys()) == set(["query_2", "query_3"])
-=======
-class TestTemplatePreprocessorSettings:
-    def test_overwrite_output_dir(self, tmp_path, dummy_ckpt_file):
-        test_yaml_str = textwrap.dedent(f"""\
-        template_preprocessor_settings:
-            output_directory: {tmp_path / "custom_dir"}
-        """)
-        test_yaml_file = tmp_path / "runner.yml"
-        test_yaml_file.write_text(test_yaml_str)
-        expt_config = InferenceExperimentConfig(
-            inference_ckpt_path=dummy_ckpt_file,
-            **config_utils.load_yaml(test_yaml_file),
-        )
-
-        assert expt_config.template_preprocessor_settings.output_directory == (
-            tmp_path / "custom_dir"
-        ), "Expected structure directory to match config file setting"
->>>>>>> 8755cf80
+        assert set(deduplicated_set.queries.keys()) == set(["query_2", "query_3"])