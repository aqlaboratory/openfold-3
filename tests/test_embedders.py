# Copyright 2021 AlQuraishi Laboratory
#
# Licensed under the Apache License, Version 2.0 (the "License");
# you may not use this file except in compliance with the License.
# You may obtain a copy of the License at
#
#      http://www.apache.org/licenses/LICENSE-2.0
#
# Unless required by applicable law or agreed to in writing, software
# distributed under the License is distributed on an "AS IS" BASIS,
# WITHOUT WARRANTIES OR CONDITIONS OF ANY KIND, either express or implied.
# See the License for the specific language governing permissions and
# limitations under the License.

import unittest

import torch

from openfold3.core.model.feature_embedders.input_embedders import (
    InputEmbedder,
    InputEmbedderAllAtom,
    InputEmbedderMultimer,
    MSAModuleEmbedder,
    PreembeddingEmbedder,
    RecyclingEmbedder,
)
from openfold3.core.model.feature_embedders.template_embedders import (
    TemplatePairEmbedderAllAtom,
    TemplatePairEmbedderMonomer,
    TemplatePairEmbedderMultimer,
    TemplateSingleEmbedderMonomer,
    TemplateSingleEmbedderMultimer,
)
from openfold3.projects import registry
from tests.config import consts, monomer_consts, multimer_consts
from tests.data_utils import random_af3_features, random_asym_ids, random_template_feats


class TestInputEmbedder(unittest.TestCase):
    def test_shape(self):
        c_z = 5
        c_m = 7
        b = 13
        n_res = 17
        n_clust = 19

        monomer_project_entry = registry.get_project_entry(monomer_consts.model_name)
        config = registry.make_config_with_presets(
            monomer_project_entry, [monomer_consts.model_preset]
        )
        input_emb_config = config.model.input_embedder
        input_emb_config.update({"c_z": c_z, "c_m": c_m})

        tf = torch.rand((b, n_res, input_emb_config.tf_dim))
        ri = torch.rand((b, n_res))
        msa = torch.rand((b, n_clust, n_res, input_emb_config.msa_dim))
        asym_ids_flat = torch.Tensor(random_asym_ids(n_res))
        asym_id = torch.tile(asym_ids_flat.unsqueeze(0), (b, 1))
        entity_id = asym_id
        sym_id = torch.zeros_like(entity_id)

        ie = InputEmbedder(**input_emb_config)
        msa_emb, pair_emb = ie(tf=tf, ri=ri, msa=msa, inplace_safe=False)

        self.assertTrue(msa_emb.shape == (b, n_clust, n_res, c_m))
        self.assertTrue(pair_emb.shape == (b, n_res, n_res, c_z))

        multimer_project_entry = registry.get_project_entry(multimer_consts.model_name)
        config = registry.make_config_with_presets(
            multimer_project_entry, [multimer_consts.model_preset]
        )
        input_emb_config = config.model.input_embedder
        input_emb_config.update({"c_z": c_z, "c_m": c_m})

        ie = InputEmbedderMultimer(**input_emb_config)

        batch = {
            "target_feat": torch.rand((b, n_res, input_emb_config.tf_dim)),
            "residue_index": ri,
            "msa_feat": torch.rand((b, n_clust, n_res, input_emb_config.msa_dim)),
            "asym_id": asym_id,
            "entity_id": entity_id,
            "sym_id": sym_id,
        }
        msa_emb, pair_emb = ie(batch)

        self.assertTrue(msa_emb.shape == (b, n_clust, n_res, c_m))
        self.assertTrue(pair_emb.shape == (b, n_res, n_res, c_z))


class TestInputEmbedderAllAtom(unittest.TestCase):
    def test_shape(self):
        batch_size = consts.batch_size
        n_token = consts.n_res

        af3_proj = registry.get_project_entry("af3_all_atom")
        af3_proj_config = af3_proj.get_config_with_preset()
        af3_config = af3_proj_config.model

        c_s_input = af3_config.architecture.input_embedder.c_s_input
        c_s = af3_config.architecture.input_embedder.c_s
        c_z = af3_config.architecture.input_embedder.c_z

        batch = random_af3_features(
            batch_size=batch_size,
            n_token=n_token,
            n_msa=consts.n_seq,
            n_templ=consts.n_templ,
        )

        ie = InputEmbedderAllAtom(**af3_config.architecture.input_embedder)

        s_input, s, z = ie(batch=batch)

        self.assertTrue(s_input.shape == (batch_size, n_token, c_s_input))
        self.assertTrue(s.shape == (batch_size, n_token, c_s))
        self.assertTrue(z.shape == (batch_size, n_token, n_token, c_z))


class TestMSAModuleEmbedder(unittest.TestCase):
    def test_shape(self):
        batch_size = consts.batch_size
        n_token = consts.n_res
        n_total_msa_seq = 200
        c_token = 768
        c_s_input = c_token + 65
        one_hot_dim = 32

        proj_entry = registry.get_project_entry("af3_all_atom")
        af3_proj_config = proj_entry.get_config_with_preset()
        af3_config = af3_proj_config.model

        msa_emb_config = af3_config.architecture.msa.msa_module_embedder
        msa_emb_config.update({"c_s_input": c_s_input})

        batch_asym_ids = [
            torch.as_tensor(random_asym_ids(n_token)) for _ in range(batch_size)
        ]
        batch_asym_ids = torch.stack(batch_asym_ids)

        batch = {
            "msa": torch.rand((batch_size, n_total_msa_seq, n_token, one_hot_dim)),
            "has_deletion": torch.ones((batch_size, n_total_msa_seq, n_token)),
            "deletion_value": torch.rand((batch_size, n_total_msa_seq, n_token)),
            "msa_mask": torch.ones((batch_size, n_total_msa_seq, n_token)),
<<<<<<< HEAD
            "num_paired_seqs": torch.Tensor([n_paired_seq] * batch_size),
            "asym_id": batch_asym_ids,
=======
            "num_paired_seqs": torch.randint(
                low=n_total_msa_seq // 4, high=n_total_msa_seq // 2, size=(batch_size,)
            ),
>>>>>>> 283181e5
        }

        s_input = torch.rand(batch_size, n_token, c_s_input)

        ie = MSAModuleEmbedder(**msa_emb_config)

        msa, msa_mask = ie(batch=batch, s_input=s_input)
        n_sampled_seqs = msa.shape[-3]

        # Check that the number of sampled sequences is between the number of
<<<<<<< HEAD
        # uniprot seqs and the total number of sequences for each sample in the batch
        self.assertTrue(
            (n_sampled_seqs > n_paired_seq) & (n_sampled_seqs <= n_total_msa_seq)
=======
        # uniprot seqs and the total number of sequences
        max_paired_seqs = torch.max(batch["num_paired_seqs"])
        self.assertTrue(
            (n_sampled_seqs > max_paired_seqs) & (n_sampled_seqs < n_total_msa_seq)
>>>>>>> 283181e5
        )
        self.assertTrue(
            msa.shape == (batch_size, n_sampled_seqs, n_token, msa_emb_config.c_m)
        )
        self.assertTrue(msa_mask.shape == (batch_size, n_sampled_seqs, n_token))


class TestPreembeddingEmbedder(unittest.TestCase):
    def test_shape(self):
        tf_dim = 22
        preembedding_dim = 1280
        c_z = 4
        c_m = 6
        relpos_k = 10

        batch_size = 4
        num_res = 20

        tf = torch.rand((batch_size, num_res, tf_dim))
        ri = torch.rand((batch_size, num_res))
        preemb = torch.rand((batch_size, num_res, preembedding_dim))

        pe = PreembeddingEmbedder(
            tf_dim,
            preembedding_dim,
            c_z,
            c_m,
            relpos_k,
        )

        seq_emb, pair_emb = pe(tf, ri, preemb)
        self.assertTrue(seq_emb.shape == (batch_size, 1, num_res, c_m))
        self.assertTrue(pair_emb.shape == (batch_size, num_res, num_res, c_z))


class TestRecyclingEmbedder(unittest.TestCase):
    def test_shape(self):
        batch_size = 2
        n = 3
        c_z = 5
        c_m = 7
        min_bin = 0
        max_bin = 10
        no_bins = 9

        re = RecyclingEmbedder(
            c_m,
            c_z,
            min_bin,
            max_bin,
            no_bins,
        )

        m_1 = torch.rand((batch_size, n, c_m))
        z = torch.rand((batch_size, n, n, c_z))
        x = torch.rand((batch_size, n, 3))

        m_1, z = re(m_1, z, x)

        self.assertTrue(z.shape == (batch_size, n, n, c_z))
        self.assertTrue(m_1.shape == (batch_size, n, c_m))


class TestTemplateSingleEmbedders(unittest.TestCase):
    def test_shape(self):
        batch_size = 4
        n_templ = 4
        n_res = 256

        monomer_project_entry = registry.get_project_entry(monomer_consts.model_name)
        c = registry.make_config_with_presets(
            monomer_project_entry, [monomer_consts.model_preset]
        )
        c_m = c.model.template.template_single_embedder.c_out

        batch = random_template_feats(n_templ, n_res, batch_size=batch_size)
        batch = {k: torch.as_tensor(v) for k, v in batch.items()}

        tae = TemplateSingleEmbedderMonomer(
            c.model.template.template_single_embedder.c_in,
            c_m,
        )

        x = tae(batch)

        self.assertTrue(x.shape == (batch_size, n_templ, n_res, c_m))

        multimer_project_entry = registry.get_project_entry(multimer_consts.model_name)
        c = registry.make_config_with_presets(
            multimer_project_entry, [multimer_consts.model_preset]
        )
        c_m = c.model.template.template_single_embedder.c_out

        tae = TemplateSingleEmbedderMultimer(
            c.model.template.template_single_embedder.c_in,
            c_m,
        )

        x = tae(batch)
        x = x["template_single_embedding"]

        self.assertTrue(x.shape == (batch_size, n_templ, n_res, c_m))


class TestTemplatePairEmbedders(unittest.TestCase):
    def test_shape(self):
        batch_size = 2
        n_templ = 4
        n_res = 5

        monomer_project_entry = registry.get_project_entry(monomer_consts.model_name)
        c = registry.make_config_with_presets(
            monomer_project_entry, [monomer_consts.model_preset]
        )
        c_t = c.model.template.template_pair_embedder.c_out

        batch = random_template_feats(n_templ, n_res, batch_size=batch_size)
        batch = {k: torch.as_tensor(v) for k, v in batch.items()}

        tpe = TemplatePairEmbedderMonomer(**c.model.template.template_pair_embedder)

        x = tpe(
            batch=batch,
            distogram_config=c.model.template.distogram,
            use_unit_vector=False,
            inf=monomer_consts.inf,
            eps=monomer_consts.eps,
        )

        self.assertTrue(x.shape == (batch_size, n_templ, n_res, n_res, c_t))

        multimer_project_entry = registry.get_project_entry(multimer_consts.model_name)
        c = registry.make_config_with_presets(
            multimer_project_entry, [multimer_consts.model_preset]
        )

        c_z = c.model.template.template_pair_embedder.c_in
        c_t = c.model.template.template_pair_embedder.c_out

        z = torch.rand((batch_size, n_res, n_res, c_z))
        asym_ids = torch.as_tensor(random_asym_ids(n_res))
        asym_ids = torch.tile(asym_ids[None, :], (batch_size, 1))
        multichain_mask_2d = (asym_ids[..., None] == asym_ids[..., None, :]).to(
            dtype=z.dtype
        )

        tpe = TemplatePairEmbedderMultimer(**c.model.template.template_pair_embedder)

        x = tpe(
            batch=batch,
            distogram_config=c.model.template.distogram,
            query_embedding=z,
            multichain_mask_2d=multichain_mask_2d,
            inf=multimer_consts.inf,
        )

        self.assertTrue(x.shape == (batch_size, n_templ, n_res, n_res, c_t))

    def test_all_atom(self):
        batch_size = 2
        n_templ = 3
        n_token = 10

        proj_entry = registry.get_project_entry("af3_all_atom")
        af3_proj_config = proj_entry.get_config_with_preset()
        af3_config = af3_proj_config.model

        c_z = af3_config.architecture.template.template_pair_embedder.c_z
        c_t = af3_config.architecture.template.template_pair_embedder.c_out

        tpe = TemplatePairEmbedderAllAtom(
            **af3_config.architecture.template.template_pair_embedder
        )

        batch = {
            "asym_id": torch.ones((batch_size, n_token)),
            "template_restype": torch.ones((batch_size, n_templ, n_token, 32)),
            "template_pseudo_beta_mask": torch.ones((batch_size, n_templ, n_token)),
            "template_backbone_frame_mask": torch.ones((batch_size, n_templ, n_token)),
            "template_distogram": torch.ones(
                (batch_size, n_templ, n_token, n_token, 39)
            ),
            "template_unit_vector": torch.ones(
                (batch_size, n_templ, n_token, n_token, 3)
            ),
        }

        z = torch.ones((batch_size, n_token, n_token, c_z))

        emb = tpe(batch, z)

        self.assertTrue(emb.shape == (batch_size, n_templ, n_token, n_token, c_t))


if __name__ == "__main__":
    unittest.main()<|MERGE_RESOLUTION|>--- conflicted
+++ resolved
@@ -143,14 +143,10 @@
             "has_deletion": torch.ones((batch_size, n_total_msa_seq, n_token)),
             "deletion_value": torch.rand((batch_size, n_total_msa_seq, n_token)),
             "msa_mask": torch.ones((batch_size, n_total_msa_seq, n_token)),
-<<<<<<< HEAD
-            "num_paired_seqs": torch.Tensor([n_paired_seq] * batch_size),
-            "asym_id": batch_asym_ids,
-=======
             "num_paired_seqs": torch.randint(
                 low=n_total_msa_seq // 4, high=n_total_msa_seq // 2, size=(batch_size,)
             ),
->>>>>>> 283181e5
+            "asym_id": batch_asym_ids,
         }
 
         s_input = torch.rand(batch_size, n_token, c_s_input)
@@ -161,16 +157,10 @@
         n_sampled_seqs = msa.shape[-3]
 
         # Check that the number of sampled sequences is between the number of
-<<<<<<< HEAD
         # uniprot seqs and the total number of sequences for each sample in the batch
-        self.assertTrue(
-            (n_sampled_seqs > n_paired_seq) & (n_sampled_seqs <= n_total_msa_seq)
-=======
-        # uniprot seqs and the total number of sequences
         max_paired_seqs = torch.max(batch["num_paired_seqs"])
         self.assertTrue(
-            (n_sampled_seqs > max_paired_seqs) & (n_sampled_seqs < n_total_msa_seq)
->>>>>>> 283181e5
+            (n_sampled_seqs > max_paired_seqs) & (n_sampled_seqs <= n_total_msa_seq)
         )
         self.assertTrue(
             msa.shape == (batch_size, n_sampled_seqs, n_token, msa_emb_config.c_m)
