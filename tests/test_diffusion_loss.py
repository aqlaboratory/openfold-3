--- conflicted
+++ resolved
@@ -107,10 +107,7 @@
 
         mse = mse_loss(
             x=x,
-<<<<<<< HEAD
-=======
             batch=batch,
->>>>>>> 389a1621
             dna_weight=dna_weight,
             rna_weight=rna_weight,
             ligand_weight=ligand_weight,
