--- conflicted
+++ resolved
@@ -48,7 +48,41 @@
     )
 
 
-<<<<<<< HEAD
+def test_chain_connected_molecule_iter():
+    """Checks that the chain-connected molecule iterator works as expected."""
+    # Create AtomArray with three chains
+    atom_array = struc.array(
+        [
+            struc.Atom([0, 0, 0], chain_id="A"),
+            struc.Atom([0, 0, 0], chain_id="A"),
+            struc.Atom([0, 0, 0], chain_id="A"),
+            struc.Atom([0, 0, 0], chain_id="B"),
+            struc.Atom([0, 0, 0], chain_id="B"),
+            struc.Atom([0, 0, 0], chain_id="C"),
+            struc.Atom([0, 0, 0], chain_id="C"),
+        ]
+    )
+
+    # Add only a single connection between A and B
+    atom_array.bonds = struc.BondList(7, np.array([(2, 3)]))
+
+    atom_array_original = atom_array.copy()
+
+    # Normal biotite molecule_iter returns 6 molecules
+    assert len(struc.get_molecule_indices(atom_array)) == 6
+
+    # Chain-connected molecule_iter should return chain-slices with A merged with B
+    expected_slices = [atom_array[0:5], atom_array[5:7]]
+
+    for mol_array, expected_array in zip(
+        chain_connected_molecule_iter(atom_array), expected_slices
+    ):
+        assert_atomarray_equal(mol_array, expected_array)
+
+    # Verify that original atom_array was unchanged
+    assert_atomarray_equal(atom_array, atom_array_original)
+
+
 class PermutableFeatureDict:
     """Wrapper around a feature dict for easy permutations.
 
@@ -460,39 +494,4 @@
     assert torch.allclose(permuted_gt["atom_resolved_mask"], unpermuted_mask)
 
 
-test_permutation_alignment(permutable_feature_dict())
-=======
-def test_chain_connected_molecule_iter():
-    """Checks that the chain-connected molecule iterator works as expected."""
-    # Create AtomArray with three chains
-    atom_array = struc.array(
-        [
-            struc.Atom([0, 0, 0], chain_id="A"),
-            struc.Atom([0, 0, 0], chain_id="A"),
-            struc.Atom([0, 0, 0], chain_id="A"),
-            struc.Atom([0, 0, 0], chain_id="B"),
-            struc.Atom([0, 0, 0], chain_id="B"),
-            struc.Atom([0, 0, 0], chain_id="C"),
-            struc.Atom([0, 0, 0], chain_id="C"),
-        ]
-    )
-
-    # Add only a single connection between A and B
-    atom_array.bonds = struc.BondList(7, np.array([(2, 3)]))
-
-    atom_array_original = atom_array.copy()
-
-    # Normal biotite molecule_iter returns 5 molecules
-    assert len(struc.get_molecule_indices(atom_array)) == 6
-
-    # Chain-connected molecule_iter should return chain-slices with A merged with B
-    expected_slices = [atom_array[0:5], atom_array[5:7]]
-
-    for mol_array, expected_array in zip(
-        chain_connected_molecule_iter(atom_array), expected_slices
-    ):
-        assert_atomarray_equal(mol_array, expected_array)
-
-    # Verify that original atom_array was unchanged
-    assert_atomarray_equal(atom_array, atom_array_original)
->>>>>>> 7a94afe4
+test_permutation_alignment(permutable_feature_dict())