# Copyright 2021 AlQuraishi Laboratory
#
# Licensed under the Apache License, Version 2.0 (the "License");
# you may not use this file except in compliance with the License.
# You may obtain a copy of the License at
#
#      http://www.apache.org/licenses/LICENSE-2.0
#
# Unless required by applicable law or agreed to in writing, software
# distributed under the License is distributed on an "AS IS" BASIS,
# WITHOUT WARRANTIES OR CONDITIONS OF ANY KIND, either express or implied.
# See the License for the specific language governing permissions and
# limitations under the License.

"""
Unit tests to compare components of OpenFold run with the DeepSpeed memory-efficient
attention kernel, DS4Sci_EvoformerAttention vs. a stock PyTorch attention implementation.
"""

import unittest
import numpy as np
import pickle
import torch
from torch.nn import functional as F

from openfold.data import data_transforms
from openfold.model.primitives import (
    lecun_normal_init_,
    Attention
)
from openfold.utils.tensor_utils import tensor_tree_map

from tests.config import consts
import tests.compare_utils as compare_utils
from tests.data_utils import random_template_feats, random_attention_inputs


@compare_utils.skip_unless_ds4s_installed()
class TestDeepSpeedKernel(unittest.TestCase):
    def compare_attention_types(self, use_flash=False):
        """Compare attention with and without using DeepSpeed Evoformer kernel."""
        batch_size = consts.batch_size
        n_seq = 18
        n_res = 20
        c_hidden = 32
        no_heads = 4
        eps = 2e-2

        q, kv, mask, biases = random_attention_inputs(batch_size=batch_size,
                                                      n_seq=n_seq,
                                                      n=n_res,
                                                      no_heads=no_heads,
                                                      c_hidden=c_hidden)

        a = Attention(
            c_hidden, c_hidden, c_hidden, c_hidden, no_heads
        ).cuda()

        # Change output params init for testing since they are initialized with 'final' init (zeros)
        # Otherwise both will just return zero.
        with torch.no_grad():
            lecun_normal_init_(a.linear_g.weight)
            lecun_normal_init_(a.linear_o.weight)

            if use_flash:
                biases = [biases[0]]
                flash_mask = mask.reshape(batch_size * n_seq, n_res)
                real_out = a(q, kv, use_flash=True, flash_mask=flash_mask).cpu()
            else:
                real_out = a(q, kv, biases=biases).cpu()

            ds_out = a(q, kv, biases=biases, use_deepspeed_evo_attention=True).cpu()

        err = torch.max(torch.abs(ds_out - real_out))
        self.assertTrue(err < eps, f'Error: {err}')

    def test_ds_kernel_vs_attention_forward(self):
        """Compare regular attention vs. DeepSpeed Evoformer kernel."""
        self.compare_attention_types(use_flash=False)

    @compare_utils.skip_unless_flash_attn_installed()
    def test_ds_kernel_vs_flash_attn_forward(self):
        """Compare Flash Attention vs. DeepSpeed Evoformer kernel."""
        self.compare_attention_types(use_flash=True)

    def test_ds_kernel_vs_attention_backward(self):
        """Compare backward pass for regular attention vs. DeepSpeed Evoformer kernel."""
        batch_size = consts.batch_size
        n_seq = 18
        n_res = 20
        c_hidden = 32
        no_heads = 4
        eps = consts.eps

        q, kv, mask, biases = random_attention_inputs(batch_size=batch_size,
                                                      n_seq=n_seq,
                                                      n=n_res,
                                                      no_heads=no_heads,
                                                      c_hidden=c_hidden,
                                                      requires_grad=True)

        attn = Attention(
            c_hidden, c_hidden, c_hidden, c_hidden, no_heads
        ).cuda()

        with torch.no_grad():
            lecun_normal_init_(attn.linear_g.weight)
            lecun_normal_init_(attn.linear_o.weight)

        def clone(t):
            # Create new params, clone values
            t = t.clone()
            if t.requires_grad:
                t.retain_grad()
            return t

        def init_attn():
            # Create new attention object with same initial weights
            a_clone = Attention(
                c_hidden, c_hidden, c_hidden, c_hidden, no_heads
            ).cuda()

            a_clone.load_state_dict(attn.state_dict())
            return a_clone

        # Clone param values and run attention with DS kernel
        q_repro = clone(q)
        kv_repro = clone(kv)
        biases_repro = [clone(b) for b in biases]

        a_repro = init_attn()
        out_repro = a_repro(q_repro, kv_repro, biases=biases_repro, use_deepspeed_evo_attention=True)
        loss_repro = torch.mean(out_repro)
        loss_repro.backward()

        q_gt = clone(q)
        kv_gt = clone(kv)
        biases_gt = [clone(b) for b in biases]

        # Clone param values and run attention without DS kernel
        a_gt = init_attn()
        out_gt = a_gt(q_gt, kv_gt, biases=biases_gt)

        loss_gt = torch.mean(out_gt)
        loss_gt.backward()

        # Compare the grads of attention inputs
        pairs = zip([q_repro, kv_repro, biases_repro[1]],
                    [q_gt, kv_gt, biases_gt[1]])
        for i, item in enumerate(pairs):
            t_repro, t_gt = item
            err = torch.max(torch.abs(t_repro.grad.cpu() - t_gt.grad.cpu()))
            self.assertTrue(err < eps, f'Error item #{i}: {err}')

        # Compare the grads of model weights
        a_repro_params = dict(a_repro.named_parameters())
        a_gt_params = dict(a_gt.named_parameters())
        for name in a_gt_params.keys():
            t_repro = a_repro_params[name]
            t_gt = a_gt_params[name]
            err = torch.max(torch.abs(t_repro.grad.cpu() - t_gt.grad.cpu()))
            self.assertTrue(err < eps, f'Error item {name}: {err}')

    def compare_evoformer(self, dtype, eps):
        """
        Compare Evoformer output with and without using DeepSpeed Evoformer attention kernel.
        Set dtype to confirm the kernel can be used during both training (BF16) and inference (FP32),
        since the kernel itself can run with either BF16 or FP16 precision.
        """
        n_res = 20
        n_seq = 18
        c_m_shape = (consts.c_m,)
        c_z_shape = (consts.c_z,)

        activations = {
            "msa": torch.rand(n_seq, n_res, consts.c_m, device='cuda', dtype=dtype),
            "pair": torch.rand(n_res, n_res, consts.c_z, device='cuda', dtype=dtype)
        }

        masks = {
            "msa": torch.randint(0, 2, (n_seq, n_res), device='cuda', dtype=dtype),
            "pair": torch.randint(0, 2, (n_res, n_res), device='cuda', dtype=dtype),
        }

        with torch.cuda.amp.autocast(dtype=dtype):
            model = compare_utils.get_global_pretrained_openfold()
            out_repro_msa, out_repro_pair = model.evoformer.blocks[0](
                activations["msa"],
                activations["pair"],
                masks["msa"],
                masks["pair"],
                use_deepspeed_evo_attention=False,
                chunk_size=4,
                _mask_trans=False,
                inplace_safe=False,
            )

            # In practice, layer norms applied later in the network make any
            # kernel rounding errors negligible
            out_repro_msa = F.layer_norm(out_repro_msa, c_m_shape).cpu()
            out_repro_pair = F.layer_norm(out_repro_pair, c_z_shape).cpu()

            out_repro_msa_ds, out_repro_pair_ds = model.evoformer.blocks[0](
                activations["msa"],
                activations["pair"],
                masks["msa"],
                masks["pair"],
                use_deepspeed_evo_attention=True,
                chunk_size=4,
                _mask_trans=False,
                inplace_safe=False,
            )
            out_repro_msa_ds = F.layer_norm(out_repro_msa_ds, c_m_shape).cpu()
            out_repro_pair_ds = F.layer_norm(out_repro_pair_ds, c_z_shape).cpu()

            err = torch.mean(torch.abs(out_repro_msa - out_repro_msa_ds))
            self.assertTrue(err < eps, f'MSA Error: {err}')

            err = torch.mean(torch.abs(out_repro_pair - out_repro_pair_ds))
            self.assertTrue(err < eps, f'Pair Error {err}')

    def test_compare_evoformer_bf16(self):
        """Run evoformer comparison test with BF16 precision."""
        self.compare_evoformer(dtype=torch.bfloat16, eps=4e-2)

    def test_compare_evoformer_fp32(self):
        """Run evoformer comparison test with FP32 precision."""
        self.compare_evoformer(dtype=torch.float32, eps=2e-2)

    def test_compare_template_stack(self):
        """
        Compare Template Stack output with and without using DeepSpeed Evoformer attention kernel.
        Kernel can be used for Triangle Attention in the Template Pair Stack.
        """
        n_templ = consts.n_templ
        n_res = 20
        eps = 2e-2

        batch = random_template_feats(n_templ, n_res)
        batch["template_all_atom_masks"] = batch["template_all_atom_mask"]
        if consts.is_multimer:
            batch["asym_id"] = batch['asym_id'][0]

        pair_act = np.random.rand(n_res, n_res, consts.c_z).astype(np.float32)
        pair_mask = np.random.randint(0, 2, (n_res, n_res)).astype(np.float32)

        batch = {k: torch.as_tensor(v).cuda() for k, v in batch.items()}
        template_feats = {
            k: v for k, v in batch.items() if k.startswith("template_")
        }

        with torch.no_grad():
            model = compare_utils.get_global_pretrained_openfold()
            model.globals.use_deepspeed_evo_attention = False
            out_repro = model.embed_templates(
                template_feats,
                batch,
                torch.as_tensor(pair_act).cuda(),
                torch.as_tensor(pair_mask).cuda(),
                templ_dim=0,
                inplace_safe=False
            )
            out_repro = out_repro["template_pair_embedding"].cpu()

            model.globals.use_deepspeed_evo_attention = True
            out_repro_ds = model.embed_templates(
                template_feats,
                batch,
                torch.as_tensor(pair_act).cuda(),
                torch.as_tensor(pair_mask).cuda(),
                templ_dim=0,
                inplace_safe=False
            )
            out_repro_ds = out_repro_ds["template_pair_embedding"].cpu()

            compare_utils.assert_max_abs_diff_small(out_repro, out_repro_ds, eps)

    def test_compare_model(self):
        """
        Run full model with and without using DeepSpeed Evoformer attention kernel
        and compare output coordinates.
        """
        eps = 0.2
        with open("tests/test_data/sample_feats.pickle", "rb") as fp:
            batch = pickle.load(fp)

        # atom37_to_atom14 doesn't like batches
        batch["residx_atom14_to_atom37"] = batch["residx_atom14_to_atom37"][0]
        batch["atom14_atom_exists"] = batch["atom14_atom_exists"][0]

        batch["no_recycling_iters"] = np.array([3., 3., 3., 3., ])

        if consts.is_multimer:
            n_res = batch['aatype'].shape[1]
            n_extra_seq = batch['extra_msa'].shape[1]
            batch["asym_id"] = np.ones((4, n_res))
            batch["entity_id"] = np.ones((4, n_res))
            batch["sym_id"] = np.ones((4, n_res))
            batch["extra_deletion_matrix"] = np.random.randint(0, 2, size=(4, n_extra_seq, n_res))
        
        batch = {k: torch.as_tensor(v).cuda() for k, v in batch.items()}

        batch["aatype"] = batch["aatype"].long()
        batch["template_aatype"] = batch["template_aatype"].long()
        batch["extra_msa"] = batch["extra_msa"].long()
        batch["residx_atom37_to_atom14"] = batch[
            "residx_atom37_to_atom14"
        ].long()
<<<<<<< HEAD
        # print(batch["target_feat"].shape)
        batch["target_feat"] = torch.nn.functional.one_hot(batch["aatype"], consts.msa_logits - 1).to(torch.float32)
=======
        batch["target_feat"] = torch.nn.functional.one_hot(batch["aatype"], 21).to(torch.float32)
>>>>>>> df4dfacb
        batch["template_all_atom_mask"] = batch["template_all_atom_masks"]
        batch.update(
            data_transforms.atom37_to_torsion_angles("template_")(batch)
        )

        # Move the recycling dimension to the end
        move_dim = lambda t: t.permute(*range(len(t.shape))[1:], 0)
        batch = tensor_tree_map(move_dim, batch)
        with torch.no_grad():
            with torch.cuda.amp.autocast(dtype=torch.bfloat16):
                model = compare_utils.get_global_pretrained_openfold()
                model.globals.use_deepspeed_evo_attention = False
                out_repro = model(batch)

                # Enable kernel
                model.globals.use_deepspeed_evo_attention = True
                out_repro_ds = model(batch)

                out_repro = tensor_tree_map(lambda t: t.cpu(), out_repro)
                out_repro_ds = tensor_tree_map(lambda t: t.cpu(), out_repro_ds)

                out_repro = out_repro["sm"]["positions"][-1].squeeze(0)
                out_repro_ds = out_repro_ds["sm"]["positions"][-1].squeeze(0)

                compare_utils.assert_mean_abs_diff_small(out_repro, out_repro_ds, eps)


if __name__ == "__main__":
    unittest.main()<|MERGE_RESOLUTION|>--- conflicted
+++ resolved
@@ -306,12 +306,7 @@
         batch["residx_atom37_to_atom14"] = batch[
             "residx_atom37_to_atom14"
         ].long()
-<<<<<<< HEAD
-        # print(batch["target_feat"].shape)
         batch["target_feat"] = torch.nn.functional.one_hot(batch["aatype"], consts.msa_logits - 1).to(torch.float32)
-=======
-        batch["target_feat"] = torch.nn.functional.one_hot(batch["aatype"], 21).to(torch.float32)
->>>>>>> df4dfacb
         batch["template_all_atom_mask"] = batch["template_all_atom_masks"]
         batch.update(
             data_transforms.atom37_to_torsion_angles("template_")(batch)
