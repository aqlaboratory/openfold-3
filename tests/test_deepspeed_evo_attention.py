--- conflicted
+++ resolved
@@ -39,11 +39,7 @@
 @compare_utils.skip_unless_ds4s_installed()
 @compare_utils.skip_unless_cuda_available()
 class TestDeepSpeedKernel(unittest.TestCase):
-<<<<<<< HEAD
-    def compare_attention_types(self):
-=======
     def test_ds_kernel_vs_attention_forward(self):
->>>>>>> 751726dd
         """Compare attention with and without using DeepSpeed Evoformer kernel."""
         batch_size = consts.batch_size
         n_seq = 18
@@ -81,13 +77,6 @@
         err = torch.max(torch.abs(ds_out - real_out))
         self.assertTrue(err < eps, f"Error: {err}")
 
-<<<<<<< HEAD
-    def test_ds_kernel_vs_attention_forward(self):
-        """Compare regular attention vs. DeepSpeed Evoformer kernel."""
-        self.compare_attention_types()
-
-=======
->>>>>>> 751726dd
     def test_ds_kernel_vs_attention_backward(self):
         """
         Compare backward pass for regular attention vs. DeepSpeed Evoformer kernel.
