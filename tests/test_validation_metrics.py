import math
import unittest

import numpy as np
import torch

from openfold3.core.metrics.validation import gdt_ha, gdt_ts, rmsd
from openfold3.core.metrics.validation_all_atom import (
    drmsd,
    get_superimpose_metrics,
    interface_lddt,
    lddt,
)
from openfold3.core.utils.geometry.kabsch_alignment import (
    apply_transformation,
    get_optimal_transformation,
    kabsch_align,
)
from tests.config import consts


def random_rotation_translation(structure, factor=100.0):
    """
    Applies random rotations and translations to a given structure
    Args:
        Factor: a multiplier to translation
    Returns:
        new_structure: randomly rotated and translated conformer [*, n_atom, 3]
    """
    # rotation: Rx, Ry, Rz
    x_angle, y_angle, z_angle = torch.randn(3) * 2 * math.pi
    x_rotation = torch.tensor(
        [
            [1.0, 0.0, 0.0],
            [0.0, math.cos(x_angle), -math.sin(x_angle)],
            [0.0, math.sin(x_angle), math.cos(x_angle)],
        ]
    ).to(torch.float32)
    y_rotation = torch.tensor(
        [
            [math.cos(y_angle), 0.0, math.sin(y_angle)],
            [0.0, 1.0, 0.0],
            [-math.sin(y_angle), 0.0, math.cos(y_angle)],
        ]
    ).to(torch.float32)
    z_rotation = torch.tensor(
        [
            [math.cos(z_angle), -math.sin(z_angle), 0.0],
            [math.sin(z_angle), math.cos(z_angle), 0.0],
            [0.0, 0.0, 1.0],
        ]
    ).to(torch.float32)
    xyz_rotation = x_rotation @ y_rotation @ z_rotation

    # 2. translation
    translation = (
        torch.randn(
            size=structure.shape[:-2]
            + (
                1,
                3,
            )
        )
        * factor
    )
    translation = translation.to(torch.float32)
    new_structure = structure @ xyz_rotation + translation
    return new_structure


class TestLDDT(unittest.TestCase):
    def test_lddt(self):
        batch_size = consts.batch_size
        n_atom = consts.n_res

        gt_structure = torch.randn(batch_size, n_atom, 3)  # [batch_size, n_atom, 3]
        predicted_structure = torch.randn(
            batch_size, n_atom, 3
        )  # [batch_size, n_atom, 3]
        atom_mask = torch.ones(batch_size, n_atom).bool()  # [batch_size, n_atom]

        # TODO: write a test that checks intra / inter masking behavior
        intra_mask_filter = torch.ones((batch_size, n_atom))  # [batch_size, n_atom]
        inter_mask_filter = torch.ones(
            (batch_size, n_atom, n_atom)
        )  # [batch_size, n_atom, n_atom]

        pair_gt = torch.cdist(
            gt_structure, gt_structure
        )  # [batch_size, n_atom, n_atom]
        pair_pred = torch.cdist(predicted_structure, predicted_structure)
        asym_id = torch.randint(low=0, high=21, size=(n_atom,))  # [n_atom]
        asym_id = asym_id.unsqueeze(0).expand(batch_size, -1)  # [batch_size, n_atom]

        # shape test
        intra_lddt, inter_lddt = lddt(
            pair_pred,
            pair_gt,
            atom_mask,
            intra_mask_filter,
            inter_mask_filter,
            asym_id,
        )
        exp_shape = (batch_size,)
        np.testing.assert_equal(intra_lddt.shape, exp_shape)
        np.testing.assert_equal(inter_lddt.shape, exp_shape)

        # lddt should always be less than one
        np.testing.assert_array_less(intra_lddt, 1.0)
        np.testing.assert_array_less(inter_lddt, 1.0)

        # rototranslation.
        # lddt between gt_structure and gt_structure_rototranslated should give 1.0s
        # note: in the test case with small variance (randn), inter_lddt should be valid
        # but when all inter atom pairs > 15. or 30. (dna/rna), returns nan
        gt_structure_rototranslated = random_rotation_translation(gt_structure)
        exp_outputs = torch.ones(batch_size)
        pair_rototranslated = torch.cdist(
            gt_structure_rototranslated,
            gt_structure_rototranslated,
        )
        intra_lddt_rt, inter_lddt_rt = lddt(
            pair_rototranslated,
            pair_gt,
            atom_mask,
            intra_mask_filter,
            inter_mask_filter,
            asym_id,
        )
        np.testing.assert_allclose(
            intra_lddt_rt,
            exp_outputs,
            atol=consts.eps,
        )
        np.testing.assert_allclose(
            inter_lddt_rt,
            exp_outputs,
            atol=consts.eps,
        )


class TestInterfaceLDDT(unittest.TestCase):
    def test_interface_lddt(self):
        batch_size = consts.batch_size
        n_atom = consts.n_res
        n_atom2 = 5
        gt_structure_1 = torch.randn(batch_size, n_atom, 3)  # [batch_size, n_atom, 3]
        gt_structure_2 = torch.randn(batch_size, n_atom2, 3)  # [batch_size, n_atom, 3]
        predicted_structure_1 = torch.randn(
            batch_size, n_atom, 3
        )  # [batch_size, n_atom, 3]
        predicted_structure_2 = torch.randn(
            batch_size, n_atom2, 3
        )  # [batch_size, n_atom, 3]
<<<<<<< HEAD
        mask1 = torch.ones(batch_size, n_atom)  # [batch_size, n_atom,]
        mask2 = torch.ones(batch_size, n_atom2)  # [batch_size, n_atom,]
        filter_mask = torch.ones(batch_size, n_atom, n_atom2)
=======
        mask1 = torch.ones(batch_size, n_atom).bool()  # [batch_size, n_atom,]
        mask2 = torch.ones(batch_size, n_atom2).bool()  # [batch_size, n_atom,]
>>>>>>> 16ce00a6

        # shape test
        out_interface_lddt = interface_lddt(
            predicted_structure_1,
            predicted_structure_2,
            gt_structure_1,
            gt_structure_2,
            mask1,
            mask2,
            filter_mask,
        )
        exp_shape = (batch_size,)
        np.testing.assert_equal(out_interface_lddt.shape, exp_shape)

        # rototranslation test. should give 1.s
        # rototranslate two structures together
        combined_coordinates = torch.cat((gt_structure_1, gt_structure_2), dim=1)
        combined_coordinates_rt = random_rotation_translation(combined_coordinates)
        # split two molecules back
        p1, p2 = torch.split(combined_coordinates_rt, [n_atom, n_atom2], dim=1)
        # run interface_lddt
        out_interface_lddt = interface_lddt(
            p1, p2, gt_structure_1, gt_structure_2, mask1, mask2, filter_mask
        )
        exp_outputs = torch.ones(batch_size)
        np.testing.assert_allclose(out_interface_lddt, exp_outputs, atol=consts.eps)


class TestDRMSD(unittest.TestCase):
    def test_drmsd(self):
        batch_size = consts.batch_size
        n_atom = consts.n_res

        gt_structure = torch.randn(batch_size, n_atom, 3)  # [batch_size, n_atom, 3]
        predicted_structure = torch.randn(
            batch_size, n_atom, 3
        )  # [batch_size, n_atom, 3]
        mask = torch.ones(batch_size, n_atom).bool()  # [batch_size, n_atom]

        pair_gt = torch.cdist(
            gt_structure,
            gt_structure,
        )  # [batch_size, n_atom, n_atom]]
        pair_pred = torch.cdist(
            predicted_structure,
            predicted_structure,
        )  # [batch_size, n_atom, n_atom]]
        asym_id = torch.randint(low=0, high=21, size=(n_atom,))  # [n_atom]
        asym_id = asym_id.unsqueeze(0).expand(batch_size, -1)  # batch_size, n_atom

        # shape test
        intra_drmsd, inter_drmsd = drmsd(
            pair_pred,
            pair_gt,
            mask,
            asym_id,
        )
        exp_shape = (batch_size,)
        np.testing.assert_equal(intra_drmsd.shape, exp_shape)
        np.testing.assert_equal(inter_drmsd.shape, exp_shape)

        # rototranslation. compuate gt_structure and gt_structure_rototranslated drmsd
        # should give 0.s
        gt_structure_rototranslated = random_rotation_translation(gt_structure)
        pair_gt_rt = torch.cdist(
            gt_structure_rototranslated, gt_structure_rototranslated
        )
        exp_outputs = torch.zeros(batch_size)
        intra_drmsd_rt, inter_drmsd_rt = drmsd(
            pair_gt_rt,
            pair_gt,
            mask,
            asym_id,
        )
        np.testing.assert_allclose(intra_drmsd_rt, exp_outputs, atol=consts.eps)
        np.testing.assert_allclose(inter_drmsd_rt, exp_outputs, atol=consts.eps)


class TestKabschAlign(unittest.TestCase):
    def test_kabsch_align(self):
        batch_size = consts.batch_size
        n_atom = consts.n_res

        gt_structure = torch.randn(batch_size, n_atom, 3)  # [batch_size, n_atom, 3]
        pred_structure = torch.randn(batch_size, n_atom, 3)  # [batch_size, n_atom, 3]
        mask = torch.ones(batch_size, n_atom).bool()

        # shape test
        out_transformation = get_optimal_transformation(
            mobile_positions=pred_structure,
            target_positions=gt_structure,
            positions_mask=mask,
        )

        out_coordinates = apply_transformation(
            positions=pred_structure, transformation=out_transformation
        )

        exp_shape_translation = (batch_size, 1, 3)
        exp_shape_rotation = (batch_size, 3, 3)
        exp_shape_coordinates = (batch_size, n_atom, 3)
        np.testing.assert_equal(
            out_transformation.translation_vector.shape, exp_shape_translation
        )
        np.testing.assert_equal(
            out_transformation.rotation_matrix.shape, exp_shape_rotation
        )
        np.testing.assert_equal(out_coordinates.shape, exp_shape_coordinates)

        # rototranslation test. should give 0.s
        gt_structure_rototranslated = random_rotation_translation(gt_structure)
        exp_outputs = torch.zeros(batch_size)
        out_kabsch = kabsch_align(
            mobile_positions=gt_structure_rototranslated,
            target_positions=gt_structure,
            positions_mask=mask,
        )

        out_rmsd = rmsd(
            pred_positions=out_kabsch,
            target_positions=gt_structure,
            positions_mask=mask,
        )

        np.testing.assert_allclose(out_rmsd, exp_outputs, atol=consts.eps)


class TestGDT(unittest.TestCase):
    def test_gdt(self):
        batch_size = consts.batch_size
        n_atom = consts.n_res

        gt_structure = torch.randn(batch_size, n_atom, 3)
        predicted_structure = torch.randn(batch_size, n_atom, 3)
        mask = torch.ones(batch_size, n_atom).bool()

        # shape test
        pred_superimposed = kabsch_align(
            mobile_positions=predicted_structure,
            target_positions=gt_structure,
            positions_mask=mask,
        )

        out_gdt_ts = gdt_ts(pred_superimposed, gt_structure, mask)
        out_gdt_ha = gdt_ha(pred_superimposed, gt_structure, mask)

        exp_gdt_ts_shape = (batch_size,)
        exp_gdt_ha_shape = (batch_size,)
        np.testing.assert_equal(out_gdt_ts.shape, exp_gdt_ts_shape)
        np.testing.assert_equal(out_gdt_ha.shape, exp_gdt_ha_shape)

        # rototranslation test
        gt_structure = torch.randn(batch_size, n_atom, 3)

        mask = torch.ones(batch_size, n_atom).bool()
        pred = random_rotation_translation(gt_structure)
        pred_superimposed = kabsch_align(
            mobile_positions=pred,
            target_positions=gt_structure,
            positions_mask=mask,
        )

        out_gdt_ts = gdt_ts(pred_superimposed, gt_structure, mask)
        out_gdt_ha = gdt_ha(pred_superimposed, gt_structure, mask)

        exp_gdt_ts_outs = torch.ones(batch_size)
        exp_gdt_ha_outs = torch.ones(batch_size)

        np.testing.assert_allclose(out_gdt_ts, exp_gdt_ts_outs, atol=consts.eps)
        np.testing.assert_allclose(out_gdt_ha, exp_gdt_ha_outs, atol=consts.eps)


class TestGetSuperimposeMetrics(unittest.TestCase):
    def test_get_superimpose_metrics(self):
        batch_size = consts.batch_size
        n_atom = 1000

        coords_pred = torch.randn(batch_size, n_atom, 3)
        coords_gt = torch.randn(batch_size, n_atom, 3)
        all_atom_mask = torch.ones((n_atom,)).bool()

        out = get_superimpose_metrics(coords_pred, coords_gt, all_atom_mask)
        exp_shape = (batch_size,)
        for _, v in out.items():
            np.testing.assert_equal(v.shape, exp_shape)


if __name__ == "__main__":
    unittest.main()<|MERGE_RESOLUTION|>--- conflicted
+++ resolved
@@ -152,14 +152,10 @@
         predicted_structure_2 = torch.randn(
             batch_size, n_atom2, 3
         )  # [batch_size, n_atom, 3]
-<<<<<<< HEAD
-        mask1 = torch.ones(batch_size, n_atom)  # [batch_size, n_atom,]
-        mask2 = torch.ones(batch_size, n_atom2)  # [batch_size, n_atom,]
-        filter_mask = torch.ones(batch_size, n_atom, n_atom2)
-=======
+
         mask1 = torch.ones(batch_size, n_atom).bool()  # [batch_size, n_atom,]
         mask2 = torch.ones(batch_size, n_atom2).bool()  # [batch_size, n_atom,]
->>>>>>> 16ce00a6
+        filter_mask = torch.ones(batch_size, n_atom, n_atom2)
 
         # shape test
         out_interface_lddt = interface_lddt(
