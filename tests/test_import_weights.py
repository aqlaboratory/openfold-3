--- conflicted
+++ resolved
@@ -40,11 +40,7 @@
         )
         c.globals.blocks_per_ckpt = None
 
-<<<<<<< HEAD
-        model = project_entry.model_runner(c).model
-=======
-        model = registry.get_lightning_module(c, _compile=False).model
->>>>>>> 9dce156a
+        model = project_entry.model_runner(c, _compile=False).model
         model.eval()
 
         import_jax_weights_(model, npz_path, version=monomer_consts.model_preset)
@@ -96,11 +92,7 @@
             project_entry = registry.get_project_entry("af2_monomer")
             c = registry.make_config_with_presets(project_entry, [model_name])
             c.globals.blocks_per_ckpt = None
-<<<<<<< HEAD
-            model = project_entry.model_runner(c).model
-=======
-            model = registry.get_lightning_module(c, _compile=False).model
->>>>>>> 9dce156a
+            model = project_entry.model_runner(c, _compile=False).model
             model.eval()
 
             d = torch.load(pt_path, weights_only=True)
