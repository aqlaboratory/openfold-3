--- conflicted
+++ resolved
@@ -4,15 +4,7 @@
 
 from openfold3.core.loss.loss_module import AlphaFold3Loss
 from openfold3.core.utils.tensor_utils import tensor_tree_map
-<<<<<<< HEAD
-from openfold3.model_implementations.af3_all_atom.config import (
-    config,
-    train_config_update,
-)
-from openfold3.model_implementations.af3_all_atom.model import AlphaFold3
-=======
 from openfold3.model_implementations import registry
->>>>>>> 82116e30
 from tests.config import consts
 from tests.data_utils import random_af3_features
 
@@ -27,8 +19,6 @@
         n_msa = 10
         n_templ = 3
         device = "cuda" if torch.cuda.is_available() else "cpu"
-
-        config.update(train_config_update)
 
         # To avoid memory issues in CI
         self.config.model.pairformer.no_blocks = 4
@@ -68,21 +58,17 @@
         n_templ = 3
         device = "cuda" if torch.cuda.is_available() else "cpu"
 
-<<<<<<< HEAD
-        config.update(train_config_update)
-        config.model.heads.pae.enabled = True
-        config.loss.confidence.pae.weight = 1.0
-        config.loss.diffusion.bond_weight = 1.0
-=======
-        finetune3_config = registry.make_config_with_preset("af3_all_atom", "finetune3")
-        finetune3_config.model.heads.distogram.enabled = True
->>>>>>> 82116e30
+        self.config.model.heads.pae.enabled = True
+        self.config.loss.confidence.pae.weight = 1.0
+        self.config.loss.diffusion.bond_weight = 1.0
 
         # To avoid memory issues in CI
-        finetune3_config.model.pairformer.no_blocks = 4
-        finetune3_config.model.diffusion_module.diffusion_transformer.no_blocks = 4
+        self.config.model.pairformer.no_blocks = 4
+        self.config.model.diffusion_module.diffusion_transformer.no_blocks = 4
 
-        af3 = registry.get_lightning_module(finetune3_config).to(device)
+        af3 = registry.get_lightning_module(self.config, model_name="af3_all_atom").to(
+            device
+        )
 
         batch = random_af3_features(
             batch_size=batch_size,
@@ -98,7 +84,7 @@
 
         outputs = af3(batch=batch)
 
-        af3_loss = AlphaFold3Loss(config=finetune3_config.loss)
+        af3_loss = AlphaFold3Loss(config=self.config.loss)
         loss, loss_breakdown = af3_loss(
             batch=batch, output=outputs, _return_breakdown=True
         )
