--- conflicted
+++ resolved
@@ -49,23 +49,14 @@
         config.model.diffusion_module.atom_attn_dec.use_block_sparse_attn = (
             use_block_sparse
         )
-<<<<<<< HEAD
 
         config.model.heads.pae.enabled = True
         config.loss.confidence.pae.weight = 1.0
         config.loss.diffusion.bond_weight = 1.0
 
-        af3 = registry.get_lightning_module(config).to(device=device, dtype=dtype)
-=======
-
-        config.model.heads.pae.enabled = True
-        config.loss.confidence.pae.weight = 1.0
-        config.loss.diffusion.bond_weight = 1.0
-
         af3 = registry.get_lightning_module(config, _compile=False).to(
             device=device, dtype=dtype
         )
->>>>>>> 389a1621
 
         batch = random_af3_features(
             batch_size=batch_size,
