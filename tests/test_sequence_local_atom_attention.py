import unittest

import torch

from openfold3.core.model.layers import (
    AtomAttentionDecoder,
    AtomAttentionEncoder,
    AtomTransformer,
    NoisyPositionEmbedder,
    RefAtomFeatureEmbedder,
)

import tests.compare_utils as compare_utils
from tests.config import consts


class TestRefAtomFeatureEmbedder(unittest.TestCase):
    def test_without_n_sample_channel(self):
        batch_size = consts.batch_size
        n_atom = 4 * consts.n_res
        c_atom_ref = 390
        c_atom = 64
        c_atom_pair = 16

        embedder = RefAtomFeatureEmbedder(
            c_atom_ref=c_atom_ref, c_atom=c_atom, c_atom_pair=c_atom_pair
        )

        batch = {
            "ref_pos": torch.randn((batch_size, n_atom, 3)),
            "ref_mask": torch.ones((batch_size, n_atom)),
            "ref_element": torch.ones((batch_size, n_atom, 128)),
            "ref_charge": torch.ones((batch_size, n_atom)),
            "ref_atom_name_chars": torch.ones((batch_size, n_atom, 4, 64)),
            "ref_space_uid": torch.zeros((batch_size, n_atom)),
        }

        cl, plm = embedder(batch)

        self.assertTrue(cl.shape == (batch_size, n_atom, c_atom))
        self.assertTrue(plm.shape == (batch_size, n_atom, n_atom, c_atom_pair))

    def test_with_n_sample_channel(self):
        batch_size = consts.batch_size
        n_atom = 4 * consts.n_res
        c_atom_ref = 390
        c_atom = 64
        c_atom_pair = 16

        embedder = RefAtomFeatureEmbedder(
            c_atom_ref=c_atom_ref, c_atom=c_atom, c_atom_pair=c_atom_pair
        )

        batch = {
            "ref_pos": torch.randn((batch_size, 1, n_atom, 3)),
            "ref_mask": torch.ones((batch_size, 1, n_atom)),
            "ref_element": torch.ones((batch_size, 1, n_atom, 128)),
            "ref_charge": torch.ones((batch_size, 1, n_atom)),
            "ref_atom_name_chars": torch.ones((batch_size, 1, n_atom, 4, 64)),
            "ref_space_uid": torch.zeros((batch_size, 1, n_atom)),
        }

        cl, plm = embedder(batch)

        self.assertTrue(cl.shape == (batch_size, 1, n_atom, c_atom))
        self.assertTrue(plm.shape == (batch_size, 1, n_atom, n_atom, c_atom_pair))


class TestNoisyPositionEmbedder(unittest.TestCase):
    def test_without_n_sample_channel(self):
        batch_size = consts.batch_size
        n_token = consts.n_res
        n_atom = 4 * consts.n_res
        c_s = consts.c_s
        c_z = consts.c_z
        c_atom = 64
        c_atom_pair = 16

        embedder = NoisyPositionEmbedder(
            c_s=c_s, c_z=c_z, c_atom=c_atom, c_atom_pair=c_atom_pair
        )

        cl = torch.ones((batch_size, n_atom, c_atom))
        plm = torch.ones((batch_size, n_atom, n_atom, c_atom_pair))
        ql = torch.ones((batch_size, n_atom, c_atom))

        si_trunk = torch.ones((batch_size, n_token, c_s))
        zij_trunk = torch.ones((batch_size, n_token, n_token, c_z))
        rl = torch.randn((batch_size, n_atom, 3))

        batch = {"atom_to_token_index": torch.ones((batch_size, n_atom, n_token))}

        cl, plm, ql = embedder(
            batch=batch,
            cl=cl,
            plm=plm,
            ql=ql,
            si_trunk=si_trunk,
            zij_trunk=zij_trunk,
            rl=rl,
        )

        self.assertTrue(cl.shape == (batch_size, n_atom, c_atom))
        self.assertTrue(plm.shape == (batch_size, n_atom, n_atom, c_atom_pair))
        self.assertTrue(ql.shape == (batch_size, n_atom, c_atom))

    def test_with_n_sample_channel(self):
        batch_size = consts.batch_size
        n_token = consts.n_res
        n_atom = 4 * consts.n_res
        c_s = consts.c_s
        c_z = consts.c_z
        c_atom = 64
        c_atom_pair = 16
        n_sample = 3

        embedder = NoisyPositionEmbedder(
            c_s=c_s, c_z=c_z, c_atom=c_atom, c_atom_pair=c_atom_pair
        )

        cl = torch.ones((batch_size, 1, n_atom, c_atom))
        plm = torch.ones((batch_size, 1, n_atom, n_atom, c_atom_pair))
        ql = torch.ones((batch_size, 1, n_atom, c_atom))

        si_trunk = torch.ones((batch_size, 1, n_token, c_s))
        zij_trunk = torch.ones((batch_size, 1, n_token, n_token, c_z))
        rl = torch.randn((batch_size, n_sample, n_atom, 3))

        batch = {"atom_to_token_index": torch.ones((batch_size, 1, n_atom, n_token))}

        cl, plm, ql = embedder(
            batch=batch,
            cl=cl,
            plm=plm,
            ql=ql,
            si_trunk=si_trunk,
            zij_trunk=zij_trunk,
            rl=rl,
        )

        self.assertTrue(cl.shape == (batch_size, 1, n_atom, c_atom))
        self.assertTrue(plm.shape == (batch_size, 1, n_atom, n_atom, c_atom_pair))
        self.assertTrue(ql.shape == (batch_size, n_sample, n_atom, c_atom))


class TestAtomTransformer(unittest.TestCase):
<<<<<<< HEAD

    def without_n_sample_channel(self, use_block_sparse_attn):
=======
    def test_without_n_sample_channel(self):
>>>>>>> b010e270
        batch_size = consts.batch_size
        n_token = consts.n_res
        n_atom = 4 * consts.n_res
        c_atom = 128
        c_atom_pair = 16
        c_hidden = 32
        no_heads = 4
        no_blocks = 3
        n_transition = 2
        inf = 1e10
        n_query = 32
        n_key = 128

<<<<<<< HEAD
        atom_transformer = AtomTransformer(c_q=c_atom,
                                           c_p=c_atom_pair,
                                           c_hidden=c_hidden,
                                           no_heads=no_heads,
                                           no_blocks=no_blocks,
                                           n_transition=n_transition,
                                           n_query=n_query,
                                           n_key=n_key,
                                           inf=inf,
                                           use_block_sparse_attn=use_block_sparse_attn
                                           )
        
=======
        atom_transformer = AtomTransformer(
            c_q=c_atom,
            c_p=c_atom_pair,
            c_hidden=c_hidden,
            no_heads=no_heads,
            no_blocks=no_blocks,
            n_transition=n_transition,
            n_query=n_query,
            n_key=n_key,
            inf=inf,
        )

>>>>>>> b010e270
        ql = torch.ones((batch_size, n_atom, c_atom))
        cl = torch.ones((batch_size, n_atom, c_atom))
        plm = torch.ones((batch_size, n_atom, n_atom, c_atom_pair))

        batch = {
            "token_mask": torch.ones((batch_size, n_token)),
            "atom_to_token_index": torch.ones((batch_size, n_atom, n_token)),
        }

        ql = atom_transformer(batch=batch, ql=ql, cl=cl, plm=plm)

        self.assertTrue(ql.shape == (batch_size, n_atom, c_atom))

    def with_n_sample_channel(self, use_block_sparse_attn):
        batch_size = consts.batch_size
        n_token = consts.n_res
        n_atom = 4 * consts.n_res
        c_atom = 128
        c_atom_pair = 16
        c_hidden = 32
        no_heads = 4
        no_blocks = 3
        n_transition = 2
        inf = 1e10
        n_query = 32
        n_key = 128
        n_sample = 3

<<<<<<< HEAD
        atom_transformer = AtomTransformer(c_q=c_atom,
                                           c_p=c_atom_pair,
                                           c_hidden=c_hidden,
                                           no_heads=no_heads,
                                           no_blocks=no_blocks,
                                           n_transition=n_transition,
                                           n_query=n_query,
                                           n_key=n_key,
                                           inf=inf,
                                           use_block_sparse_attn=use_block_sparse_attn
                                           )
        
=======
        atom_transformer = AtomTransformer(
            c_q=c_atom,
            c_p=c_atom_pair,
            c_hidden=c_hidden,
            no_heads=no_heads,
            no_blocks=no_blocks,
            n_transition=n_transition,
            n_query=n_query,
            n_key=n_key,
            inf=inf,
        )

>>>>>>> b010e270
        ql = torch.ones((batch_size, n_sample, n_atom, c_atom))
        cl = torch.ones((batch_size, 1, n_atom, c_atom))
        plm = torch.ones((batch_size, 1, n_atom, n_atom, c_atom_pair))

        batch = {
            "token_mask": torch.ones((batch_size, 1, n_token)),
            "atom_to_token_index": torch.ones((batch_size, 1, n_atom, n_token)),
        }

        ql = atom_transformer(batch=batch, ql=ql, cl=cl, plm=plm)

        self.assertTrue(ql.shape == (batch_size, n_sample, n_atom, c_atom))

    def test_without_block_sparse_attn(self):
        self.without_n_sample_channel(use_block_sparse_attn=False)
        self.with_n_sample_channel(use_block_sparse_attn=False)

    @compare_utils.skip_unless_triton_installed()
    def test_with_block_sparse_attn(self):
        self.without_n_sample_channel(use_block_sparse_attn=True)
        self.with_n_sample_channel(use_block_sparse_attn=True)


class TestAtomAttentionEncoder(unittest.TestCase):
    def test_without_noisy_positions(self):
        batch_size = consts.batch_size
        n_token = consts.n_res
        n_atom = 4 * consts.n_res
        c_atom_ref = 390
        c_atom = 128
        c_atom_pair = 16
        c_token = 384
        no_heads = 4
        no_blocks = 3
        n_transition = 2
        c_hidden = int(c_atom / no_heads)
        n_query = 32
        n_key = 128
        inf = 1e10

        atom_attn_enc = AtomAttentionEncoder(
            c_atom_ref=c_atom_ref,
            c_atom=c_atom,
            c_atom_pair=c_atom_pair,
            c_token=c_token,
            c_hidden=c_hidden,
            add_noisy_pos=False,
            no_heads=no_heads,
            no_blocks=no_blocks,
            n_transition=n_transition,
            n_query=n_query,
            n_key=n_key,
            inf=inf,
        )

        batch = {
            "token_mask": torch.ones((batch_size, n_token)),
            "atom_to_token_index": torch.ones((batch_size, n_atom, n_token)),
            "ref_pos": torch.randn((batch_size, n_atom, 3)),
            "ref_mask": torch.ones((batch_size, n_atom)),
            "ref_element": torch.ones((batch_size, n_atom, 128)),
            "ref_charge": torch.ones((batch_size, n_atom)),
            "ref_atom_name_chars": torch.ones((batch_size, n_atom, 4, 64)),
            "ref_space_uid": torch.zeros((batch_size, n_atom)),
        }

        ai, ql, cl, plm = atom_attn_enc(batch)

        self.assertTrue(ai.shape == (batch_size, n_token, c_token))
        self.assertTrue(ql.shape == (batch_size, n_atom, c_atom))
        self.assertTrue(cl.shape == (batch_size, n_atom, c_atom))
        self.assertTrue(plm.shape == (batch_size, n_atom, n_atom, c_atom_pair))

    def test_with_noisy_positions(self):
        batch_size = consts.batch_size
        n_token = consts.n_res
        n_atom = 4 * consts.n_res
        c_s = consts.c_s
        c_z = consts.c_z
        c_atom_ref = 390
        c_atom = 128
        c_atom_pair = 16
        c_token = 384
        no_heads = 4
        no_blocks = 3
        n_transition = 2
        c_hidden = int(c_atom / no_heads)
        n_query = 32
        n_key = 128
        inf = 1e10
        n_sample = 3

        atom_attn_enc = AtomAttentionEncoder(
            c_s=c_s,
            c_z=c_z,
            c_atom_ref=c_atom_ref,
            c_atom=c_atom,
            c_atom_pair=c_atom_pair,
            c_token=c_token,
            c_hidden=c_hidden,
            add_noisy_pos=True,
            no_heads=no_heads,
            no_blocks=no_blocks,
            n_transition=n_transition,
            n_query=n_query,
            n_key=n_key,
            inf=inf,
        )

        batch = {
            "token_mask": torch.ones((batch_size, 1, n_token)),
            "atom_to_token_index": torch.ones((batch_size, 1, n_atom, n_token)),
            "ref_pos": torch.randn((batch_size, 1, n_atom, 3)),
            "ref_mask": torch.ones((batch_size, 1, n_atom)),
            "ref_element": torch.ones((batch_size, 1, n_atom, 128)),
            "ref_charge": torch.ones((batch_size, 1, n_atom)),
            "ref_atom_name_chars": torch.ones((batch_size, 1, n_atom, 4, 64)),
            "ref_space_uid": torch.zeros((batch_size, 1, n_atom)),
        }

        rl = torch.randn((batch_size, n_sample, n_atom, 3))
        si_trunk = torch.ones((batch_size, 1, n_token, c_s))
        zij_trunk = torch.ones((batch_size, 1, n_token, n_token, c_z))

        ai, ql, cl, plm = atom_attn_enc(
            batch=batch, rl=rl, si_trunk=si_trunk, zij_trunk=zij_trunk
        )

        self.assertTrue(ai.shape == (batch_size, n_sample, n_token, c_token))
        self.assertTrue(ql.shape == (batch_size, n_sample, n_atom, c_atom))
        self.assertTrue(cl.shape == (batch_size, 1, n_atom, c_atom))
        self.assertTrue(plm.shape == (batch_size, 1, n_atom, n_atom, c_atom_pair))


class TestAtomAttentionDecoder(unittest.TestCase):
    def test_without_n_sample_channel(self):
        batch_size = consts.batch_size
        n_token = consts.n_res
        n_atom = 4 * consts.n_res
        c_atom = 128
        c_atom_pair = 16
        c_token = 384
        no_heads = 4
        no_blocks = 3
        n_transition = 2
        c_hidden = int(c_atom / no_heads)
        n_query = 32
        n_key = 128
        inf = 1e10

        atom_attn_dec = AtomAttentionDecoder(
            c_atom=c_atom,
            c_atom_pair=c_atom_pair,
            c_token=c_token,
            c_hidden=c_hidden,
            no_heads=no_heads,
            no_blocks=no_blocks,
            n_transition=n_transition,
            n_query=n_query,
            n_key=n_key,
            inf=inf,
        )

        batch = {
            "token_mask": torch.ones((batch_size, n_token)),
            "atom_to_token_index": torch.ones((batch_size, n_atom, n_token)),
        }

        ai = torch.ones((batch_size, n_token, c_token))
        ql = torch.ones((batch_size, n_atom, c_atom))
        cl = torch.ones((batch_size, n_atom, c_atom))
        plm = torch.ones((batch_size, n_atom, n_atom, c_atom_pair))

        rl_update = atom_attn_dec(batch=batch, ai=ai, ql=ql, cl=cl, plm=plm)

        self.assertTrue(rl_update.shape == (batch_size, n_atom, 3))

    def test_with_n_sample_channel(self):
        batch_size = consts.batch_size
        n_token = consts.n_res
        n_atom = 4 * consts.n_res
        c_atom = 128
        c_atom_pair = 16
        c_token = 384
        no_heads = 4
        no_blocks = 3
        n_transition = 2
        c_hidden = int(c_atom / no_heads)
        n_query = 32
        n_key = 128
        inf = 1e10
        n_sample = 3

        atom_attn_dec = AtomAttentionDecoder(
            c_atom=c_atom,
            c_atom_pair=c_atom_pair,
            c_token=c_token,
            c_hidden=c_hidden,
            no_heads=no_heads,
            no_blocks=no_blocks,
            n_transition=n_transition,
            n_query=n_query,
            n_key=n_key,
            inf=inf,
        )

        batch = {
            "token_mask": torch.ones((batch_size, 1, n_token)),
            "atom_to_token_index": torch.ones((batch_size, 1, n_atom, n_token)),
        }

        ai = torch.ones((batch_size, n_sample, n_token, c_token))
        ql = torch.ones((batch_size, n_sample, n_atom, c_atom))
        cl = torch.ones((batch_size, 1, n_atom, c_atom))
        plm = torch.ones((batch_size, 1, n_atom, n_atom, c_atom_pair))

        rl_update = atom_attn_dec(batch=batch, ai=ai, ql=ql, cl=cl, plm=plm)

        self.assertTrue(rl_update.shape == (batch_size, n_sample, n_atom, 3))


if __name__ == "__main__":
    unittest.main()<|MERGE_RESOLUTION|>--- conflicted
+++ resolved
@@ -2,6 +2,7 @@
 
 import torch
 
+import tests.compare_utils as compare_utils
 from openfold3.core.model.layers import (
     AtomAttentionDecoder,
     AtomAttentionEncoder,
@@ -9,8 +10,6 @@
     NoisyPositionEmbedder,
     RefAtomFeatureEmbedder,
 )
-
-import tests.compare_utils as compare_utils
 from tests.config import consts
 
 
@@ -144,12 +143,7 @@
 
 
 class TestAtomTransformer(unittest.TestCase):
-<<<<<<< HEAD
-
     def without_n_sample_channel(self, use_block_sparse_attn):
-=======
-    def test_without_n_sample_channel(self):
->>>>>>> b010e270
         batch_size = consts.batch_size
         n_token = consts.n_res
         n_atom = 4 * consts.n_res
@@ -163,20 +157,6 @@
         n_query = 32
         n_key = 128
 
-<<<<<<< HEAD
-        atom_transformer = AtomTransformer(c_q=c_atom,
-                                           c_p=c_atom_pair,
-                                           c_hidden=c_hidden,
-                                           no_heads=no_heads,
-                                           no_blocks=no_blocks,
-                                           n_transition=n_transition,
-                                           n_query=n_query,
-                                           n_key=n_key,
-                                           inf=inf,
-                                           use_block_sparse_attn=use_block_sparse_attn
-                                           )
-        
-=======
         atom_transformer = AtomTransformer(
             c_q=c_atom,
             c_p=c_atom_pair,
@@ -187,9 +167,9 @@
             n_query=n_query,
             n_key=n_key,
             inf=inf,
-        )
-
->>>>>>> b010e270
+            use_block_sparse_attn=use_block_sparse_attn,
+        )
+
         ql = torch.ones((batch_size, n_atom, c_atom))
         cl = torch.ones((batch_size, n_atom, c_atom))
         plm = torch.ones((batch_size, n_atom, n_atom, c_atom_pair))
@@ -218,20 +198,6 @@
         n_key = 128
         n_sample = 3
 
-<<<<<<< HEAD
-        atom_transformer = AtomTransformer(c_q=c_atom,
-                                           c_p=c_atom_pair,
-                                           c_hidden=c_hidden,
-                                           no_heads=no_heads,
-                                           no_blocks=no_blocks,
-                                           n_transition=n_transition,
-                                           n_query=n_query,
-                                           n_key=n_key,
-                                           inf=inf,
-                                           use_block_sparse_attn=use_block_sparse_attn
-                                           )
-        
-=======
         atom_transformer = AtomTransformer(
             c_q=c_atom,
             c_p=c_atom_pair,
@@ -242,9 +208,9 @@
             n_query=n_query,
             n_key=n_key,
             inf=inf,
-        )
-
->>>>>>> b010e270
+            use_block_sparse_attn=use_block_sparse_attn,
+        )
+
         ql = torch.ones((batch_size, n_sample, n_atom, c_atom))
         cl = torch.ones((batch_size, 1, n_atom, c_atom))
         plm = torch.ones((batch_size, 1, n_atom, n_atom, c_atom_pair))
