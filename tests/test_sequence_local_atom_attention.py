import unittest

import torch

import tests.compare_utils as compare_utils
from openfold3.core.model.layers import (
    AtomAttentionDecoder,
    AtomAttentionEncoder,
    AtomTransformer,
    NoisyPositionEmbedder,
    RefAtomFeatureEmbedder,
)
from openfold3.core.utils.tensor_utils import tensor_tree_map
from tests.config import consts


class TestRefAtomFeatureEmbedder(unittest.TestCase):
    def test_without_n_sample_channel(self):
        batch_size = consts.batch_size
        n_atom = 4 * consts.n_res
        c_atom_ref = 390
        c_atom = 64
        c_atom_pair = 16

        embedder = RefAtomFeatureEmbedder(
            c_atom_ref=c_atom_ref, c_atom=c_atom, c_atom_pair=c_atom_pair
        )

        batch = {
            "ref_pos": torch.randn((batch_size, n_atom, 3)),
            "ref_mask": torch.ones((batch_size, n_atom)),
            "ref_element": torch.ones((batch_size, n_atom, 128)),
            "ref_charge": torch.ones((batch_size, n_atom)),
            "ref_atom_name_chars": torch.ones((batch_size, n_atom, 4, 64)),
            "ref_space_uid": torch.zeros((batch_size, n_atom)),
        }

        cl, plm = embedder(batch)

        self.assertTrue(cl.shape == (batch_size, n_atom, c_atom))
        self.assertTrue(plm.shape == (batch_size, n_atom, n_atom, c_atom_pair))

    def test_with_n_sample_channel(self):
        batch_size = consts.batch_size
        n_atom = 4 * consts.n_res
        c_atom_ref = 390
        c_atom = 64
        c_atom_pair = 16

        embedder = RefAtomFeatureEmbedder(
            c_atom_ref=c_atom_ref, c_atom=c_atom, c_atom_pair=c_atom_pair
        )

        batch = {
            "ref_pos": torch.randn((batch_size, 1, n_atom, 3)),
            "ref_mask": torch.ones((batch_size, 1, n_atom)),
            "ref_element": torch.ones((batch_size, 1, n_atom, 128)),
            "ref_charge": torch.ones((batch_size, 1, n_atom)),
            "ref_atom_name_chars": torch.ones((batch_size, 1, n_atom, 4, 64)),
            "ref_space_uid": torch.zeros((batch_size, 1, n_atom)),
        }

        cl, plm = embedder(batch)

        self.assertTrue(cl.shape == (batch_size, 1, n_atom, c_atom))
        self.assertTrue(plm.shape == (batch_size, 1, n_atom, n_atom, c_atom_pair))


class TestNoisyPositionEmbedder(unittest.TestCase):
    def test_without_n_sample_channel(self):
        batch_size = consts.batch_size
        n_token = consts.n_res
        n_atom = 4 * consts.n_res
        c_s = consts.c_s
        c_z = consts.c_z
        c_atom = 64
        c_atom_pair = 16

        embedder = NoisyPositionEmbedder(
            c_s=c_s, c_z=c_z, c_atom=c_atom, c_atom_pair=c_atom_pair
        )

        cl = torch.ones((batch_size, n_atom, c_atom))
        plm = torch.ones((batch_size, n_atom, n_atom, c_atom_pair))
        ql = torch.ones((batch_size, n_atom, c_atom))

        si_trunk = torch.ones((batch_size, n_token, c_s))
        zij_trunk = torch.ones((batch_size, n_token, n_token, c_z))
        rl = torch.randn((batch_size, n_atom, 3))

        batch = {"atom_to_token_index": torch.ones((batch_size, n_atom))}

        cl, plm, ql = embedder(
            batch=batch,
            cl=cl,
            plm=plm,
            ql=ql,
            si_trunk=si_trunk,
            zij_trunk=zij_trunk,
            rl=rl,
        )

        self.assertTrue(cl.shape == (batch_size, n_atom, c_atom))
        self.assertTrue(plm.shape == (batch_size, n_atom, n_atom, c_atom_pair))
        self.assertTrue(ql.shape == (batch_size, n_atom, c_atom))

    def test_with_n_sample_channel(self):
        batch_size = consts.batch_size
        n_token = consts.n_res
        n_atom = 4 * consts.n_res
        c_s = consts.c_s
        c_z = consts.c_z
        c_atom = 64
        c_atom_pair = 16
        n_sample = 3

        embedder = NoisyPositionEmbedder(
            c_s=c_s, c_z=c_z, c_atom=c_atom, c_atom_pair=c_atom_pair
        )

        cl = torch.ones((batch_size, 1, n_atom, c_atom))
        plm = torch.ones((batch_size, 1, n_atom, n_atom, c_atom_pair))
        ql = torch.ones((batch_size, 1, n_atom, c_atom))

        si_trunk = torch.ones((batch_size, 1, n_token, c_s))
        zij_trunk = torch.ones((batch_size, 1, n_token, n_token, c_z))
        rl = torch.randn((batch_size, n_sample, n_atom, 3))

        batch = {"atom_to_token_index": torch.ones((batch_size, 1, n_atom))}

        cl, plm, ql = embedder(
            batch=batch,
            cl=cl,
            plm=plm,
            ql=ql,
            si_trunk=si_trunk,
            zij_trunk=zij_trunk,
            rl=rl,
        )

        self.assertTrue(cl.shape == (batch_size, 1, n_atom, c_atom))
        self.assertTrue(plm.shape == (batch_size, 1, n_atom, n_atom, c_atom_pair))
        self.assertTrue(ql.shape == (batch_size, n_sample, n_atom, c_atom))


class TestAtomTransformer(unittest.TestCase):
<<<<<<< HEAD
    def run_shape_test(
        self, batch, q, cl, plm, out_shape, dtype, use_block_sparse_attn=False
    ):
=======
    def test_without_n_sample_channel(self):
        batch_size = consts.batch_size
        n_atom = 4 * consts.n_res
>>>>>>> 4045f083
        c_atom = 128
        c_atom_pair = 16
        c_hidden = 32
        no_heads = 4
        no_blocks = 3
        n_transition = 2
        n_query = 32
        n_key = 128
        inf = 1e10
        device = "cuda" if torch.cuda.is_available() else "cpu"

        atom_transformer = (
            AtomTransformer(
                c_q=c_atom,
                c_p=c_atom_pair,
                c_hidden=c_hidden,
                no_heads=no_heads,
                no_blocks=no_blocks,
                n_transition=n_transition,
                n_query=n_query,
                n_key=n_key,
                inf=inf,
                use_block_sparse_attn=use_block_sparse_attn,
            )
            .eval()
            .to(device)
        )

        ql = q.to(device, dtype=dtype)
        cl = cl.to(device, dtype=dtype)
        plm = plm.to(device, dtype=dtype)

        def to_device(t):
            return t.to(device, dtype=dtype)

        batch = tensor_tree_map(to_device, batch)

        with torch.cuda.amp.autocast(dtype=dtype):
            ql = atom_transformer(batch=batch, ql=ql, cl=cl, plm=plm).cpu()

        self.assertTrue(ql.shape == out_shape)

    def without_n_sample_channel(self, dtype, use_block_sparse_attn):
        batch_size = consts.batch_size
        n_token = 192  # Has to be divisible by block size
        n_atom = 4 * n_token
        c_atom = 128
        c_atom_pair = 16

        ql = torch.ones((batch_size, n_atom, c_atom))
        cl = torch.ones((batch_size, n_atom, c_atom))
        plm = torch.ones((batch_size, n_atom, n_atom, c_atom_pair))
        atom_mask = torch.ones((batch_size, n_atom))

<<<<<<< HEAD
        batch = {
            "token_mask": torch.ones((batch_size, n_token)),
            "atom_to_token_index": torch.ones((batch_size, n_atom, n_token)),
        }

        out_shape = (batch_size, n_atom, c_atom)
=======
        ql = atom_transformer(ql=ql, cl=cl, plm=plm, atom_mask=atom_mask)
>>>>>>> 4045f083

        self.run_shape_test(batch, ql, cl, plm, out_shape, dtype, use_block_sparse_attn)

    def with_n_sample_channel(self, dtype, use_block_sparse_attn):
        batch_size = consts.batch_size
<<<<<<< HEAD
        n_token = 192  # Has to be divisible by block size
        n_atom = 4 * n_token
        c_atom = 128
        c_atom_pair = 16
        n_sample = 3

        ql = torch.ones((batch_size, n_sample, n_atom, c_atom))
        cl = torch.ones((batch_size, 1, n_atom, c_atom))
        plm = torch.ones((batch_size, 1, n_atom, n_atom, c_atom_pair))

        batch = {
            "token_mask": torch.ones((batch_size, 1, n_token)),
            "atom_to_token_index": torch.ones((batch_size, 1, n_atom, n_token)),
        }

        out_shape = (batch_size, n_sample, n_atom, c_atom)

        self.run_shape_test(batch, ql, cl, plm, out_shape, dtype, use_block_sparse_attn)

    def test_without_block_sparse_attn(self):
        self.without_n_sample_channel(dtype=torch.float32, use_block_sparse_attn=False)
        self.with_n_sample_channel(dtype=torch.float32, use_block_sparse_attn=False)

        if torch.cuda.is_available():
            self.without_n_sample_channel(
                dtype=torch.bfloat16, use_block_sparse_attn=False
            )
            self.with_n_sample_channel(
                dtype=torch.bfloat16, use_block_sparse_attn=False
            )

    @compare_utils.skip_unless_triton_installed()
    def test_with_block_sparse_attn(self):
        self.without_n_sample_channel(dtype=torch.float32, use_block_sparse_attn=True)
        self.with_n_sample_channel(dtype=torch.float32, use_block_sparse_attn=True)

        if torch.cuda.is_available():
            self.without_n_sample_channel(
                dtype=torch.bfloat16, use_block_sparse_attn=True
            )
            self.with_n_sample_channel(dtype=torch.bfloat16, use_block_sparse_attn=True)

    def compare_block_sparse(self, dtype):
        batch_size = consts.batch_size
        n_token = 192  # Has to be divisible by block size
        n_atom = 4 * n_token
        n_sample = 3
=======
        n_atom = 4 * consts.n_res
>>>>>>> 4045f083
        c_atom = 128
        c_atom_pair = 16
        c_hidden = 32
        no_heads = 4
        no_blocks = 3
        n_transition = 2
        n_query = 32
        n_key = 128
        inf = 1e10
        eps = consts.eps
        device = "cuda" if torch.cuda.is_available() else "cpu"

        atom_transformer = (
            AtomTransformer(
                c_q=c_atom,
                c_p=c_atom_pair,
                c_hidden=c_hidden,
                no_heads=no_heads,
                no_blocks=no_blocks,
                n_transition=n_transition,
                n_query=n_query,
                n_key=n_key,
                inf=inf,
                use_block_sparse_attn=False,
            )
            .eval()
            .to(device)
        )

<<<<<<< HEAD
        ql = torch.ones((batch_size, n_sample, n_atom, c_atom)).to(device, dtype=dtype)
        cl = torch.ones((batch_size, 1, n_atom, c_atom)).to(device, dtype=dtype)
        plm = torch.ones((batch_size, 1, n_atom, n_atom, c_atom_pair)).to(
            device, dtype=dtype
        )

        batch = {
            "token_mask": torch.ones((batch_size, 1, n_token)),
            "atom_to_token_index": torch.ones((batch_size, 1, n_atom, n_token)),
        }

        def to_device(t):
            return t.to(device, dtype=dtype)
=======
        ql = torch.ones((batch_size, n_sample, n_atom, c_atom))
        cl = torch.ones((batch_size, 1, n_atom, c_atom))
        plm = torch.ones((batch_size, 1, n_atom, n_atom, c_atom_pair))
        atom_mask = torch.ones((batch_size, 1, n_atom))

        ql = atom_transformer(ql=ql, cl=cl, plm=plm, atom_mask=atom_mask)
>>>>>>> 4045f083

        batch = tensor_tree_map(to_device, batch)

        with torch.cuda.amp.autocast(dtype=dtype):
            ql_out = atom_transformer(batch=batch, ql=ql, cl=cl, plm=plm).cpu()
            atom_transformer.use_block_sparse_attn = True
            ql_out_block_sparse = atom_transformer(
                batch=batch, ql=ql, cl=cl, plm=plm
            ).cpu()
            err = torch.mean(torch.abs(ql_out - ql_out_block_sparse))
            self.assertTrue(err < eps, f"Error: {err}")

    @compare_utils.skip_unless_triton_installed()
    def test_compare_block_sparse_fp32(self):
        self.compare_block_sparse(dtype=torch.float32)

    @compare_utils.skip_unless_triton_installed()
    def test_compare_block_sparse_bf16(self):
        self.compare_block_sparse(dtype=torch.bfloat16)


class TestAtomAttentionEncoder(unittest.TestCase):
    def test_without_noisy_positions(self):
        batch_size = consts.batch_size
        n_token = consts.n_res
        n_atom = 4 * consts.n_res
        c_atom_ref = 390
        c_atom = 128
        c_atom_pair = 16
        c_token = 384
        no_heads = 4
        no_blocks = 3
        n_transition = 2
        c_hidden = int(c_atom / no_heads)
        n_query = 32
        n_key = 128
        inf = 1e10

        atom_attn_enc = AtomAttentionEncoder(
            c_atom_ref=c_atom_ref,
            c_atom=c_atom,
            c_atom_pair=c_atom_pair,
            c_token=c_token,
            c_hidden=c_hidden,
            add_noisy_pos=False,
            no_heads=no_heads,
            no_blocks=no_blocks,
            n_transition=n_transition,
            n_query=n_query,
            n_key=n_key,
            inf=inf,
        )

        batch = {
            "token_mask": torch.ones((batch_size, n_token)),
            "atom_to_token_index": torch.ones((batch_size, n_atom)),
            "ref_pos": torch.randn((batch_size, n_atom, 3)),
            "ref_mask": torch.ones((batch_size, n_atom)),
            "ref_element": torch.ones((batch_size, n_atom, 128)),
            "ref_charge": torch.ones((batch_size, n_atom)),
            "ref_atom_name_chars": torch.ones((batch_size, n_atom, 4, 64)),
            "ref_space_uid": torch.zeros((batch_size, n_atom)),
        }

        atom_mask = torch.ones((batch_size, n_atom))

        ai, ql, cl, plm = atom_attn_enc(batch=batch, atom_mask=atom_mask)

        self.assertTrue(ai.shape == (batch_size, n_token, c_token))
        self.assertTrue(ql.shape == (batch_size, n_atom, c_atom))
        self.assertTrue(cl.shape == (batch_size, n_atom, c_atom))
        self.assertTrue(plm.shape == (batch_size, n_atom, n_atom, c_atom_pair))

    def test_with_noisy_positions(self):
        batch_size = consts.batch_size
        n_token = consts.n_res
        n_atom = 4 * consts.n_res
        c_s = consts.c_s
        c_z = consts.c_z
        c_atom_ref = 390
        c_atom = 128
        c_atom_pair = 16
        c_token = 384
        no_heads = 4
        no_blocks = 3
        n_transition = 2
        c_hidden = int(c_atom / no_heads)
        n_query = 32
        n_key = 128
        inf = 1e10
        n_sample = 3

        atom_attn_enc = AtomAttentionEncoder(
            c_s=c_s,
            c_z=c_z,
            c_atom_ref=c_atom_ref,
            c_atom=c_atom,
            c_atom_pair=c_atom_pair,
            c_token=c_token,
            c_hidden=c_hidden,
            add_noisy_pos=True,
            no_heads=no_heads,
            no_blocks=no_blocks,
            n_transition=n_transition,
            n_query=n_query,
            n_key=n_key,
            inf=inf,
        )

        batch = {
            "token_mask": torch.ones((batch_size, 1, n_token)),
            "atom_to_token_index": torch.ones((batch_size, 1, n_atom)),
            "ref_pos": torch.randn((batch_size, 1, n_atom, 3)),
            "ref_mask": torch.ones((batch_size, 1, n_atom)),
            "ref_element": torch.ones((batch_size, 1, n_atom, 128)),
            "ref_charge": torch.ones((batch_size, 1, n_atom)),
            "ref_atom_name_chars": torch.ones((batch_size, 1, n_atom, 4, 64)),
            "ref_space_uid": torch.zeros((batch_size, 1, n_atom)),
        }

        atom_mask = torch.ones((batch_size, 1, n_atom))
        rl = torch.randn((batch_size, n_sample, n_atom, 3))
        si_trunk = torch.ones((batch_size, 1, n_token, c_s))
        zij_trunk = torch.ones((batch_size, 1, n_token, n_token, c_z))

        ai, ql, cl, plm = atom_attn_enc(
            batch=batch,
            atom_mask=atom_mask,
            rl=rl,
            si_trunk=si_trunk,
            zij_trunk=zij_trunk,
        )

        self.assertTrue(ai.shape == (batch_size, n_sample, n_token, c_token))
        self.assertTrue(ql.shape == (batch_size, n_sample, n_atom, c_atom))
        self.assertTrue(cl.shape == (batch_size, 1, n_atom, c_atom))
        self.assertTrue(plm.shape == (batch_size, 1, n_atom, n_atom, c_atom_pair))


class TestAtomAttentionDecoder(unittest.TestCase):
    def test_without_n_sample_channel(self):
        batch_size = consts.batch_size
        n_token = consts.n_res
        n_atom = 4 * consts.n_res
        c_atom = 128
        c_atom_pair = 16
        c_token = 384
        no_heads = 4
        no_blocks = 3
        n_transition = 2
        c_hidden = int(c_atom / no_heads)
        n_query = 32
        n_key = 128
        inf = 1e10

        atom_attn_dec = AtomAttentionDecoder(
            c_atom=c_atom,
            c_atom_pair=c_atom_pair,
            c_token=c_token,
            c_hidden=c_hidden,
            no_heads=no_heads,
            no_blocks=no_blocks,
            n_transition=n_transition,
            n_query=n_query,
            n_key=n_key,
            inf=inf,
        )

        batch = {
            "atom_to_token_index": torch.ones((batch_size, n_atom)),
        }

        atom_mask = torch.ones((batch_size, n_atom))
        ai = torch.ones((batch_size, n_token, c_token))
        ql = torch.ones((batch_size, n_atom, c_atom))
        cl = torch.ones((batch_size, n_atom, c_atom))
        plm = torch.ones((batch_size, n_atom, n_atom, c_atom_pair))

        rl_update = atom_attn_dec(
            batch=batch, atom_mask=atom_mask, ai=ai, ql=ql, cl=cl, plm=plm
        )

        self.assertTrue(rl_update.shape == (batch_size, n_atom, 3))

    def test_with_n_sample_channel(self):
        batch_size = consts.batch_size
        n_token = consts.n_res
        n_atom = 4 * consts.n_res
        c_atom = 128
        c_atom_pair = 16
        c_token = 384
        no_heads = 4
        no_blocks = 3
        n_transition = 2
        c_hidden = int(c_atom / no_heads)
        n_query = 32
        n_key = 128
        inf = 1e10
        n_sample = 3

        atom_attn_dec = AtomAttentionDecoder(
            c_atom=c_atom,
            c_atom_pair=c_atom_pair,
            c_token=c_token,
            c_hidden=c_hidden,
            no_heads=no_heads,
            no_blocks=no_blocks,
            n_transition=n_transition,
            n_query=n_query,
            n_key=n_key,
            inf=inf,
        )

        batch = {
            "atom_to_token_index": torch.ones((batch_size, 1, n_atom)),
        }

        atom_mask = torch.ones((batch_size, 1, n_atom))
        ai = torch.ones((batch_size, n_sample, n_token, c_token))
        ql = torch.ones((batch_size, n_sample, n_atom, c_atom))
        cl = torch.ones((batch_size, 1, n_atom, c_atom))
        plm = torch.ones((batch_size, 1, n_atom, n_atom, c_atom_pair))

        rl_update = atom_attn_dec(
            batch=batch, atom_mask=atom_mask, ai=ai, ql=ql, cl=cl, plm=plm
        )

        self.assertTrue(rl_update.shape == (batch_size, n_sample, n_atom, 3))


if __name__ == "__main__":
    unittest.main()<|MERGE_RESOLUTION|>--- conflicted
+++ resolved
@@ -10,7 +10,6 @@
     NoisyPositionEmbedder,
     RefAtomFeatureEmbedder,
 )
-from openfold3.core.utils.tensor_utils import tensor_tree_map
 from tests.config import consts
 
 
@@ -144,15 +143,9 @@
 
 
 class TestAtomTransformer(unittest.TestCase):
-<<<<<<< HEAD
     def run_shape_test(
-        self, batch, q, cl, plm, out_shape, dtype, use_block_sparse_attn=False
+        self, ql, cl, plm, atom_mask, out_shape, dtype, use_block_sparse_attn=False
     ):
-=======
-    def test_without_n_sample_channel(self):
-        batch_size = consts.batch_size
-        n_atom = 4 * consts.n_res
->>>>>>> 4045f083
         c_atom = 128
         c_atom_pair = 16
         c_hidden = 32
@@ -181,17 +174,13 @@
             .to(device)
         )
 
-        ql = q.to(device, dtype=dtype)
+        ql = ql.to(device, dtype=dtype)
         cl = cl.to(device, dtype=dtype)
         plm = plm.to(device, dtype=dtype)
-
-        def to_device(t):
-            return t.to(device, dtype=dtype)
-
-        batch = tensor_tree_map(to_device, batch)
+        atom_mask = atom_mask.to(device, dtype=dtype)
 
         with torch.cuda.amp.autocast(dtype=dtype):
-            ql = atom_transformer(batch=batch, ql=ql, cl=cl, plm=plm).cpu()
+            ql = atom_transformer(ql=ql, cl=cl, plm=plm, atom_mask=atom_mask).cpu()
 
         self.assertTrue(ql.shape == out_shape)
 
@@ -207,22 +196,14 @@
         plm = torch.ones((batch_size, n_atom, n_atom, c_atom_pair))
         atom_mask = torch.ones((batch_size, n_atom))
 
-<<<<<<< HEAD
-        batch = {
-            "token_mask": torch.ones((batch_size, n_token)),
-            "atom_to_token_index": torch.ones((batch_size, n_atom, n_token)),
-        }
-
         out_shape = (batch_size, n_atom, c_atom)
-=======
-        ql = atom_transformer(ql=ql, cl=cl, plm=plm, atom_mask=atom_mask)
->>>>>>> 4045f083
-
-        self.run_shape_test(batch, ql, cl, plm, out_shape, dtype, use_block_sparse_attn)
+
+        self.run_shape_test(
+            ql, cl, plm, atom_mask, out_shape, dtype, use_block_sparse_attn
+        )
 
     def with_n_sample_channel(self, dtype, use_block_sparse_attn):
         batch_size = consts.batch_size
-<<<<<<< HEAD
         n_token = 192  # Has to be divisible by block size
         n_atom = 4 * n_token
         c_atom = 128
@@ -232,15 +213,13 @@
         ql = torch.ones((batch_size, n_sample, n_atom, c_atom))
         cl = torch.ones((batch_size, 1, n_atom, c_atom))
         plm = torch.ones((batch_size, 1, n_atom, n_atom, c_atom_pair))
-
-        batch = {
-            "token_mask": torch.ones((batch_size, 1, n_token)),
-            "atom_to_token_index": torch.ones((batch_size, 1, n_atom, n_token)),
-        }
+        atom_mask = torch.ones((batch_size, 1, n_atom))
 
         out_shape = (batch_size, n_sample, n_atom, c_atom)
 
-        self.run_shape_test(batch, ql, cl, plm, out_shape, dtype, use_block_sparse_attn)
+        self.run_shape_test(
+            ql, cl, plm, atom_mask, out_shape, dtype, use_block_sparse_attn
+        )
 
     def test_without_block_sparse_attn(self):
         self.without_n_sample_channel(dtype=torch.float32, use_block_sparse_attn=False)
@@ -270,9 +249,6 @@
         n_token = 192  # Has to be divisible by block size
         n_atom = 4 * n_token
         n_sample = 3
-=======
-        n_atom = 4 * consts.n_res
->>>>>>> 4045f083
         c_atom = 128
         c_atom_pair = 16
         c_hidden = 32
@@ -302,36 +278,18 @@
             .to(device)
         )
 
-<<<<<<< HEAD
         ql = torch.ones((batch_size, n_sample, n_atom, c_atom)).to(device, dtype=dtype)
         cl = torch.ones((batch_size, 1, n_atom, c_atom)).to(device, dtype=dtype)
         plm = torch.ones((batch_size, 1, n_atom, n_atom, c_atom_pair)).to(
             device, dtype=dtype
         )
-
-        batch = {
-            "token_mask": torch.ones((batch_size, 1, n_token)),
-            "atom_to_token_index": torch.ones((batch_size, 1, n_atom, n_token)),
-        }
-
-        def to_device(t):
-            return t.to(device, dtype=dtype)
-=======
-        ql = torch.ones((batch_size, n_sample, n_atom, c_atom))
-        cl = torch.ones((batch_size, 1, n_atom, c_atom))
-        plm = torch.ones((batch_size, 1, n_atom, n_atom, c_atom_pair))
-        atom_mask = torch.ones((batch_size, 1, n_atom))
-
-        ql = atom_transformer(ql=ql, cl=cl, plm=plm, atom_mask=atom_mask)
->>>>>>> 4045f083
-
-        batch = tensor_tree_map(to_device, batch)
+        atom_mask = torch.ones((batch_size, 1, n_atom)).to(device, dtype=dtype)
 
         with torch.cuda.amp.autocast(dtype=dtype):
-            ql_out = atom_transformer(batch=batch, ql=ql, cl=cl, plm=plm).cpu()
+            ql_out = atom_transformer(ql=ql, cl=cl, plm=plm, atom_mask=atom_mask).cpu()
             atom_transformer.use_block_sparse_attn = True
             ql_out_block_sparse = atom_transformer(
-                batch=batch, ql=ql, cl=cl, plm=plm
+                ql=ql, cl=cl, plm=plm, atom_mask=atom_mask
             ).cpu()
             err = torch.mean(torch.abs(ql_out - ql_out_block_sparse))
             self.assertTrue(err < eps, f"Error: {err}")
