import math
import unittest

import ml_collections as mlc
import torch

from openfold3.core.model.layers.sequence_local_atom_attention import (
    AtomAttentionDecoder,
    AtomAttentionEncoder,
    NoisyPositionEmbedder,
    RefAtomFeatureEmbedder,
)
from openfold3.core.utils.tensor_utils import tensor_tree_map
<<<<<<< HEAD
from openfold3.projects.of3_all_atom.config.model_config import c_atom_ref
from tests.config import consts
from tests.data_utils import random_of3_features
=======
from tests.config import consts
from tests.data_utils import random_of3_features

C_ATOM_REF = mlc.ConfigDict(
    {
        "element": 119,
        "name_chars": 256,
    }
)
>>>>>>> 50c6ce9a


class TestRefAtomFeatureEmbedder(unittest.TestCase):
    def test_without_n_sample_channel(self):
        batch_size = consts.batch_size
        c_atom = 64
        c_atom_pair = 16
        n_query = 32
        n_key = 128

        embedder = RefAtomFeatureEmbedder(
            c_atom_ref=C_ATOM_REF, c_atom=c_atom, c_atom_pair=c_atom_pair
        )

        batch = random_of3_features(
            batch_size=batch_size,
            n_token=consts.n_res,
            n_msa=consts.n_seq,
            n_templ=consts.n_templ,
            is_eval=False,
        )

        n_atom = batch["ref_pos"].shape[-2]
        num_blocks = math.ceil(n_atom / n_query)

        cl, plm = embedder(batch, n_query=n_query, n_key=n_key)

        self.assertTrue(cl.shape == (batch_size, n_atom, c_atom))
        self.assertTrue(
            plm.shape == (batch_size, num_blocks, n_query, n_key, c_atom_pair)
        )

    def test_with_n_sample_channel(self):
        batch_size = consts.batch_size
        c_atom = 64
        c_atom_pair = 16
        n_query = 32
        n_key = 128

        embedder = RefAtomFeatureEmbedder(
            c_atom_ref=C_ATOM_REF, c_atom=c_atom, c_atom_pair=c_atom_pair
        )

        batch = random_of3_features(
            batch_size=batch_size,
            n_token=consts.n_res,
            n_msa=consts.n_seq,
            n_templ=consts.n_templ,
            is_eval=False,
        )

        batch = tensor_tree_map(lambda t: t.unsqueeze(1), batch)

        n_atom = batch["ref_pos"].shape[-2]
        num_blocks = math.ceil(n_atom / n_query)

        cl, plm = embedder(batch, n_query=n_query, n_key=n_key)

        self.assertTrue(cl.shape == (batch_size, 1, n_atom, c_atom))
        self.assertTrue(
            plm.shape == (batch_size, 1, num_blocks, n_query, n_key, c_atom_pair)
        )


class TestNoisyPositionEmbedder(unittest.TestCase):
    def test_without_n_sample_channel(self):
        batch_size = consts.batch_size
        n_token = consts.n_res
        c_s = consts.c_s
        c_z = consts.c_z
        c_atom = 64
        c_atom_pair = 16
        n_query = 32
        n_key = 128

        embedder = NoisyPositionEmbedder(
            c_s=c_s,
            c_z=c_z,
            c_atom=c_atom,
            c_atom_pair=c_atom_pair,
        )

        batch = random_of3_features(
            batch_size=batch_size,
            n_token=n_token,
            n_msa=consts.n_seq,
            n_templ=consts.n_templ,
            is_eval=False,
        )

        n_atom = batch["ref_pos"].shape[-2]
        num_blocks = math.ceil(n_atom / n_query)

        cl = torch.randn((batch_size, n_atom, c_atom))
        plm = torch.randn((batch_size, num_blocks, n_query, n_key, c_atom_pair))

        si_trunk = torch.randn((batch_size, n_token, c_s))
        zij_trunk = torch.randn((batch_size, n_token, n_token, c_z))
        rl = torch.randn((batch_size, n_atom, 3))

        cl, plm, ql = embedder(
            batch=batch,
            cl=cl,
            plm=plm,
            si_trunk=si_trunk,
            zij_trunk=zij_trunk,
            rl=rl,
            n_query=n_query,
            n_key=n_key,
        )

        self.assertTrue(cl.shape == (batch_size, n_atom, c_atom))
        self.assertTrue(
            plm.shape == (batch_size, num_blocks, n_query, n_key, c_atom_pair)
        )
        self.assertTrue(ql.shape == (batch_size, n_atom, c_atom))

    def test_with_n_sample_channel(self):
        batch_size = consts.batch_size
        n_token = consts.n_res
        c_s = consts.c_s
        c_z = consts.c_z
        c_atom = 64
        c_atom_pair = 16
        n_sample = 3
        n_query = 32
        n_key = 128

        embedder = NoisyPositionEmbedder(
            c_s=c_s,
            c_z=c_z,
            c_atom=c_atom,
            c_atom_pair=c_atom_pair,
        )

        batch = random_of3_features(
            batch_size=batch_size,
            n_token=n_token,
            n_msa=consts.n_seq,
            n_templ=consts.n_templ,
            is_eval=False,
        )

        batch = tensor_tree_map(lambda t: t.unsqueeze(1), batch)

        n_atom = batch["ref_pos"].shape[-2]
        num_blocks = math.ceil(n_atom / n_query)

        cl = torch.randn((batch_size, 1, n_atom, c_atom))
        plm = torch.randn((batch_size, 1, num_blocks, n_query, n_key, c_atom_pair))

        si_trunk = torch.randn((batch_size, 1, n_token, c_s))
        zij_trunk = torch.randn((batch_size, 1, n_token, n_token, c_z))
        rl = torch.randn((batch_size, n_sample, n_atom, 3))

        cl, plm, ql = embedder(
            batch=batch,
            cl=cl,
            plm=plm,
            si_trunk=si_trunk,
            zij_trunk=zij_trunk,
            rl=rl,
            n_query=n_query,
            n_key=n_key,
        )

        self.assertTrue(cl.shape == (batch_size, 1, n_atom, c_atom))
        self.assertTrue(
            plm.shape == (batch_size, 1, num_blocks, n_query, n_key, c_atom_pair)
        )
        self.assertTrue(ql.shape == (batch_size, n_sample, n_atom, c_atom))


class TestAtomAttentionEncoder(unittest.TestCase):
    def test_without_noisy_positions(self):
        batch_size = consts.batch_size
        n_token = consts.n_res
        c_atom = 128
        c_atom_pair = 16
        c_token = 384
        no_heads = 4
        no_blocks = 3
        n_transition = 2
        c_hidden = int(c_atom / no_heads)
        n_query = 32
        n_key = 128
        inf = 1e10

        atom_attn_enc = AtomAttentionEncoder(
            c_atom_ref=C_ATOM_REF,
            c_atom=c_atom,
            c_atom_pair=c_atom_pair,
            c_token=c_token,
            c_hidden=c_hidden,
            add_noisy_pos=False,
            no_heads=no_heads,
            no_blocks=no_blocks,
            n_transition=n_transition,
            n_query=n_query,
            n_key=n_key,
            use_ada_layer_norm=True,
            inf=inf,
        )

        batch = random_of3_features(
            batch_size=batch_size,
            n_token=n_token,
            n_msa=consts.n_seq,
            n_templ=consts.n_templ,
        )

        n_atom = batch["ref_pos"].shape[-2]

        num_blocks = math.ceil(n_atom / n_query)

        atom_mask = torch.ones((batch_size, n_atom))

        ai, ql, cl, plm = atom_attn_enc(batch=batch, atom_mask=atom_mask)

        self.assertTrue(ai.shape == (batch_size, n_token, c_token))
        self.assertTrue(ql.shape == (batch_size, n_atom, c_atom))
        self.assertTrue(cl.shape == (batch_size, n_atom, c_atom))
        self.assertTrue(
            plm.shape == (batch_size, num_blocks, n_query, n_key, c_atom_pair)
        )

    def test_with_noisy_positions(self):
        batch_size = consts.batch_size
        n_token = consts.n_res
        c_s = consts.c_s
        c_z = consts.c_z
        c_atom = 128
        c_atom_pair = 16
        c_token = 384
        no_heads = 4
        no_blocks = 3
        n_transition = 2
        c_hidden = int(c_atom / no_heads)
        n_query = 32
        n_key = 128
        inf = 1e10
        n_sample = 3

        atom_attn_enc = AtomAttentionEncoder(
            c_s=c_s,
            c_z=c_z,
            c_atom_ref=C_ATOM_REF,
            c_atom=c_atom,
            c_atom_pair=c_atom_pair,
            c_token=c_token,
            c_hidden=c_hidden,
            add_noisy_pos=True,
            no_heads=no_heads,
            no_blocks=no_blocks,
            n_transition=n_transition,
            n_query=n_query,
            n_key=n_key,
            use_ada_layer_norm=True,
            inf=inf,
        )

        batch = random_of3_features(
            batch_size=batch_size,
            n_token=n_token,
            n_msa=consts.n_seq,
            n_templ=consts.n_templ,
        )

        batch = tensor_tree_map(lambda t: t.unsqueeze(1), batch)

        n_atom = batch["ref_pos"].shape[-2]
        num_blocks = math.ceil(n_atom / n_query)

        atom_mask = torch.ones((batch_size, 1, n_atom))
        rl = torch.randn((batch_size, n_sample, n_atom, 3))
        si_trunk = torch.randn((batch_size, 1, n_token, c_s))
        zij_trunk = torch.randn((batch_size, 1, n_token, n_token, c_z))

        ai, ql, cl, plm = atom_attn_enc(
            batch=batch,
            atom_mask=atom_mask,
            rl=rl,
            si_trunk=si_trunk,
            zij_trunk=zij_trunk,
        )

        self.assertTrue(ai.shape == (batch_size, n_sample, n_token, c_token))
        self.assertTrue(ql.shape == (batch_size, n_sample, n_atom, c_atom))
        self.assertTrue(cl.shape == (batch_size, 1, n_atom, c_atom))
        self.assertTrue(
            plm.shape == (batch_size, 1, num_blocks, n_query, n_key, c_atom_pair)
        )


class TestAtomAttentionDecoder(unittest.TestCase):
    def test_without_n_sample_channel(self):
        batch_size = consts.batch_size
        n_token = consts.n_res
        c_atom = 128
        c_atom_pair = 16
        c_token = 384
        no_heads = 4
        no_blocks = 3
        n_transition = 2
        c_hidden = int(c_atom / no_heads)
        n_query = 32
        n_key = 128
        inf = 1e10

        atom_attn_dec = AtomAttentionDecoder(
            c_atom=c_atom,
            c_atom_pair=c_atom_pair,
            c_token=c_token,
            c_hidden=c_hidden,
            no_heads=no_heads,
            no_blocks=no_blocks,
            n_transition=n_transition,
            n_query=n_query,
            n_key=n_key,
            use_ada_layer_norm=True,
            inf=inf,
        )

        batch = random_of3_features(
            batch_size=batch_size,
            n_token=n_token,
            n_msa=consts.n_seq,
            n_templ=consts.n_templ,
        )

        n_atom = batch["ref_pos"].shape[-2]
        num_blocks = math.ceil(n_atom / n_query)

        atom_mask = torch.ones((batch_size, n_atom))
        ai = torch.randn((batch_size, n_token, c_token))
        ql = torch.randn((batch_size, n_atom, c_atom))
        cl = torch.randn((batch_size, n_atom, c_atom))
        plm = torch.randn((batch_size, num_blocks, n_query, n_key, c_atom_pair))

        rl_update = atom_attn_dec(
            batch=batch, atom_mask=atom_mask, ai=ai, ql=ql, cl=cl, plm=plm
        )

        self.assertTrue(rl_update.shape == (batch_size, n_atom, 3))

    def test_with_n_sample_channel(self):
        batch_size = consts.batch_size
        n_token = consts.n_res
        c_atom = 128
        c_atom_pair = 16
        c_token = 384
        no_heads = 4
        no_blocks = 3
        n_transition = 2
        c_hidden = int(c_atom / no_heads)
        n_query = 32
        n_key = 128
        inf = 1e10
        n_sample = 3

        atom_attn_dec = AtomAttentionDecoder(
            c_atom=c_atom,
            c_atom_pair=c_atom_pair,
            c_token=c_token,
            c_hidden=c_hidden,
            no_heads=no_heads,
            no_blocks=no_blocks,
            n_transition=n_transition,
            n_query=n_query,
            n_key=n_key,
            use_ada_layer_norm=True,
            inf=inf,
        )

        batch = random_of3_features(
            batch_size=batch_size,
            n_token=n_token,
            n_msa=consts.n_seq,
            n_templ=consts.n_templ,
        )

        batch = tensor_tree_map(lambda t: t.unsqueeze(1), batch)

        n_atom = batch["ref_pos"].shape[-2]
        num_blocks = math.ceil(n_atom / n_query)

        atom_mask = torch.ones((batch_size, 1, n_atom))
        ai = torch.randn((batch_size, n_sample, n_token, c_token))
        ql = torch.randn((batch_size, n_sample, n_atom, c_atom))
        cl = torch.randn((batch_size, 1, n_atom, c_atom))
        plm = torch.randn((batch_size, 1, num_blocks, n_query, n_key, c_atom_pair))

        rl_update = atom_attn_dec(
            batch=batch, atom_mask=atom_mask, ai=ai, ql=ql, cl=cl, plm=plm
        )

        self.assertTrue(rl_update.shape == (batch_size, n_sample, n_atom, 3))


if __name__ == "__main__":
    unittest.main()<|MERGE_RESOLUTION|>--- conflicted
+++ resolved
@@ -11,11 +11,6 @@
     RefAtomFeatureEmbedder,
 )
 from openfold3.core.utils.tensor_utils import tensor_tree_map
-<<<<<<< HEAD
-from openfold3.projects.of3_all_atom.config.model_config import c_atom_ref
-from tests.config import consts
-from tests.data_utils import random_of3_features
-=======
 from tests.config import consts
 from tests.data_utils import random_of3_features
 
@@ -25,7 +20,6 @@
         "name_chars": 256,
     }
 )
->>>>>>> 50c6ce9a
 
 
 class TestRefAtomFeatureEmbedder(unittest.TestCase):
