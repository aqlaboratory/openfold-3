--- conflicted
+++ resolved
@@ -144,21 +144,11 @@
     expt_config = InferenceExperimentConfig(
         inference_ckpt_path=inference_ckpt_path, **runner_args
     )
-
-<<<<<<< HEAD
-    # Overwrite number of diffusion samples in model update section
-    if num_diffusion_samples:
-        print(f"Set diffusion samples to {num_diffusion_samples}")
-        expt_config.model_update.custom[
-            "architecture.shared.diffusion.no_full_rollout_samples"
-        ] = num_diffusion_samples
-
-=======
+    
     expt_runner = InferenceExperimentRunner(expt_config)
->>>>>>> 524ee567
     if output_dir:
-        expt_config.experiment_settings.output_dir = output_dir
-    expt_runner = InferenceExperimentRunner(expt_config)
+        output_dir.mkdir(exist_ok=True, parents=True)
+        expt_runner.output_dir = output_dir
 
     if num_diffusion_samples:
         logger.info(f"Set diffusion samples to {num_diffusion_samples}")
