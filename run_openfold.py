# args TODO add license

import argparse
import json
import logging
import os
import sys
from pathlib import Path

import pytorch_lightning as pl
import torch
import wandb
from ml_collections import ConfigDict
from pytorch_lightning.callbacks.lr_monitor import LearningRateMonitor
from pytorch_lightning.callbacks.model_checkpoint import ModelCheckpoint
from pytorch_lightning.loggers import WandbLogger
from pytorch_lightning.plugins.environments import MPIEnvironment
from pytorch_lightning.strategies import DDPStrategy, DeepSpeedStrategy

from openfold3.core.config import config_utils
from openfold3.core.data.framework.data_module import DataModule
from openfold3.projects import registry
from openfold3.projects.af3_all_atom.config.runner_file_checks import _check_data_module_config 

torch_versions = torch.__version__.split(".")
torch_major_version = int(torch_versions[0])
torch_minor_version = int(torch_versions[1])
if torch_major_version > 1 or (torch_major_version == 1 and torch_minor_version >= 12):
    # Gives a large speedup on Ampere-class GPUs
    torch.set_float32_matmul_precision("high")

logger = logging.getLogger(__name__)


def _configure_wandb_logger(
    wandb_args: ConfigDict, is_mpi_rank_zero: bool, output_dir: str
) -> WandbLogger:
    """Configures wandb and wandb logger."""

    wandb_id = wandb_args.id if hasattr(wandb_args, "id") else None

    wandb_init_dict = dict(
        project=wandb_args.project,
        entity=wandb_args.entity,
        group=wandb_args.group,
        name=wandb_args.experiment_name,
        dir=output_dir,
        resume="allow",
        reinit=True,
        id=wandb_id,
    )

    # Only initialize wandb for rank zero worker (MPI env), or else
    # each worker will generate a different id
    if is_mpi_rank_zero:
        wandb.run = wandb.init(**wandb_init_dict)

    wandb_logger = WandbLogger(**wandb_init_dict, save_dir=output_dir, log_model=False)
    return wandb_logger


def main(args):
    runner_args = ConfigDict(config_utils.load_yaml(args.runner_yaml))

    if runner_args.get("log_level"):
        log_level = runner_args.get("log_level").upper()
<<<<<<< HEAD
        log_filepath = Path(runner_args.get("output_dir")) / "console_logs.log"
        logging.basicConfig(filename=log_filepath, level=log_level)
=======
        output_dir = Path(runner_args.get("output_dir"))
        output_dir.mkdir(exist_ok=True)
        log_filepath = output_dir / "console_logs.log"
        logging.basicConfig(filename=log_filepath, level=log_level, filemode="w")
>>>>>>> faa9cd79

    is_distributed = (
        runner_args.get("num_gpus", 0) > 1 or runner_args.get("num_nodes", 1) > 1
    )

    # Set seed
    seed = runner_args.get("seed")
    if seed is None and is_distributed:
        raise ValueError("For distributed training, seed must be specified")

    logging.info(f"Running with seed: {seed}")
    pl.seed_everything(seed, workers=True)

    project_entry = registry.get_project_entry(runner_args.project_type)

    project_config = registry.make_config_with_presets(
        project_entry, runner_args.presets
    )
    if runner_args.get("config_update"):
        project_config.update(runner_args.config_update)

    ckpt_path = runner_args.get("restart_checkpoint_path")

    model_config = project_config.model
    lightning_module = project_entry.model_runner(
        model_config, _compile=runner_args.compile
    )

    dataset_config_builder = project_entry.dataset_config_builder
    data_module_config = registry.make_dataset_module_config(
        runner_args,
        dataset_config_builder,
        project_config,
    )
    _check_data_module_config(data_module_config)
    lightning_data_module = DataModule(data_module_config)

    loggers = []

    is_mpi = runner_args.get("mpi_plugin")
    cluster_environment = MPIEnvironment() if is_mpi else None

    # Select optimization strategy
    if runner_args.get("deepspeed_config_path"):
        strategy = DeepSpeedStrategy(
            config=runner_args.deepspeed_config_path,
            cluster_environment=cluster_environment,
        )
        if not model_config.settings.optimizer.use_deepspeed_adam:
            strategy.config["zero_force_ds_cpu_optimizer"] = False
    elif is_distributed:
        strategy = DDPStrategy(
            find_unused_parameters=False, cluster_environment=cluster_environment
        )
    else:
        strategy = None

    is_mpi_rank_zero = is_mpi and cluster_environment.global_rank() == 0
    wandb_logger = None
    if runner_args.get("wandb") and (not is_mpi or is_mpi_rank_zero):
        wandb_logger = _configure_wandb_logger(
            runner_args.wandb, is_mpi_rank_zero, runner_args.output_dir
        )
        loggers.append(wandb_logger)

    # Set up trainer arguments and callbacks
    callbacks = []

    if runner_args.get("checkpoint"):
        callbacks.append(ModelCheckpoint(**runner_args.checkpoint.to_dict()))

    if runner_args.get("log_lr") and wandb_logger is not None:
        callbacks.append(LearningRateMonitor(logging_interval="step"))

    trainer_args = runner_args.pl_trainer.to_dict()
    trainer_args.update(
        {
            "default_root_dir": runner_args.output_dir,
            "strategy": strategy,
            "callbacks": callbacks,
            "logger": loggers,
            "devices": runner_args.num_gpus,
            # If DeepSpeed is enabled, these values will be passed to the DS config
            "gradient_clip_val": model_config.settings.gradient_clipping,
            "gradient_clip_algorithm": "norm",
        }
    )

    trainer = pl.Trainer(**trainer_args)

    # Determine if running on rank zero process
    if wandb_logger is not None and trainer.global_rank == 0:
        wandb_experiment = wandb_logger.experiment

        # Save pip environment to wandb
        freeze_path = os.path.join(wandb_experiment.dir, "package_versions.txt")
        os.system(f"{sys.executable} -m pip freeze > {freeze_path}")
        wandb_experiment.save(f"{freeze_path}")

        runner_yaml_path = os.path.join(wandb_experiment.dir, "runner.json")
        with open(runner_yaml_path, "w") as fp:
            json.dump(runner_args.to_dict(), fp, indent=4)
        wandb_experiment.save(runner_yaml_path)

        # Save data module config
        data_config_path = os.path.join(wandb_experiment.dir, "data_config.json")
        with open(data_config_path, "w") as fp:
            json.dump(data_module_config.to_dict(), fp, indent=4)
        wandb_experiment.save(data_config_path)

        model_config_path = os.path.join(wandb_experiment.dir, "model_config.json")
        with open(model_config_path, "w") as fp:
            json.dump(model_config.to_dict(), fp, indent=4)
        wandb_experiment.save(model_config_path)

        if runner_args.get("deepspeed_config_path"):
            wandb_experiment.save(runner_args.deepspeed_config_path)

    # Run process appropriate process
    logging.info(f"Running {runner_args.mode} mode.")
    # Training + validation / profiling
    if (runner_args.mode == "train") | (runner_args.mode == "profile"):
        if runner_args.mode == "profile":  # TODO Implement profiling
            raise NotImplementedError("Profiling mode not yet implemented.")
        else:
            trainer.fit(
                model=lightning_module,
                datamodule=lightning_data_module,
                ckpt_path=ckpt_path,
            )

    # Validation
    elif runner_args.mode == "eval":
        trainer.validate(
            model=lightning_module,
            datamodule=lightning_data_module,
            ckpt_path=ckpt_path,
        )

    # Testing
    elif runner_args.mode == "test":
        trainer.test(
            model=lightning_module,
            datamodule=lightning_data_module,
            ckpt_path=ckpt_path,
        )

    # Prediction == inference
    elif runner_args.mode == "predict":
        trainer.predict(
            model=lightning_module,
            datamodule=lightning_data_module,
            ckpt_path=ckpt_path,
        )
    else:
        raise ValueError(
            f"""Invalid mode argument: {runner_args.mode}. Choose one of "
            "'train', 'test', 'predict', 'profile'."""
        )


if __name__ == "__main__":
    parser = argparse.ArgumentParser()

    parser.add_argument(
        "--runner_yaml",
        type=str,
        help=(
            "Yaml that specifies model and dataset parameters, see examples/runner.yml"
        ),
    )

    args = parser.parse_args()

    main(args)<|MERGE_RESOLUTION|>--- conflicted
+++ resolved
@@ -20,7 +20,9 @@
 from openfold3.core.config import config_utils
 from openfold3.core.data.framework.data_module import DataModule
 from openfold3.projects import registry
-from openfold3.projects.af3_all_atom.config.runner_file_checks import _check_data_module_config 
+from openfold3.projects.af3_all_atom.config.runner_file_checks import (
+    _check_data_module_config,
+)
 
 torch_versions = torch.__version__.split(".")
 torch_major_version = int(torch_versions[0])
@@ -64,15 +66,11 @@
 
     if runner_args.get("log_level"):
         log_level = runner_args.get("log_level").upper()
-<<<<<<< HEAD
-        log_filepath = Path(runner_args.get("output_dir")) / "console_logs.log"
-        logging.basicConfig(filename=log_filepath, level=log_level)
-=======
+
         output_dir = Path(runner_args.get("output_dir"))
         output_dir.mkdir(exist_ok=True)
         log_filepath = output_dir / "console_logs.log"
         logging.basicConfig(filename=log_filepath, level=log_level, filemode="w")
->>>>>>> faa9cd79
 
     is_distributed = (
         runner_args.get("num_gpus", 0) > 1 or runner_args.get("num_nodes", 1) > 1
