--- conflicted
+++ resolved
@@ -40,10 +40,4 @@
   - pip:
       - deepspeed
       - dm-tree
-<<<<<<< HEAD
-      - git+https://github.com/NVIDIA/dllogger.git
-      - pdbeccdutils
-      - rdkit==2025.03.3 # pdbeccdutils will install an older version of rdkit, so we need to override 
-=======
-      - pdbeccdutils
->>>>>>> 751726dd
+      - pdbeccdutils