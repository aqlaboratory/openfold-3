# Copyright 2021 AlQuraishi Laboratory
# Copyright 2021 DeepMind Technologies Limited
#
# Licensed under the Apache License, Version 2.0 (the "License");
# you may not use this file except in compliance with the License.
# You may obtain a copy of the License at
#
#      http://www.apache.org/licenses/LICENSE-2.0
#
# Unless required by applicable law or agreed to in writing, software
# distributed under the License is distributed on an "AS IS" BASIS,
# WITHOUT WARRANTIES OR CONDITIONS OF ANY KIND, either express or implied.
# See the License for the specific language governing permissions and
# limitations under the License.
import os
import subprocess

import torch
from setuptools import find_packages, setup
from torch.utils.cpp_extension import (
    CUDA_HOME,
    BuildExtension,
    CppExtension,
    CUDAExtension,
)

from scripts.utils import get_nvidia_cc

version_dependent_macros = [
    "-DVERSION_GE_1_1",
    "-DVERSION_GE_1_3",
    "-DVERSION_GE_1_5",
]

extra_cuda_flags = [
<<<<<<< HEAD
    "-std=c++14",
    "-maxrregcount=50",
    "-U__CUDA_NO_HALF_OPERATORS__",
    "-U__CUDA_NO_HALF_CONVERSIONS__",
    "--expt-relaxed-constexpr",
    "--expt-extended-lambda",
=======
    '-std=c++17',
    '-maxrregcount=50',
    '-U__CUDA_NO_HALF_OPERATORS__',
    '-U__CUDA_NO_HALF_CONVERSIONS__',
    '--expt-relaxed-constexpr',
    '--expt-extended-lambda'
>>>>>>> 9e0b2822
]


def get_cuda_bare_metal_version(cuda_dir):
    if cuda_dir is None or torch.version.cuda is None:
        print("CUDA is not found, cpu version is installed")
        return None, -1, 0
    else:
        raw_output = subprocess.check_output(
            [cuda_dir + "/bin/nvcc", "-V"], universal_newlines=True
        )
        output = raw_output.split()
        release_idx = output.index("release") + 1
        release = output[release_idx].split(".")
        bare_metal_major = release[0]
        bare_metal_minor = release[1][0]

        return raw_output, bare_metal_major, bare_metal_minor

<<<<<<< HEAD

compute_capabilities = set(
    [
        (3, 7),  # K80, e.g.
        (5, 2),  # Titan X
        (6, 1),  # GeForce 1000-series
    ]
)
=======
compute_capabilities = set([
    (5, 2), # Titan X
    (6, 1), # GeForce 1000-series
])
>>>>>>> 9e0b2822

compute_capabilities.add((7, 0))
_, bare_metal_major, _ = get_cuda_bare_metal_version(CUDA_HOME)
if int(bare_metal_major) >= 11:
    compute_capabilities.add((8, 0))

compute_capability, _ = get_nvidia_cc()
if compute_capability is not None:
    compute_capabilities = set([compute_capability])

cc_flag = []
for major, minor in list(compute_capabilities):
    cc_flag.extend(
        [
            "-gencode",
            f"arch=compute_{major}{minor},code=sm_{major}{minor}",
        ]
    )

extra_cuda_flags += cc_flag

cc_flag = ["-gencode", "arch=compute_70,code=sm_70"]

if bare_metal_major != -1:
    modules = [
        CUDAExtension(
            name="attn_core_inplace_cuda",
            sources=[
                "openfold3/base/utils/kernel/csrc/softmax_cuda.cpp",
                "openfold3/base/utils/kernel/csrc/softmax_cuda_kernel.cu",
            ],
            include_dirs=[
                os.path.join(
                    os.path.dirname(os.path.abspath(__file__)),
                    "openfold3/core/utils/kernel/csrc/",
                )
            ],
            extra_compile_args={
                "cxx": ["-O3"] + version_dependent_macros,
                "nvcc": (
                    ["-O3", "--use_fast_math"]
                    + version_dependent_macros
                    + extra_cuda_flags
                ),
            },
        )
    ]
else:
    modules = [
        CppExtension(
            name="attn_core_inplace_cuda",
            sources=[
                "openfold3/base/utils/kernel/csrc/softmax_cuda.cpp",
                "openfold3/base/utils/kernel/csrc/softmax_cuda_stub.cpp",
            ],
            extra_compile_args={
                "cxx": ["-O3"],
            },
        )
    ]

setup(
    name="openfold3",
    version="0.1.0",
    description="A PyTorch reimplementation of DeepMind's AlphaFold 2 & 3",
    author="OpenFold Team",
    author_email="jennifer.wei@omsf.io",
    license="Apache License, Version 2.0",
    url="https://github.com/aqlaboratory/openfold3",
    packages=find_packages(exclude=["tests", "scripts"]),
    include_package_data=True,
    package_data={
        "openfold3": ["base/utils/kernel/csrc/*"],
        "": ["resources/stereo_chemical_props.txt"],
    },
    ext_modules=modules,
    cmdclass={"build_ext": BuildExtension},
    classifiers=[
<<<<<<< HEAD
        "License :: OSI Approved :: Apache Software License",
        "Operating System :: POSIX :: Linux",
        "Programming Language :: Python :: 3.9,"
        "Topic :: Scientific/Engineering :: Artificial Intelligence",
=======
        'License :: OSI Approved :: Apache Software License',
        'Operating System :: POSIX :: Linux',
        'Programming Language :: Python :: 3.10,'
        'Topic :: Scientific/Engineering :: Artificial Intelligence',
>>>>>>> 9e0b2822
    ],
)<|MERGE_RESOLUTION|>--- conflicted
+++ resolved
@@ -33,21 +33,12 @@
 ]
 
 extra_cuda_flags = [
-<<<<<<< HEAD
-    "-std=c++14",
+    "-std=c++17",
     "-maxrregcount=50",
     "-U__CUDA_NO_HALF_OPERATORS__",
     "-U__CUDA_NO_HALF_CONVERSIONS__",
     "--expt-relaxed-constexpr",
     "--expt-extended-lambda",
-=======
-    '-std=c++17',
-    '-maxrregcount=50',
-    '-U__CUDA_NO_HALF_OPERATORS__',
-    '-U__CUDA_NO_HALF_CONVERSIONS__',
-    '--expt-relaxed-constexpr',
-    '--expt-extended-lambda'
->>>>>>> 9e0b2822
 ]
 
 
@@ -67,21 +58,13 @@
 
         return raw_output, bare_metal_major, bare_metal_minor
 
-<<<<<<< HEAD
 
 compute_capabilities = set(
     [
-        (3, 7),  # K80, e.g.
         (5, 2),  # Titan X
         (6, 1),  # GeForce 1000-series
     ]
 )
-=======
-compute_capabilities = set([
-    (5, 2), # Titan X
-    (6, 1), # GeForce 1000-series
-])
->>>>>>> 9e0b2822
 
 compute_capabilities.add((7, 0))
 _, bare_metal_major, _ = get_cuda_bare_metal_version(CUDA_HOME)
@@ -160,16 +143,9 @@
     ext_modules=modules,
     cmdclass={"build_ext": BuildExtension},
     classifiers=[
-<<<<<<< HEAD
         "License :: OSI Approved :: Apache Software License",
         "Operating System :: POSIX :: Linux",
-        "Programming Language :: Python :: 3.9,"
+        "Programming Language :: Python :: 3.10,"
         "Topic :: Scientific/Engineering :: Artificial Intelligence",
-=======
-        'License :: OSI Approved :: Apache Software License',
-        'Operating System :: POSIX :: Linux',
-        'Programming Language :: Python :: 3.10,'
-        'Topic :: Scientific/Engineering :: Artificial Intelligence',
->>>>>>> 9e0b2822
     ],
 )