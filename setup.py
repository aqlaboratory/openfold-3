--- conflicted
+++ resolved
@@ -12,192 +12,8 @@
 # WITHOUT WARRANTIES OR CONDITIONS OF ANY KIND, either express or implied.
 # See the License for the specific language governing permissions and
 # limitations under the License.
-<<<<<<< HEAD
-import ctypes
-import os
-import subprocess
-=======
->>>>>>> dd5faa79
 
 from setuptools import find_packages, setup
-<<<<<<< HEAD
-from torch.utils.cpp_extension import (
-    CUDA_HOME,
-    BuildExtension,
-    CppExtension,
-    CUDAExtension,
-)
-
-version_dependent_macros = [
-    "-DVERSION_GE_1_1",
-    "-DVERSION_GE_1_3",
-    "-DVERSION_GE_1_5",
-]
-
-extra_cuda_flags = [
-    "-std=c++17",
-    "-maxrregcount=50",
-    "-U__CUDA_NO_HALF_OPERATORS__",
-    "-U__CUDA_NO_HALF_CONVERSIONS__",
-    "--expt-relaxed-constexpr",
-    "--expt-extended-lambda",
-]
-
-
-def get_nvidia_cc():
-    """
-    Returns a tuple containing the Compute Capability of the first GPU
-    installed in the system (formatted as a tuple of strings) and an error
-    message. When the former is provided, the latter is None, and vice versa.
-
-    Adapted from script by Jan Schlüte t
-    https://gist.github.com/f0k/63a664160d016a491b2cbea15913d549
-    """
-    CUDA_SUCCESS = 0
-
-    libnames = [
-        "libcuda.so",
-        "libcuda.dylib",
-        "cuda.dll",
-        "/usr/local/cuda/compat/libcuda.so",  # For Docker
-    ]
-    for libname in libnames:
-        try:
-            cuda = ctypes.CDLL(libname)
-        except OSError:
-            continue
-        else:
-            break
-    else:
-        return None, "Could not load any of: " + " ".join(libnames)
-
-    nGpus = ctypes.c_int()
-    cc_major = ctypes.c_int()
-    cc_minor = ctypes.c_int()
-
-    result = ctypes.c_int()
-    device = ctypes.c_int()
-    error_str = ctypes.c_char_p()
-
-    result = cuda.cuInit(0)
-    if result != CUDA_SUCCESS:
-        cuda.cuGetErrorString(result, ctypes.byref(error_str))
-        if error_str.value:
-            return None, error_str.value.decode()
-        else:
-            return None, f"Unknown error: cuInit returned {result}"
-    result = cuda.cuDeviceGetCount(ctypes.byref(nGpus))
-    if result != CUDA_SUCCESS:
-        cuda.cuGetErrorString(result, ctypes.byref(error_str))
-        return None, error_str.value.decode()
-
-    if nGpus.value < 1:
-        return None, "No GPUs detected"
-
-    result = cuda.cuDeviceGet(ctypes.byref(device), 0)
-    if result != CUDA_SUCCESS:
-        cuda.cuGetErrorString(result, ctypes.byref(error_str))
-        return None, error_str.value.decode()
-
-    if (
-        cuda.cuDeviceComputeCapability(
-            ctypes.byref(cc_major), ctypes.byref(cc_minor), device
-        )
-        != CUDA_SUCCESS
-    ):
-        return None, "Compute Capability not found"
-
-    major = cc_major.value
-    minor = cc_minor.value
-
-    return (major, minor), None
-
-
-def get_cuda_bare_metal_version(cuda_dir):
-    if cuda_dir is None or torch.version.cuda is None:
-        print("CUDA is not found, cpu version is installed")
-        return None, -1, 0
-    else:
-        raw_output = subprocess.check_output(
-            [cuda_dir + "/bin/nvcc", "-V"], universal_newlines=True
-        )
-        output = raw_output.split()
-        release_idx = output.index("release") + 1
-        release = output[release_idx].split(".")
-        bare_metal_major = release[0]
-        bare_metal_minor = release[1][0]
-
-        return raw_output, bare_metal_major, bare_metal_minor
-
-
-compute_capabilities = set(
-    [
-        (5, 2),  # Titan X
-        (6, 1),  # GeForce 1000-series
-    ]
-)
-
-compute_capabilities.add((7, 0))
-_, bare_metal_major, _ = get_cuda_bare_metal_version(CUDA_HOME)
-if int(bare_metal_major) >= 11:
-    compute_capabilities.add((8, 0))
-
-compute_capability, _ = get_nvidia_cc()
-if compute_capability is not None:
-    compute_capabilities = set([compute_capability])
-
-cc_flag = []
-for major, minor in list(compute_capabilities):
-    cc_flag.extend(
-        [
-            "-gencode",
-            f"arch=compute_{major}{minor},code=sm_{major}{minor}",
-        ]
-    )
-
-extra_cuda_flags += cc_flag
-
-cc_flag = ["-gencode", "arch=compute_70,code=sm_70"]
-
-if bare_metal_major != -1:
-    modules = [
-        CUDAExtension(
-            name="attn_core_inplace_cuda",
-            sources=[
-                "openfold3/core/kernels/cuda/csrc/softmax_cuda.cpp",
-                "openfold3/core/kernels/cuda/csrc/softmax_cuda_kernel.cu",
-            ],
-            include_dirs=[
-                os.path.join(
-                    os.path.dirname(os.path.abspath(__file__)),
-                    "openfold3/core/kernels/cuda/csrc/",
-                )
-            ],
-            extra_compile_args={
-                "cxx": ["-O3"] + version_dependent_macros,
-                "nvcc": (
-                    ["-O3", "--use_fast_math"]
-                    + version_dependent_macros
-                    + extra_cuda_flags
-                ),
-            },
-        )
-    ]
-else:
-    modules = [
-        CppExtension(
-            name="attn_core_inplace_cuda",
-            sources=[
-                "openfold3/core/kernels/cuda/csrc/softmax_cuda.cpp",
-                "openfold3/core/kernels/cuda/csrc/softmax_cuda_stub.cpp",
-            ],
-            extra_compile_args={
-                "cxx": ["-O3"],
-            },
-        )
-    ]
-=======
->>>>>>> dd5faa79
 
 setup(
     author="OpenFold Team",
